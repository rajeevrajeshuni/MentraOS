--- conflicted
+++ resolved
@@ -11,7 +11,7 @@
         android:layout_height="wrap_content"
         android:layout_marginTop="32dp"
         android:text="Wearable"
-        android:textSize="32dp"
+        android:textSize="30dp"
         android:textStyle="bold"
         app:layout_constraintEnd_toEndOf="parent"
         app:layout_constraintHorizontal_bias="0.498"
@@ -38,57 +38,23 @@
         app:layout_constraintStart_toStartOf="parent"
         app:layout_constraintTop_toBottomOf="@+id/connect_smart_glasses" />
 
-
-<<<<<<< HEAD
-=======
-    <Button
-        android:id="@+id/send_test_card_old"
-        android:layout_width="wrap_content"
-        android:layout_height="wrap_content"
-        android:layout_marginTop="12dp"
-        android:text="Test Wearable"
-        app:layout_constraintEnd_toEndOf="parent"
-        app:layout_constraintHorizontal_bias="0.494"
-        app:layout_constraintStart_toStartOf="parent"
-        app:layout_constraintTop_toBottomOf="@+id/kill_wearableai_service" />
-
->>>>>>> d4389bdd
     <TextView
         android:id="@+id/textView6"
         android:layout_width="wrap_content"
         android:layout_height="wrap_content"
-<<<<<<< HEAD
-        android:layout_marginTop="32dp"
-=======
-        android:layout_marginTop="16dp"
->>>>>>> d4389bdd
+        android:layout_marginTop="11dp"
         android:text="Settings"
-        android:textSize="32dp"
+        android:textSize="30dp"
         android:textStyle="bold"
         app:layout_constraintEnd_toEndOf="parent"
         app:layout_constraintStart_toStartOf="parent"
-<<<<<<< HEAD
-        app:layout_constraintTop_toBottomOf="@+id/kill_wearableai_service" />
-=======
         app:layout_constraintTop_toBottomOf="@+id/glasses_audio_toggle" />
-
-    <Button
-        android:id="@+id/start_hotspot"
-        android:layout_width="wrap_content"
-        android:layout_height="wrap_content"
-        android:layout_marginTop="11dp"
-        android:text="Start Wifi Hotspot"
-        app:layout_constraintEnd_toEndOf="parent"
-        app:layout_constraintHorizontal_bias="0.497"
-        app:layout_constraintStart_toStartOf="parent"
-        app:layout_constraintTop_toBottomOf="@+id/textView6" />
->>>>>>> d4389bdd
 
     <Switch
         android:id="@+id/google_asr_switch"
         android:layout_width="wrap_content"
         android:layout_height="wrap_content"
-        android:layout_marginTop="11dp"
+        android:layout_marginTop="16dp"
         android:text="Google ASR"
         android:textSize="20dp"
         app:layout_constraintEnd_toEndOf="parent"
@@ -119,20 +85,20 @@
         android:id="@+id/glasses_audio_toggle"
         android:layout_width="wrap_content"
         android:layout_height="wrap_content"
-        android:layout_marginTop="20dp"
+        android:layout_marginTop="11dp"
         android:text="Audio only"
         app:layout_constraintEnd_toEndOf="parent"
         app:layout_constraintStart_toStartOf="parent"
-        app:layout_constraintTop_toBottomOf="@+id/send_test_card_old" />
+        app:layout_constraintTop_toBottomOf="@+id/kill_wearableai_service" />
 
 
     <TextView
         android:id="@+id/languageNameTitle"
         android:layout_width="wrap_content"
         android:layout_height="wrap_content"
-        android:layout_marginTop="32dp"
+        android:layout_marginTop="16dp"
         android:text="Languages"
-        android:textSize="32dp"
+        android:textSize="30dp"
         android:textStyle="bold"
         app:layout_constraintEnd_toEndOf="parent"
         app:layout_constraintHorizontal_bias="0.497"

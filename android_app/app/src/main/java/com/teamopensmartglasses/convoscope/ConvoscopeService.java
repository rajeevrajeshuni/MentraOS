--- conflicted
+++ resolved
@@ -506,7 +506,7 @@
 
     private static String convertToPinyin(final String chineseText) {
         final JiebaSegmenter segmenter = new JiebaSegmenter();
-        final List<SegToken> tokens = segmenter.process(chineseText, JiebaSegmenter.SegMode.INDEX);
+        final List<SegToken> tokens = segmenter.process(chineseText, JiebaSegmenter.SegMode.SEARCH);
 
         final HanyuPinyinOutputFormat format = new HanyuPinyinOutputFormat();
         format.setCaseType(HanyuPinyinCaseType.LOWERCASE);
@@ -516,22 +516,31 @@
         StringBuilder pinyinText = new StringBuilder();
 
         for (SegToken token : tokens) {
+            StringBuilder tokenPinyin = new StringBuilder();
             for (char character : token.word.toCharArray()) {
                 try {
                     String[] pinyinArray = PinyinHelper.toHanyuPinyinStringArray(character, format);
                     if (pinyinArray != null) {
                         // Use the first Pinyin representation if there are multiple
-                        pinyinText.append(pinyinArray[0]);
+                        tokenPinyin.append(pinyinArray[0]);
                     } else {
                         // If character is not a Chinese character, append it as is
-                        pinyinText.append(character);
+                        tokenPinyin.append(character);
                     }
                 } catch (BadHanyuPinyinOutputFormatCombination e) {
                     e.printStackTrace();
                 }
             }
-            pinyinText.append(" ");
-        }
+            // Ensure the token is concatenated with a space only if it's not empty
+            if (tokenPinyin.length() > 0) {
+                pinyinText.append(tokenPinyin.toString()).append(" ");
+            }
+        }
+
+        // Output debug information
+        System.out.println("Input: " + chineseText);
+        System.out.println("Output Pinyin: " + pinyinText.toString().trim());
+
         return pinyinText.toString().trim();
     }
 
@@ -772,7 +781,7 @@
 
         for (LLCombineResponse llCombineResponse : llCombineResponses) {
             if (index >= max_rows_allowed) break;
-            Log.d(TAG, llCombineResponse.toString());
+//            Log.d(TAG, llCombineResponse.toString());
             if(llCombineResponse.inWord!=null && llCombineResponse.inWordTranslation!=null){
                 llCombineResults[index] = llCombineResponse.inWord + enSpace.repeat(minSpaces) + "⟶" + enSpace.repeat(minSpaces) + llCombineResponse.inWordTranslation;
             }else if (llCombineResponse.inUpgrade != null && llCombineResponse.inUpgradeMeaning!= null) {
@@ -938,6 +947,20 @@
 //            sendTextToSpeech("欢迎使用安卓文本到语音转换功能", "Chinese");
 //            Log.d(TAG, "GOT THAT ONEEEEEEEE:");
 //            Log.d(TAG, String.join("\n", llResults));
+//            llResults = calculateLLStringFormatted(getDefinedWords());
+//            String newLineSeparator = isLiveCaptionsChecked ? "\n" : "\n\n";
+//
+////            pack it into a string since we're using text wall now
+//            String textWallString = Arrays.stream(llResults)
+//                .reduce((a, b) -> b + newLineSeparator + a)
+//                .orElse("");
+//
+//            if (getConnectedDeviceModelOs() != SmartGlassesOperatingSystem.AUDIO_WEARABLE_GLASSES) {
+//                if (isLiveCaptionsChecked) sendTextWallLiveCaptionLL("", false, textWallString);
+//                else sendTextWall(textWallString);
+//            }
+
+//            Log.d(TAG, textWallString);
 //            sendUiUpdateSingle(String.join("\n", Arrays.copyOfRange(llResults, llResults.length, 0)));
 //            List<String> list = Arrays.stream(Arrays.copyOfRange(llResults, 0, languageLearningResults.length())).filter(Objects::nonNull).collect(Collectors.toList());
 //            Collections.reverse(list);
@@ -964,20 +987,9 @@
                 if (isLiveCaptionsChecked) sendTextWallLiveCaptionLL("", false, textWallString);
                 else sendTextWall(textWallString);
             }
-<<<<<<< HEAD
-            Log.d(TAG, "ll combine results"+ llCombineResults.toString());
+//            Log.d(TAG, "ll combine results"+ llCombineResults.toString());
             sendUiUpdateSingle(String.join("\n", llCombineResults));
             responsesBuffer.add(String.join("\n", llCombineResults));
-=======
-
-//            Log.d(TAG, textWallString);
-//            sendUiUpdateSingle(String.join("\n", Arrays.copyOfRange(llResults, llResults.length, 0)));
-//            List<String> list = Arrays.stream(Arrays.copyOfRange(llResults, 0, languageLearningResults.length())).filter(Objects::nonNull).collect(Collectors.toList());
-//            Collections.reverse(list);
-            //sendUiUpdateSingle(String.join("\n", list));
-            sendUiUpdateSingle(textWallString);
-            responsesBuffer.add(textWallString);
->>>>>>> 887cb8fb
         }
 
 
@@ -1004,7 +1016,7 @@
 
             try {
                 JSONObject llContextConvoResult = llContextConvoResults.getJSONObject(0);
-                Log.d(TAG, llContextConvoResult.toString());
+//                Log.d(TAG, llContextConvoResult.toString());
                 JSONObject toTTS = llContextConvoResult.getJSONObject("to_tts");
                 String text = toTTS.getString("text");
                 String language = toTTS.getString("language");
@@ -1340,10 +1352,9 @@
 //    }
 
     public void saveCurrentMode(Context context, String currentModeString) {
-//        if (!clearedScreenYet){
-//            sendHomeScreen();
-//            clearedScreenYet = true;
-//        }
+        sendHomeScreen();
+
+//        sendReferenceCard("", currentModeString + " mode activated.");
 
         //save the new mode
         PreferenceManager.getDefaultSharedPreferences(context)
@@ -1364,8 +1375,8 @@
         String currentModeString = PreferenceManager.getDefaultSharedPreferences(context).getString(context.getResources().getString(R.string.SHARED_PREF_CURRENT_MODE), "");
         if (currentModeString.equals("")){
             currentModeString = "Language Learning";
-        }
-        saveCurrentMode(context, currentModeString);
+            saveCurrentMode(context, currentModeString);
+        }
         return currentModeString;
     }
 

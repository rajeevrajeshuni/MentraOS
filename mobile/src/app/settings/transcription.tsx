--- conflicted
+++ resolved
@@ -29,14 +29,10 @@
   const [extractionProgress, setExtractionProgress] = useState(0)
   const [isCheckingModel, setIsCheckingModel] = useState(true)
   const [isBypassVADForDebuggingEnabled, setIsBypassVADForDebuggingEnabled] = useState(false)
-<<<<<<< HEAD
   const [isOfflineSTTEnabled, setIsOfflineSTTEnabled] = useState(false)
   const [loading, setLoading] = useState(true)
-=======
-  const RESTART_TRANSCRIPTION_DEBOUNCE_MS = 8000; // 8 seconds
+  const RESTART_TRANSCRIPTION_DEBOUNCE_MS = 8000 // 8 seconds
   const [lastRestartTime, setLastRestartTime] = useState(0)
-
->>>>>>> ad6008eb
 
   // load settings:
   const loadSettings = async () => {
@@ -131,12 +127,17 @@
     await bridge.restartTranscription()
   }
 
-
   const handleModelChange = async (modelId: string) => {
     const timeRemaining = timeRemainingTillRestart()
 
     if (timeRemaining > 0) {
-      showAlert("Restart already in progress", "A model change is in progress. Please wait " + Math.ceil(timeRemaining/1000) + " seconds before switching to another model", [{text: "OK"}])
+      showAlert(
+        "Restart already in progress",
+        "A model change is in progress. Please wait " +
+          Math.ceil(timeRemaining / 1000) +
+          " seconds before switching to another model",
+        [{text: "OK"}],
+      )
       return
     }
     const info = await STTModelManager.getModelInfo(modelId)

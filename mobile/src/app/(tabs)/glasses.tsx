--- conflicted
+++ resolved
@@ -31,18 +31,9 @@
       <ScrollView
         style={{marginRight: -theme.spacing.md, paddingRight: theme.spacing.md}}
         contentInsetAdjustmentBehavior="automatic">
-<<<<<<< HEAD
-        {status.glasses_info?.model_name && glassesFeatures[status.glasses_info.model_name].display && (
-          <ConnectedSimulatedGlassesInfo />
-        )}
-        {status.glasses_info?.model_name && !glassesFeatures[status.glasses_info.model_name].display && (
-          <ConnectedGlasses showTitle={false} />
-        )}
-=======
         <CloudConnection />
         {defaultWearable && glassesFeatures[defaultWearable].display && <ConnectedSimulatedGlassesInfo />}
         {defaultWearable && !glassesFeatures[defaultWearable].display && <ConnectedGlasses showTitle={false} />}
->>>>>>> 0356331c
         <Spacer height={theme.spacing.lg} />
         <ConnectDeviceButton />
         <DeviceSettings />

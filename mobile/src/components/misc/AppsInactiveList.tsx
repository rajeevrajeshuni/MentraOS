--- conflicted
+++ resolved
@@ -1,13 +1,10 @@
 // YourAppsList.tsx
-<<<<<<< HEAD
 import {useEffect, useRef, useState, useCallback, RefObject, Fragment} from "react"
-=======
-import {useEffect, useRef, useState, useCallback, Fragment} from "react"
->>>>>>> d21ae6a6
 import {View, TouchableOpacity, Animated, Platform, ViewStyle, TextStyle, Easing, Keyboard} from "react-native"
 import {Text} from "@/components/ignite"
 import {useFocusEffect} from "@react-navigation/native"
 import {useAppStatus} from "@/contexts/AppletStatusProvider"
+import {useCoreStatus} from "@/contexts/CoreStatusProvider"
 import {isOfflineApp, getOfflineAppRoute} from "@/types/AppletTypes"
 import {askPermissionsUI} from "@/utils/PermissionsUtils"
 import showAlert from "@/utils/AlertUtils"
@@ -35,41 +32,29 @@
   onClearSearch?: () => void
 }) {
   const {appStatus, optimisticallyStartApp} = useAppStatus()
-<<<<<<< HEAD
+  const {status: _status} = useCoreStatus()
+  const [_onboardingModalVisible, _setOnboardingModalVisible] = useState(false)
   const [onboardingCompleted, setOnboardingCompleted] = useState(true)
-  const [showOnboardingTip, setShowOnboardingTip] = useState(false)
-=======
-  const {status: _status} = useCoreStatus()
-  const [_onboardingModalVisible, setOnboardingModalVisible] = useState(false)
-  const [onboardingCompleted, setOnboardingCompleted] = useState(true)
-  const [_inLiveCaptionsPhase, setInLiveCaptionsPhase] = useState(false)
-  const [_showSettingsHint, setShowSettingsHint] = useState(false)
+  const [_inLiveCaptionsPhase, _setInLiveCaptionsPhase] = useState(false)
+  const [_showSettingsHint, _setShowSettingsHint] = useState(false)
   const [showOnboardingTip, setShowOnboardingTip] = useState(false)
   const [_isLoading, _setIsLoading] = useState(true)
->>>>>>> d21ae6a6
   const {themed, theme} = useAppTheme()
   const {push} = useNavigationHistory()
 
   // Static values instead of animations
   const bounceAnim = useRef(new Animated.Value(0)).current
   const pulseAnim = useRef(new Animated.Value(0)).current
-<<<<<<< HEAD
-=======
 
   const [_containerWidth, _setContainerWidth] = useState(0)
->>>>>>> d21ae6a6
 
   // Reference for the Live Captions list item (use provided ref or create new one)
   const internalLiveCaptionsRef = useRef<any>(null)
   const actualLiveCaptionsRef = liveCaptionsRef || internalLiveCaptionsRef
 
-<<<<<<< HEAD
-=======
   // Constants for grid item sizing
   const _GRID_MARGIN = 6 // Total horizontal margin per item (left + right)
   const _numColumns = 4 // Desired number of columns
-
->>>>>>> d21ae6a6
   // Calculate the item width based on container width and margins
 
   // console.log('%%% appStatus', appStatus);
@@ -194,10 +179,7 @@
 
     // If the app appears offline, confirm before proceeding
     if (appInfo.isOnline === false) {
-<<<<<<< HEAD
-=======
       const _developerName = (" " + (appInfo.developerName || "") + " ").replace("  ", " ")
->>>>>>> d21ae6a6
       const shouldProceed = await new Promise<boolean>(resolve => {
         showAlert(
           `${appInfo.name} can't be reached`,
@@ -460,11 +442,7 @@
 })
 
 const $clearSearchButton: ThemedStyle<ViewStyle> = ({colors, spacing}) => ({
-<<<<<<< HEAD
-  backgroundColor: colors.palette.primary400,
-=======
   backgroundColor: colors.primary,
->>>>>>> d21ae6a6
   paddingHorizontal: spacing.lg,
   paddingVertical: spacing.sm,
   borderRadius: 8,

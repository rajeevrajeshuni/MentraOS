import React, {useCallback, useEffect, useRef, useState} from "react"
import {View, Text, StyleSheet, TouchableOpacity, ActivityIndicator, Animated, ViewStyle, TextStyle} from "react-native"
import {useFocusEffect} from "@react-navigation/native"
import {Button, Icon} from "@/components/ignite"
import bridge from "@/bridge/MantleBridge"
import {useCoreStatus} from "@/contexts/CoreStatusProvider"
import {
  getGlassesClosedImage,
  getGlassesImage,
  getGlassesOpenImage,
  getEvenRealitiesG1Image,
} from "@/utils/getGlassesImage"
import GlobalEventEmitter from "@/utils/GlobalEventEmitter"
import {router} from "expo-router"
import {useAppTheme} from "@/utils/useAppTheme"
import {colors, spacing, ThemedStyle} from "@/theme"
import ConnectedSimulatedGlassesInfo from "./ConnectedSimulatedGlassesInfo"
import SolarLineIconsSet4 from "assets/icons/component/SolarLineIconsSet4"
import ChevronRight from "assets/icons/component/ChevronRight"
import {Circle} from "react-native-svg"
import {getBatteryColor} from "@/utils/getBatteryIcon"
import SunIcon from "assets/icons/component/SunIcon"
import {glassesFeatures} from "@/config/glassesFeatures"
// import {} from "assets/icons/"
import MaterialCommunityIcons from "react-native-vector-icons/MaterialCommunityIcons"
import {showAlert, showBluetoothAlert, showLocationAlert, showLocationServicesAlert} from "@/utils/AlertUtils"
import {useNavigationHistory} from "@/contexts/NavigationHistoryContext"

export const ConnectDeviceButton = () => {
  const {status} = useCoreStatus()
  const {themed, theme} = useAppTheme()
  const [isCheckingConnectivity, setIsCheckingConnectivity] = useState(false)
  const {push} = useNavigationHistory()

  const connectGlasses = async () => {
    if (!status.core_info.default_wearable) {
      push("/pairing/select-glasses-model")
      return
    }

    // Show loading state during connectivity check
    setIsCheckingConnectivity(true)

    try {
      // Check that Bluetooth and Location are enabled/granted
      const requirementsCheck = await bridge.checkConnectivityRequirements()

      if (!requirementsCheck.isReady) {
        // Show alert about missing requirements with "Turn On" button
        console.log("Requirements not met, showing alert with message:", requirementsCheck.message)

        // Use the appropriate connectivity alert based on the requirement
        switch (requirementsCheck.requirement) {
          case "bluetooth":
            showBluetoothAlert(
              "Connection Requirements",
              requirementsCheck.message || "Bluetooth is required to connect to glasses",
            )
            break
          case "location":
            showLocationAlert(
              "Connection Requirements",
              requirementsCheck.message || "Location permission is required to scan for glasses",
            )
            break
          case "locationServices":
            showLocationServicesAlert(
              "Connection Requirements",
              requirementsCheck.message || "Location services are required to scan for glasses",
            )
            break
          default:
            showAlert(
              "Connection Requirements",
              requirementsCheck.message || "Cannot connect to glasses - check Bluetooth and Location settings",
              [{text: "OK"}],
            )
        }
        return
      }

      // Connectivity check passed, proceed with connection
      console.log("Connecting to glasses:", status.core_info.default_wearable)
      if (status.core_info.default_wearable && status.core_info.default_wearable != "") {
<<<<<<< HEAD
        await coreCommunicator.sendConnectWearable(
          status.core_info.default_wearable,
          status.core_info.default_wearable_name as string,
          status.core_info.default_wearable_address as string,
        )
=======
        await bridge.sendConnectWearable(status.core_info.default_wearable)
>>>>>>> 9a60773b
      }
    } catch (error) {
      console.error("connect to glasses error:", error)
      showAlert("Connection Error", "Failed to connect to glasses. Please try again.", [{text: "OK"}])
    } finally {
      setIsCheckingConnectivity(false)
    }
  }

  const sendDisconnectWearable = async () => {
    console.log("Disconnecting wearable")

    try {
      await bridge.sendDisconnectWearable()
    } catch (error) {}
  }

  // New handler: if already connecting, pressing the button calls disconnect.
  const handleConnectOrDisconnect = async () => {
    if (status.core_info.is_searching) {
      await sendDisconnectWearable()
    } else {
      await connectGlasses()
    }
  }

  // if we have simulated glasses, show nothing:
  if (status.glasses_info?.model_name && status.glasses_info.model_name.toLowerCase().includes("simulated")) {
    return null
  }

  if (!status.core_info.default_wearable) {
    return (
      <Button
        textStyle={[{marginLeft: spacing.xxl}]}
        textAlignment="left"
        LeftAccessory={() => <SolarLineIconsSet4 color={theme.colors.textAlt} />}
        RightAccessory={() => <ChevronRight color={theme.colors.textAlt} />}
        onPress={() => {
          push("/pairing/select-glasses-model")
        }}
        tx="home:pairGlasses"
      />
    )
  }

  if (status.core_info.is_searching || isCheckingConnectivity) {
    return (
      <Button
        textStyle={[{marginLeft: spacing.xxl}]}
        textAlignment="left"
        LeftAccessory={() => <ActivityIndicator size="small" color={theme.colors.textAlt} style={{marginLeft: 5}} />}
        onPress={handleConnectOrDisconnect}
        tx="home:connectingGlasses"
      />
    )
  }

  if (!status.glasses_info?.model_name) {
    return (
      <Button
        textStyle={[{marginLeft: spacing.xxl}]}
        textAlignment="left"
        LeftAccessory={() => <SolarLineIconsSet4 color={theme.colors.textAlt} />}
        RightAccessory={() => <ChevronRight color={theme.colors.textAlt} />}
        onPress={handleConnectOrDisconnect}
        tx="home:connectGlasses"
        disabled={isCheckingConnectivity}
      />
    )
  }

  return null
}

interface ConnectedGlassesProps {
  showTitle: boolean
}

export const ConnectedGlasses: React.FC<ConnectedGlassesProps> = ({showTitle}) => {
  const {status} = useCoreStatus()
  const fadeAnim = useRef(new Animated.Value(0)).current
  const scaleAnim = useRef(new Animated.Value(0.8)).current
  const {themed, theme} = useAppTheme()

  useFocusEffect(
    useCallback(() => {
      // Reset animations to initial values
      fadeAnim.setValue(0)
      scaleAnim.setValue(0.8)

      // Start animations if device is connected
      if (status.core_info.puck_connected) {
        Animated.parallel([
          Animated.timing(fadeAnim, {
            toValue: 1,
            duration: 1200,
            useNativeDriver: true,
          }),
        ]).start()
      }
      // Cleanup function
      return () => {
        fadeAnim.stopAnimation()
      }
    }, [status.core_info.default_wearable, status.core_info.puck_connected, fadeAnim]),
  )

  // Calculate glasses image on every render to prevent flashing
  const getCurrentGlassesImage = () => {
    const wearable = status.core_info.default_wearable
    let image = getGlassesImage(wearable)

    // For Even Realities G1, use dynamic image based on style and color
    if (wearable && (wearable === "Even Realities G1" || wearable === "evenrealities_g1" || wearable === "g1")) {
      const style = status.glasses_info?.glasses_style
      const color = status.glasses_info?.glasses_color

      // Determine the state based on case status
      let state = "folded"
      if (!status.glasses_info?.case_removed) {
        if (status.glasses_info?.case_open) {
          state = "case_open"
        } else {
          state = "case_close"
        }
      }

      image = getEvenRealitiesG1Image(style, color, state, "l", theme.isDark, status.glasses_info?.case_battery_level)
    } else {
      // For other glasses, use the existing logic
      if (!status.glasses_info?.case_removed) {
        if (status.glasses_info?.case_open) {
          image = getGlassesOpenImage(wearable)
        } else {
          image = getGlassesClosedImage(wearable)
        }
      }
    }

    return image
  }

  // no glasses paired
  if (!status.core_info.default_wearable) {
    return null
  }

  if (status.glasses_info?.model_name && status.glasses_info.model_name.toLowerCase().includes("simulated")) {
    return <ConnectedSimulatedGlassesInfo />
  }

  return (
    <View style={styles.connectedContent}>
      {/* <Text>{status.glasses_info?.case_charging ? "Charging" : "Not charging"}</Text> */}
      <Animated.Image source={getCurrentGlassesImage()} style={[styles.glassesImage, {opacity: fadeAnim}]} />
    </View>
  )
}

export function SplitDeviceInfo() {
  const {status} = useCoreStatus()
  const {themed, theme} = useAppTheme()

  // Show image if we have either connected glasses or a default wearable
  const wearable = status.glasses_info?.model_name || status.core_info.default_wearable

  if (!wearable) {
    return null
  }

  let glassesImage = getGlassesImage(wearable)
  let caseImage = null

  // For Even Realities G1, use dynamic image based on style and color
  if (wearable && (wearable === "Even Realities G1" || wearable === "evenrealities_g1" || wearable === "g1")) {
    const style = status.glasses_info?.glasses_style
    const color = status.glasses_info?.glasses_color

    // Determine the state based on case status
    let state = "folded"
    if (!status.glasses_info?.case_removed) {
      if (status.glasses_info?.case_open) {
        state = "case_open"
      } else {
        state = "case_close"
      }
    }

    glassesImage = getEvenRealitiesG1Image(
      style,
      color,
      state,
      "l",
      theme.isDark,
      status.glasses_info?.case_battery_level,
    )
  } else {
    // Only show case image if glasses are actually connected (not just paired)
    if (status.glasses_info?.model_name && !status.glasses_info?.case_removed) {
      if (status.glasses_info?.case_open) {
        caseImage = getGlassesOpenImage(wearable)
      } else {
        caseImage = getGlassesClosedImage(wearable)
      }
    }
  }

  return (
    <View style={styles.connectedContent}>
      <View style={{flexDirection: "row", alignItems: "center", gap: 10}}>
        <Animated.Image source={glassesImage} style={[styles.glassesImage, {width: caseImage ? "50%" : "80%"}]} />
        {caseImage && <Animated.Image source={caseImage} style={[styles.glassesImage, {width: "50%"}]} />}
      </View>
    </View>
  )
}

export function DeviceToolbar() {
  const {status} = useCoreStatus()
  const {themed, theme} = useAppTheme()
  const {push} = useNavigationHistory()

  if (!status.glasses_info?.model_name) {
    return null
  }

  // don't show if simulated glasses
  if (status.glasses_info?.model_name.toLowerCase().includes("simulated")) {
    return null
  }

  const autoBrightness = status.glasses_settings.auto_brightness
  const modelName = status.glasses_info?.model_name || ""
  const hasDisplay = glassesFeatures[modelName]?.display ?? true // Default to true if model not found
  const hasWifi = glassesFeatures[modelName]?.wifi ?? false // Default to false if model not found
  const wifiSsid = status.glasses_info?.glasses_wifi_ssid

  return (
    <View style={themed($deviceToolbar)}>
      {/* battery - always shown */}
      <View style={{flexDirection: "row", alignItems: "center", gap: 6}}>
        {status.glasses_info?.battery_level != -1 ? (
          <>
            <Icon icon="battery" size={18} color={theme.colors.statusIcon} />
            <Text style={{color: theme.colors.statusText}}>{status.glasses_info?.battery_level}%</Text>
          </>
        ) : (
          // <Text style={{color: theme.colors.text}}>No battery</Text>
          <ActivityIndicator size="small" color={theme.colors.statusText} />
        )}
      </View>

      {/* brightness - always rendered, conditionally show content */}
      <View style={{flexDirection: "row", alignItems: "center", gap: 6}}>
        {hasDisplay ? (
          <>
            <SunIcon size={18} color={theme.colors.statusIcon} />
            {autoBrightness ? (
              <Text style={{color: theme.colors.statusText}}>Auto</Text>
            ) : (
              <>
                <Text
                  style={{color: theme.colors.statusText, fontSize: 16, marginLeft: 4, fontFamily: "Inter-Regular"}}>
                  {status.glasses_settings.brightness}%
                </Text>
              </>
            )}
          </>
        ) : (
          <View style={{width: 50, height: 18}} />
        )}
      </View>

      {/* connection - always rendered, conditionally show WiFi or Bluetooth */}
      <View style={{flexDirection: "row", alignItems: "center", gap: 6}}>
        {hasWifi ? (
          <TouchableOpacity
            style={{flexDirection: "row", alignItems: "center", gap: 6}}
            onPress={() => {
              push("/pairing/glasseswifisetup", {deviceModel: status.glasses_info?.model_name || "Glasses"})
            }}>
            <MaterialCommunityIcons name="wifi" size={18} color={theme.colors.statusIcon} />
            <Text style={{color: theme.colors.statusText, fontSize: 16, fontFamily: "Inter-Regular"}}>
              {wifiSsid || "Disconnected"}
            </Text>
          </TouchableOpacity>
        ) : (
          <>
            <MaterialCommunityIcons name="bluetooth" size={18} color={theme.colors.statusIcon} />
            <Text style={{color: theme.colors.statusText, fontSize: 16, fontFamily: "Inter-Regular"}}>Connected</Text>
          </>
        )}
      </View>
    </View>
  )
}

const $deviceToolbar: ThemedStyle<ViewStyle> = ({colors, spacing}) => ({
  flexDirection: "row",
  justifyContent: "space-between",
  alignItems: "center",
  gap: 10,
  // backgroundColor: colors.palette.neutral200,
  borderRadius: spacing.md,
  paddingHorizontal: spacing.md,
  marginTop: spacing.md,
})

export function ConnectedDeviceInfo() {
  const {status, refreshStatus} = useStatus()
  const {theme, themed} = useAppTheme()
  const [microphoneActive, setMicrophoneActive] = useState(status.core_info.is_mic_enabled_for_frontend)

  useEffect(() => {
    setMicrophoneActive(status.core_info.is_mic_enabled_for_frontend)
  }, [status.core_info.is_mic_enabled_for_frontend])

  if (!status.glasses_info?.model_name) {
    return null
  }

  // don't show if simulated glasses
  if (status.glasses_info?.model_name.toLowerCase().includes("simulated")) {
    return null
  }

  return (
    <View style={themed($statusBar)}>
      {/* Battery information moved to DeviceSettings */}

      {/* disconnect button */}
      {/* <TouchableOpacity
        style={[styles.disconnectButton, status.core_info.is_searching && styles.disabledDisconnectButton]}
        onPress={() => {
          coreCommunicator.sendDisconnectWearable()
        }}
        disabled={status.core_info.is_searching}>
        <Icon name="power-off" size={18} color="white" style={styles.icon} />
        <Text style={styles.disconnectText}>Disconnect</Text>
      </TouchableOpacity> */}
    </View>
  )
}

const $deviceInfoContainer: ThemedStyle<ViewStyle> = ({colors, spacing}) => ({
  // padding: 16,
  // borderRadius: 12,
  // width: "100%",
  // minHeight: 240,
  // justifyContent: "center",
  marginTop: 16,
  // paddingHorizontal: 24,
  // backgroundColor: colors.palette.neutral200,
})

const $statusLabel: ThemedStyle<TextStyle> = ({colors}) => ({
  fontSize: 12,
  lineHeight: 16,
  fontWeight: "500",
  letterSpacing: -0.08,
  fontFamily: "SF Pro",
})

const $statusBar: ThemedStyle<ViewStyle> = ({colors}) => ({
  flexDirection: "row",
  justifyContent: "space-between",
  alignItems: "center",
  borderRadius: 12,
  padding: 10,
})

const styles = StyleSheet.create({
  batteryContainer: {
    alignItems: "center",
    flexDirection: "row",
  },
  batteryIcon: {
    alignSelf: "center",
    marginRight: 4,
  },
  buttonText: {
    color: "#fff",
    fontFamily: "Montserrat-Bold",
    fontSize: 14,
    fontWeight: "bold",
  },
  connectText: {
    fontFamily: "Montserrat-Bold",
    fontSize: 14,
    fontWeight: "bold",
    marginBottom: 10,
  },
  connectedContent: {
    alignItems: "center",
    justifyContent: "center",
  },
  connectedDot: {
    fontFamily: "Montserrat-Bold",
    fontSize: 14,
    marginRight: 2,
  },
  connectedStatus: {
    alignItems: "center",
    flexDirection: "row",
    marginBottom: 12,
  },
  connectedTextGreen: {
    color: "#28a745",
    fontFamily: "Montserrat-Bold",
    fontSize: 16,
    fontWeight: "bold",
    marginLeft: 4,
    marginRight: 2,
  },
  connectedTextTitle: {
    fontFamily: "Montserrat-Bold",
    fontSize: 16,
    fontWeight: "bold",
  },
  deviceInfoContainer: {
    padding: 16,
    borderRadius: 12,
    width: "100%",
    minHeight: 240,
    justifyContent: "center",
    marginTop: 16, // Increased space above component
    backgroundColor: "#E5E5EA",
  },
  disabledButton: {
    flexDirection: "row",
    alignItems: "center",
    justifyContent: "center",
    backgroundColor: "#A9A9A9", // Grey when disabled
    padding: 10,
    borderRadius: 8,
    width: "80%",
  },
  disabledDisconnectButton: {
    backgroundColor: "#A9A9A9",
  },
  disconnectButton: {
    alignItems: "center",
    backgroundColor: "#E24A24",
    borderRadius: 12,
    flexDirection: "row",
    justifyContent: "center",
    marginRight: 5,
    paddingHorizontal: 10,
    paddingVertical: 6,
    width: "40%",
  },
  disconnectText: {
    color: "#fff",
    fontFamily: "Montserrat-Regular",
    fontSize: 12,
    fontWeight: "500",
  },
  disconnectedContent: {
    alignItems: "center",
    flex: 1,
    justifyContent: "center",
  },
  glassesImage: {
    height: 120,
    resizeMode: "contain",
    width: "80%",
  },
  icon: {
    marginRight: 4,
  },
  iconContainer: {
    alignItems: "center",
    backgroundColor: "rgba(0, 0, 0, 0.1)",
    borderRadius: 15,
    height: 30,
    justifyContent: "center",
    width: 30,
  },
  noGlassesText: {
    color: "black",
    fontSize: 16,
    marginBottom: 10,
    textAlign: "center",
  },
  separator: {
    fontFamily: "Montserrat-Bold",
    fontSize: 16,
    fontWeight: "bold",
    marginHorizontal: 10,
  },
  statusIndicatorsRow: {
    flexDirection: "row",
    justifyContent: "space-between",
    paddingHorizontal: 10,
    width: "100%",
    //height: 30,
  },
  statusInfo: {
    alignItems: "center",
    flex: 1,
    marginRight: 20,
  },
  statusInfoNotConnected: {
    alignItems: "center",
    flex: 1,
    width: "100%",
  },
  statusLabel: {
    fontFamily: "SF Pro",
    fontSize: 12,
    fontWeight: "500",
    letterSpacing: -0.08,
    lineHeight: 16,
  },
  statusValue: {
    fontFamily: "Montserrat-Bold",
    fontSize: 14,
    fontWeight: "bold",
  },
  wifiContainer: {
    alignItems: "center",
    borderRadius: 18,
    flexDirection: "row",
    justifyContent: "flex-end",
    paddingHorizontal: 5,
    paddingVertical: 2,
  },
  wifiSsidText: {
    color: "#4CAF50",
    fontSize: 12,
    fontWeight: "bold",
    marginRight: 5,
    maxWidth: 120,
  },
})<|MERGE_RESOLUTION|>--- conflicted
+++ resolved
@@ -82,15 +82,11 @@
       // Connectivity check passed, proceed with connection
       console.log("Connecting to glasses:", status.core_info.default_wearable)
       if (status.core_info.default_wearable && status.core_info.default_wearable != "") {
-<<<<<<< HEAD
-        await coreCommunicator.sendConnectWearable(
+        await bridge.sendConnectWearable(
           status.core_info.default_wearable,
           status.core_info.default_wearable_name as string,
           status.core_info.default_wearable_address as string,
         )
-=======
-        await bridge.sendConnectWearable(status.core_info.default_wearable)
->>>>>>> 9a60773b
       }
     } catch (error) {
       console.error("connect to glasses error:", error)

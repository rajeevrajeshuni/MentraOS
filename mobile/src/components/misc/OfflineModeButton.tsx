<<<<<<< HEAD
import React from "react"
import {View, TouchableOpacity, StyleSheet, ViewStyle} from "react-native"
import {useAppTheme} from "@/utils/useAppTheme"
import {spacing} from "@/theme"
import MaterialCommunityIcons from "react-native-vector-icons/MaterialCommunityIcons"
import showAlert from "@/utils/AlertUtils"

interface OfflineModeButtonProps {
  isOfflineMode: boolean
  onToggle: (isOffline: boolean) => void
}

export const OfflineModeButton: React.FC<OfflineModeButtonProps> = ({isOfflineMode, onToggle}) => {
  const {theme} = useAppTheme()
  const styles = getStyles(theme)

=======
import {useState} from "react"
import {View, TouchableOpacity, Modal, ViewStyle, TextStyle} from "react-native"
import {Text, Button} from "@/components/ignite"
import {useAppTheme} from "@/utils/useAppTheme"
import {ThemedStyle} from "@/theme"
import MaterialCommunityIcons from "react-native-vector-icons/MaterialCommunityIcons"
import {SETTINGS_KEYS, useSetting} from "@/stores/settings"

export const OfflineModeButton: React.FC = () => {
  const [visible, setVisible] = useState(false)
  const {theme, themed} = useAppTheme()
  const [offlineMode, setOfflineMode] = useSetting(SETTINGS_KEYS.OFFLINE_MODE)

  const showModal = () => setVisible(true)
  const hideModal = () => setVisible(false)

  const handleConfirm = () => {
    setOfflineMode(!offlineMode)
    hideModal()
  }

>>>>>>> 09bfd2f5
  const handlePress = () => {
    const title = isOfflineMode ? "Disable Offline Mode?" : "Enable Offline Mode?"
    const message = isOfflineMode
      ? "Switching to online mode will close all offline-only apps and allow you to use all online apps."
      : "Enabling offline mode will close all running online apps. You'll only be able to use apps that work without an internet connection, and all other apps will be shut down."
    const confirmText = isOfflineMode ? "Go Online" : "Go Offline"

    showAlert(
      title,
      message,
      [
        {text: "Cancel", style: "cancel"},
        {
          text: confirmText,
          onPress: () => onToggle(!isOfflineMode),
        },
      ],
      {
        iconName: isOfflineMode ? "wifi" : "wifi-off",
        iconColor: theme.colors.tint,
      },
    )
  }

  return (
    <View style={themed($container)}>
      <TouchableOpacity onPress={handlePress} style={themed($button)}>
        <MaterialCommunityIcons
<<<<<<< HEAD
          name={isOfflineMode ? "wifi-off" : "wifi"}
=======
          name={offlineMode ? "wifi-off" : "wifi"}
>>>>>>> 09bfd2f5
          size={24}
          color={offlineMode ? theme.colors.text : theme.colors.tint}
        />
      </TouchableOpacity>
<<<<<<< HEAD
=======

      <Modal visible={visible} transparent={true} animationType="fade" onRequestClose={hideModal}>
        <View style={themed($modalOverlay)}>
          <View style={themed($modal)}>
            <Text
              style={themed($modalTitle)}
              tx={offlineMode ? "offlineMode:disableOfflineMode" : "offlineMode:enableOfflineMode"}
            />
            <Text
              style={themed($modalText)}
              tx={offlineMode ? "offlineMode:goOnlineMessage" : "offlineMode:goOfflineMessage"}
            />
            <View style={themed($buttonRow)}>
              <Button
                preset="outlined"
                onPress={hideModal}
                tx="common:cancel"
                style={[themed($modalButton), themed($outlinedButton)]}
                textStyle={themed($modalButtonText)}
              />
              <Button
                preset="default"
                onPress={handleConfirm}
                tx={offlineMode ? "offlineMode:goOnline" : "offlineMode:goOffline"}
                style={themed($modalButton)}
                textStyle={[themed($modalButtonText), themed($modalButtonTextPrimary)]}
              />
            </View>
          </View>
        </View>
      </Modal>
>>>>>>> 09bfd2f5
    </View>
  )
}

<<<<<<< HEAD
const getStyles = (theme: any) =>
  StyleSheet.create({
    container: {
      marginLeft: spacing.xs,
      marginRight: spacing.xs,
    },
    button: {
      padding: spacing.xs,
      borderRadius: 20,
      justifyContent: "center",
      alignItems: "center",
    },
  })
=======
const $container: ThemedStyle<ViewStyle> = ({spacing}) => ({
  marginLeft: spacing.md,
  marginRight: spacing.sm,
})

const $button: ThemedStyle<ViewStyle> = ({spacing}) => ({
  padding: spacing.sm,
  borderRadius: 20,
  justifyContent: "center",
  alignItems: "center",
})

const $modalButton: ThemedStyle<ViewStyle> = ({spacing, colors}) => ({
  minWidth: 120,
  margin: 0,
  paddingVertical: spacing.sm,
  backgroundColor: colors.tint,
})

const $outlinedButton: ThemedStyle<ViewStyle> = ({colors}) => ({
  borderWidth: 1,
  borderColor: colors.border,
  backgroundColor: "transparent",
})

const $modalOverlay: ThemedStyle<ViewStyle> = ({spacing}) => ({
  flex: 1,
  backgroundColor: "rgba(0, 0, 0, 0.5)",
  justifyContent: "center",
  padding: spacing.lg,
})

const $modal: ThemedStyle<ViewStyle> = ({colors, spacing}) => ({
  backgroundColor: colors.background,
  borderRadius: 8,
  padding: spacing.lg,
  shadowColor: "#000",
  shadowOffset: {width: 0, height: 2},
  shadowOpacity: 0.25,
  shadowRadius: 4,
  elevation: 5,
})

const $modalTitle: ThemedStyle<TextStyle> = ({colors, spacing}) => ({
  fontSize: 20,
  fontWeight: "bold",
  marginBottom: spacing.md,
  color: colors.text,
})

const $modalText: ThemedStyle<TextStyle> = ({colors, spacing}) => ({
  fontSize: 16,
  marginBottom: spacing.lg,
  lineHeight: 24,
  color: colors.textDim,
})

const $buttonRow: ThemedStyle<ViewStyle> = ({spacing}) => ({
  flexDirection: "row",
  justifyContent: "flex-end",
  marginTop: spacing.lg,
  gap: spacing.md,
})

const $modalButtonText: ThemedStyle<TextStyle> = ({colors}) => ({
  fontSize: 16,
  fontWeight: "600",
  textAlign: "center",
  color: colors.text,
})

const $modalButtonTextPrimary: ThemedStyle<TextStyle> = ({colors}) => ({
  color: colors.background,
})
>>>>>>> 09bfd2f5
<|MERGE_RESOLUTION|>--- conflicted
+++ resolved
@@ -1,49 +1,27 @@
-<<<<<<< HEAD
 import React from "react"
-import {View, TouchableOpacity, StyleSheet, ViewStyle} from "react-native"
-import {useAppTheme} from "@/utils/useAppTheme"
-import {spacing} from "@/theme"
-import MaterialCommunityIcons from "react-native-vector-icons/MaterialCommunityIcons"
-import showAlert from "@/utils/AlertUtils"
-
-interface OfflineModeButtonProps {
-  isOfflineMode: boolean
-  onToggle: (isOffline: boolean) => void
-}
-
-export const OfflineModeButton: React.FC<OfflineModeButtonProps> = ({isOfflineMode, onToggle}) => {
-  const {theme} = useAppTheme()
-  const styles = getStyles(theme)
-
-=======
-import {useState} from "react"
-import {View, TouchableOpacity, Modal, ViewStyle, TextStyle} from "react-native"
-import {Text, Button} from "@/components/ignite"
+import {View, TouchableOpacity, ViewStyle} from "react-native"
 import {useAppTheme} from "@/utils/useAppTheme"
 import {ThemedStyle} from "@/theme"
 import MaterialCommunityIcons from "react-native-vector-icons/MaterialCommunityIcons"
 import {SETTINGS_KEYS, useSetting} from "@/stores/settings"
+import showAlert from "@/utils/AlertUtils"
+import {useAppStatus} from "@/contexts/AppletStatusProvider"
+import bridge from "@/bridge/MantleBridge"
 
 export const OfflineModeButton: React.FC = () => {
-  const [visible, setVisible] = useState(false)
   const {theme, themed} = useAppTheme()
   const [offlineMode, setOfflineMode] = useSetting(SETTINGS_KEYS.OFFLINE_MODE)
+  const [offlineCaptionsAppRunning, setOfflineCaptionsAppRunning] = useSetting(
+    SETTINGS_KEYS.offline_captions_app_running,
+  )
+  const {stopAllApps} = useAppStatus()
 
-  const showModal = () => setVisible(true)
-  const hideModal = () => setVisible(false)
-
-  const handleConfirm = () => {
-    setOfflineMode(!offlineMode)
-    hideModal()
-  }
-
->>>>>>> 09bfd2f5
   const handlePress = () => {
-    const title = isOfflineMode ? "Disable Offline Mode?" : "Enable Offline Mode?"
-    const message = isOfflineMode
+    const title = offlineMode ? "Disable Offline Mode?" : "Enable Offline Mode?"
+    const message = offlineMode
       ? "Switching to online mode will close all offline-only apps and allow you to use all online apps."
       : "Enabling offline mode will close all running online apps. You'll only be able to use apps that work without an internet connection, and all other apps will be shut down."
-    const confirmText = isOfflineMode ? "Go Online" : "Go Offline"
+    const confirmText = offlineMode ? "Go Online" : "Go Offline"
 
     showAlert(
       title,
@@ -52,11 +30,21 @@
         {text: "Cancel", style: "cancel"},
         {
           text: confirmText,
-          onPress: () => onToggle(!isOfflineMode),
+          onPress: async () => {
+            if (!offlineMode) {
+              // If enabling offline mode, stop all running apps
+              await stopAllApps()
+            } else {
+              // If disabling offline mode, turn off offline captions
+              setOfflineCaptionsAppRunning(false)
+              bridge.toggleOfflineApps(false)
+            }
+            setOfflineMode(!offlineMode)
+          },
         },
       ],
       {
-        iconName: isOfflineMode ? "wifi" : "wifi-off",
+        iconName: offlineMode ? "wifi" : "wifi-off",
         iconColor: theme.colors.tint,
       },
     )
@@ -66,140 +54,23 @@
     <View style={themed($container)}>
       <TouchableOpacity onPress={handlePress} style={themed($button)}>
         <MaterialCommunityIcons
-<<<<<<< HEAD
-          name={isOfflineMode ? "wifi-off" : "wifi"}
-=======
           name={offlineMode ? "wifi-off" : "wifi"}
->>>>>>> 09bfd2f5
           size={24}
           color={offlineMode ? theme.colors.text : theme.colors.tint}
         />
       </TouchableOpacity>
-<<<<<<< HEAD
-=======
-
-      <Modal visible={visible} transparent={true} animationType="fade" onRequestClose={hideModal}>
-        <View style={themed($modalOverlay)}>
-          <View style={themed($modal)}>
-            <Text
-              style={themed($modalTitle)}
-              tx={offlineMode ? "offlineMode:disableOfflineMode" : "offlineMode:enableOfflineMode"}
-            />
-            <Text
-              style={themed($modalText)}
-              tx={offlineMode ? "offlineMode:goOnlineMessage" : "offlineMode:goOfflineMessage"}
-            />
-            <View style={themed($buttonRow)}>
-              <Button
-                preset="outlined"
-                onPress={hideModal}
-                tx="common:cancel"
-                style={[themed($modalButton), themed($outlinedButton)]}
-                textStyle={themed($modalButtonText)}
-              />
-              <Button
-                preset="default"
-                onPress={handleConfirm}
-                tx={offlineMode ? "offlineMode:goOnline" : "offlineMode:goOffline"}
-                style={themed($modalButton)}
-                textStyle={[themed($modalButtonText), themed($modalButtonTextPrimary)]}
-              />
-            </View>
-          </View>
-        </View>
-      </Modal>
->>>>>>> 09bfd2f5
     </View>
   )
 }
 
-<<<<<<< HEAD
-const getStyles = (theme: any) =>
-  StyleSheet.create({
-    container: {
-      marginLeft: spacing.xs,
-      marginRight: spacing.xs,
-    },
-    button: {
-      padding: spacing.xs,
-      borderRadius: 20,
-      justifyContent: "center",
-      alignItems: "center",
-    },
-  })
-=======
 const $container: ThemedStyle<ViewStyle> = ({spacing}) => ({
-  marginLeft: spacing.md,
-  marginRight: spacing.sm,
+  marginLeft: spacing.xs,
+  marginRight: spacing.xs,
 })
 
 const $button: ThemedStyle<ViewStyle> = ({spacing}) => ({
-  padding: spacing.sm,
+  padding: spacing.xs,
   borderRadius: 20,
   justifyContent: "center",
   alignItems: "center",
-})
-
-const $modalButton: ThemedStyle<ViewStyle> = ({spacing, colors}) => ({
-  minWidth: 120,
-  margin: 0,
-  paddingVertical: spacing.sm,
-  backgroundColor: colors.tint,
-})
-
-const $outlinedButton: ThemedStyle<ViewStyle> = ({colors}) => ({
-  borderWidth: 1,
-  borderColor: colors.border,
-  backgroundColor: "transparent",
-})
-
-const $modalOverlay: ThemedStyle<ViewStyle> = ({spacing}) => ({
-  flex: 1,
-  backgroundColor: "rgba(0, 0, 0, 0.5)",
-  justifyContent: "center",
-  padding: spacing.lg,
-})
-
-const $modal: ThemedStyle<ViewStyle> = ({colors, spacing}) => ({
-  backgroundColor: colors.background,
-  borderRadius: 8,
-  padding: spacing.lg,
-  shadowColor: "#000",
-  shadowOffset: {width: 0, height: 2},
-  shadowOpacity: 0.25,
-  shadowRadius: 4,
-  elevation: 5,
-})
-
-const $modalTitle: ThemedStyle<TextStyle> = ({colors, spacing}) => ({
-  fontSize: 20,
-  fontWeight: "bold",
-  marginBottom: spacing.md,
-  color: colors.text,
-})
-
-const $modalText: ThemedStyle<TextStyle> = ({colors, spacing}) => ({
-  fontSize: 16,
-  marginBottom: spacing.lg,
-  lineHeight: 24,
-  color: colors.textDim,
-})
-
-const $buttonRow: ThemedStyle<ViewStyle> = ({spacing}) => ({
-  flexDirection: "row",
-  justifyContent: "flex-end",
-  marginTop: spacing.lg,
-  gap: spacing.md,
-})
-
-const $modalButtonText: ThemedStyle<TextStyle> = ({colors}) => ({
-  fontSize: 16,
-  fontWeight: "600",
-  textAlign: "center",
-  color: colors.text,
-})
-
-const $modalButtonTextPrimary: ThemedStyle<TextStyle> = ({colors}) => ({
-  color: colors.background,
-})
->>>>>>> 09bfd2f5
+})
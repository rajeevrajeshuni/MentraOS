/**
 * Main gallery screen component
 */

<<<<<<< HEAD
import React, {useCallback, useState, useEffect, useMemo, useRef} from "react"
import {
  View,
  Text,
  BackHandler,
  TouchableOpacity,
  ActivityIndicator,
  Dimensions,
  FlatList,
  ViewToken,
} from "react-native"
=======
import {useCallback, useState, useEffect, useMemo, useRef} from "react"
import {View, BackHandler, TouchableOpacity, ActivityIndicator, Dimensions, FlatList, ViewToken} from "react-native"
>>>>>>> 124ace0f
import {useFocusEffect} from "expo-router"
import {useAppTheme} from "@/utils/useAppTheme"
import {spacing, ThemedStyle} from "@/theme"
import {ViewStyle, TextStyle, ImageStyle} from "react-native"
import {useCoreStatus} from "@/contexts/CoreStatusProvider"
import {useNavigationHistory} from "@/contexts/NavigationHistoryContext"
import {PhotoInfo} from "../../../types/asg"
import {asgCameraApi} from "../../../services/asg/asgCameraApi"
import {localStorageService} from "../../../services/asg/localStorageService"
import {PhotoImage} from "./PhotoImage"
import {MediaViewer} from "./MediaViewer"
import {ProgressRing} from "./ProgressRing"
import {createShimmerPlaceholder} from "react-native-shimmer-placeholder"
import LinearGradient from "expo-linear-gradient"

// @ts-ignore
const ShimmerPlaceholder = createShimmerPlaceholder(LinearGradient)
import showAlert from "@/utils/AlertUtils"
import {translate} from "@/i18n"
import {shareFile} from "@/utils/FileUtils"
import MaterialCommunityIcons from "react-native-vector-icons/MaterialCommunityIcons"
import bridge from "@/bridge/MantleBridge"
import WifiManager from "react-native-wifi-reborn"
import GlobalEventEmitter from "@/utils/GlobalEventEmitter"
import {networkConnectivityService, NetworkStatus} from "@/services/asg/networkConnectivityService"
import {Header, Text} from "@/components/ignite"
import * as Linking from "expo-linking"
import {MediaLibraryPermissions} from "@/utils/MediaLibraryPermissions"
import {gallerySettingsService} from "@/services/asg/gallerySettingsService"

// Gallery timing constants
const TIMING = {
  PROGRESS_RING_DISPLAY_MS: 3000, // How long to show completed/failed progress rings
  SYNC_COMPLETE_DISPLAY_MS: 1000, // How long to show "Sync complete!" message
  ALERT_DELAY_MS: 100, // Delay before showing alerts to allow UI to settle
  HOTSPOT_LOAD_DELAY_MS: 500, // Delay before loading photos after hotspot connects
  RETRY_AFTER_RATE_LIMIT_MS: 5000, // Delay before retrying after 429 rate limit
} as const

// Gallery state machine states
enum GalleryState {
  INITIALIZING = "initializing",
  QUERYING_GLASSES = "querying_glasses",
  NO_MEDIA_ON_GLASSES = "no_media_on_glasses",
  MEDIA_AVAILABLE = "media_available",
  REQUESTING_HOTSPOT = "requesting_hotspot",
  WAITING_FOR_WIFI_PROMPT = "waiting_for_wifi_prompt",
  USER_CANCELLED_WIFI = "user_cancelled_wifi",
  CONNECTING_TO_HOTSPOT = "connecting_to_hotspot",
  CONNECTED_LOADING = "connected_loading",
  READY_TO_SYNC = "ready_to_sync",
  SYNCING = "syncing",
  SYNC_COMPLETE = "sync_complete",
  ERROR = "error",
}

interface GalleryItem {
  id: string
  type: "server" | "local" | "placeholder"
  index: number
  photo?: PhotoInfo
  isOnServer?: boolean
}

export function GalleryScreen() {
  const {status} = useCoreStatus()
  const {goBack, push} = useNavigationHistory()
  const {theme, themed} = useAppTheme()

  // Column calculation - 3 per row like Google Photos / Apple Photos
  const screenWidth = Dimensions.get("window").width
  const ITEM_SPACING = 2 // Minimal spacing between items (1-2px hairline)
  const numColumns = screenWidth < 320 ? 2 : 3 // 2 columns for very small screens, otherwise 3
  const itemWidth = (screenWidth - ITEM_SPACING * (numColumns - 1)) / numColumns

  const [networkStatus] = useState<NetworkStatus>(networkConnectivityService.getStatus())

  // Memoize connection values
  const connectionInfo = useMemo(() => {
    const glassesInfo = status.glasses_info
    if (!glassesInfo) return {}

    return {
      isHotspotEnabled: glassesInfo.glasses_hotspot_enabled,
      hotspotSsid: glassesInfo.glasses_hotspot_ssid,
      hotspotPassword: glassesInfo.glasses_hotspot_password,
      hotspotGatewayIp: glassesInfo.glasses_hotspot_gateway_ip,
    }
  }, [status.glasses_info])

  const {hotspotSsid, hotspotPassword, hotspotGatewayIp, isHotspotEnabled} = connectionInfo

  // Permission state
  const [hasMediaLibraryPermission, setHasMediaLibraryPermission] = useState(false)
  const [isRequestingPermission, setIsRequestingPermission] = useState(false)

  // State machine
  const [galleryState, setGalleryState] = useState<GalleryState>(GalleryState.INITIALIZING)
  const [errorMessage, setErrorMessage] = useState<string | null>(null)

  const transitionToState = (newState: GalleryState) => {
    console.log(`[GalleryScreen] State transition: ${galleryState} → ${newState}`)
    setGalleryState(newState)
  }

  // Data state
  const [totalServerCount, setTotalServerCount] = useState(0)
  const [loadedServerPhotos, setLoadedServerPhotos] = useState<Map<number, PhotoInfo>>(new Map())
  const [downloadedPhotos, setDownloadedPhotos] = useState<PhotoInfo[]>([])
  const [selectedPhoto, setSelectedPhoto] = useState<PhotoInfo | null>(null)
  const [syncProgress, setSyncProgress] = useState<{
    current: number
    total: number
    message: string
    fileProgress?: number
  } | null>(null)
  const [photoSyncStates, setPhotoSyncStates] = useState<
    Map<
      string,
      {
        status: "pending" | "downloading" | "completed" | "failed"
        progress: number
      }
    >
  >(new Map())
  const [glassesGalleryStatus, setGlassesGalleryStatus] = useState<{
    photos: number
    videos: number
    total: number
    has_content: boolean
  } | null>(null)

  // Track if gallery opened the hotspot
  const galleryOpenedHotspotRef = useRef(false)
  const [galleryOpenedHotspot, setGalleryOpenedHotspot] = useState(false)

  // Track loaded ranges
  const loadedRanges = useRef<Set<string>>(new Set())
  const loadingRanges = useRef<Set<string>>(new Set())
  const syncTriggeredRef = useRef(false)
  const PAGE_SIZE = 20

  // Load downloaded photos
  const loadDownloadedPhotos = useCallback(async () => {
    try {
      const downloadedFiles = await localStorageService.getDownloadedFiles()
      const photoInfos = Object.values(downloadedFiles).map(file => localStorageService.convertToPhotoInfo(file))
      setDownloadedPhotos(photoInfos)
    } catch (err) {
      console.error("Error loading downloaded photos:", err)
    }
  }, [])

  // Initial load - get total count and first batch
  const loadInitialPhotos = useCallback(
    async (overrideServerIp?: string) => {
      const serverIp = overrideServerIp || hotspotGatewayIp
      const hasConnection = overrideServerIp || (isHotspotEnabled && hotspotGatewayIp)

      if (!hasConnection || !serverIp) {
        console.log("[GalleryScreen] Glasses not connected")
        setTotalServerCount(0)
        if (galleryState === GalleryState.CONNECTED_LOADING) {
          transitionToState(GalleryState.NO_MEDIA_ON_GLASSES)
        }
        return
      }

      if (galleryState !== GalleryState.CONNECTED_LOADING) {
        transitionToState(GalleryState.CONNECTED_LOADING)
      }

      try {
        asgCameraApi.setServer(serverIp, 8089)
        const result = await asgCameraApi.getGalleryPhotos(PAGE_SIZE, 0)

        setTotalServerCount(result.totalCount)

        if (result.totalCount === 0) {
          console.log("[GalleryScreen] No photos on glasses")
          transitionToState(GalleryState.NO_MEDIA_ON_GLASSES)
          return
        }

        const newMap = new Map<number, PhotoInfo>()
        result.photos.forEach((photo, index) => {
          newMap.set(index, photo)
        })
        setLoadedServerPhotos(newMap)
        loadedRanges.current.add("0-19")
        transitionToState(GalleryState.READY_TO_SYNC)
      } catch (err) {
        console.error("[GalleryScreen] Failed to load initial photos:", err)
        setTotalServerCount(0)

        let errorMsg = "Failed to load photos"
        if (err instanceof Error) {
          if (err.message.includes("429")) {
            errorMsg = "Server is busy, please try again in a moment"
            setTimeout(() => {
              if (galleryState === GalleryState.ERROR) {
                console.log("[GalleryScreen] Retrying after rate limit...")
                transitionToState(GalleryState.CONNECTED_LOADING)
                loadInitialPhotos()
              }
            }, TIMING.RETRY_AFTER_RATE_LIMIT_MS)
          } else if (err.message.includes("400")) {
            errorMsg = "Invalid request to server"
          } else {
            errorMsg = err.message
          }
        }

        setErrorMessage(errorMsg)
        transitionToState(GalleryState.ERROR)
      }
    },
    [galleryState, isHotspotEnabled, hotspotGatewayIp],
  )

  // Load photos for specific indices
  const loadPhotosForIndices = useCallback(
    async (indices: number[]) => {
      if (!isHotspotEnabled || !hotspotGatewayIp || indices.length === 0) return

      const unloadedIndices = indices.filter(i => !loadedServerPhotos.has(i))
      if (unloadedIndices.length === 0) return

      const sortedIndices = [...unloadedIndices].sort((a, b) => a - b)
      const minIndex = sortedIndices[0]
      const maxIndex = sortedIndices[sortedIndices.length - 1]
      const rangeKey = `${minIndex}-${maxIndex}`

      if (loadingRanges.current.has(rangeKey) || loadedRanges.current.has(rangeKey)) return

      loadingRanges.current.add(rangeKey)

      try {
        asgCameraApi.setServer(hotspotGatewayIp, 8089)
        const limit = maxIndex - minIndex + 1
        const result = await asgCameraApi.getGalleryPhotos(limit, minIndex)

        setLoadedServerPhotos(prev => {
          const newMap = new Map(prev)
          result.photos.forEach((photo, i) => {
            newMap.set(minIndex + i, photo)
          })
          return newMap
        })

        loadedRanges.current.add(rangeKey)
      } catch (err) {
        console.error(`[GalleryScreen] Failed to load range ${rangeKey}:`, err)
      } finally {
        loadingRanges.current.delete(rangeKey)
      }
    },
    [isHotspotEnabled, hotspotGatewayIp, loadedServerPhotos],
  )

  // Sync files from server
  const handleSync = async () => {
    const hasConnection = isHotspotEnabled && hotspotGatewayIp
    const serverIp = hotspotGatewayIp

    if (!hasConnection || !serverIp) {
      showAlert("Cannot Sync", "Your glasses are not connected. Please connect them to WiFi or enable hotspot.", [
        {text: translate("common:ok")},
      ])
      return
    }

    transitionToState(GalleryState.SYNCING)
    setSyncProgress(null)

    try {
      console.log(`[GalleryScreen] Starting sync with server IP: ${serverIp}`)
      asgCameraApi.setServer(serverIp, 8089)

      const syncState = await localStorageService.getSyncState()
      const syncResponse = await asgCameraApi.syncWithServer(syncState.client_id, syncState.last_sync_time, true)

      const syncData = syncResponse.data || syncResponse

      if (!syncData.changed_files || syncData.changed_files.length === 0) {
        console.log("Sync Complete - no new files")
        // Stop hotspot if gallery opened it
        if (galleryOpenedHotspot) {
          console.log("[GalleryScreen] No files to sync, closing hotspot...")
          await handleStopHotspot()
        }
        transitionToState(GalleryState.SYNC_COMPLETE)
        return
      }

      // Initialize photo sync states
      const initialSyncStates = new Map()
      syncData.changed_files.forEach(photo => {
        initialSyncStates.set(photo.name, {
          status: "pending" as const,
          progress: 0,
        })
      })
      setPhotoSyncStates(initialSyncStates)

      setSyncProgress({
        current: 0,
        total: syncData.changed_files.length,
        message: "Downloading files...",
      })

      const downloadResult = await asgCameraApi.batchSyncFiles(
        syncData.changed_files,
        true,
        (current, total, fileName, fileProgress) => {
          console.log(`[GalleryScreen] Progress callback: ${fileName} - ${fileProgress}% (${current}/${total})`)

          // Use requestAnimationFrame to ensure immediate UI updates
          requestAnimationFrame(() => {
            // Update individual photo progress
            setPhotoSyncStates(prev => {
              const newStates = new Map(prev)

              // Update the current file being downloaded
              newStates.set(fileName, {
                status: "downloading",
                progress: fileProgress || 0,
              })

              // Mark previously completed files as completed (if not already marked)
              for (let i = 0; i < current - 1; i++) {
                const completedFileName = syncData.changed_files[i]?.name
                if (completedFileName && !newStates.has(completedFileName)) {
                  newStates.set(completedFileName, {
                    status: "completed",
                    progress: 100,
                  })
                }
              }

              // If this is the last file and progress is 100%, mark it as completed
              if (current === total && fileProgress === 100) {
                newStates.set(fileName, {
                  status: "completed",
                  progress: 100,
                })
              }

              // Mark previous files as completed when moving to next file
              if (fileProgress === 0 && current > 1) {
                // Mark the previous file as completed
                const previousFileName = syncData.changed_files[current - 2]?.name
                if (previousFileName) {
                  newStates.set(previousFileName, {
                    status: "completed",
                    progress: 100,
                  })
                }
              }

              console.log(`[GalleryScreen] Updated sync states:`, Array.from(newStates.entries()))
              return newStates
            })

            setSyncProgress({
              current,
              total,
              message: `Downloading ${fileName}...`,
              fileProgress,
            })
          })
        },
      )

      const glassesModel = status.glasses_info?.model_name

      // Save downloaded files but keep progress states visible
      for (const photoInfo of downloadResult.downloaded) {
        const downloadedFile = localStorageService.convertToDownloadedFile(
          photoInfo,
          photoInfo.filePath || "",
          photoInfo.thumbnailPath,
          glassesModel,
        )
        await localStorageService.saveDownloadedFile(downloadedFile)
      }

      // Auto-save to camera roll if enabled
      const shouldAutoSave = await gallerySettingsService.getAutoSaveToCameraRoll()
      if (shouldAutoSave) {
        console.log("[GalleryScreen] Auto-saving photos to camera roll...")
        let savedCount = 0
        let failedCount = 0

        for (const photoInfo of downloadResult.downloaded) {
          const filePath = photoInfo.filePath || localStorageService.getPhotoFilePath(photoInfo.name)
          const success = await MediaLibraryPermissions.saveToLibrary(filePath)
          if (success) {
            savedCount++
          } else {
            failedCount++
          }
        }

        console.log(`[GalleryScreen] Saved ${savedCount}/${downloadResult.downloaded.length} photos to camera roll`)
        if (failedCount > 0) {
          console.warn(`[GalleryScreen] Failed to save ${failedCount} photos to camera roll`)
        }
      }

      // Keep all progress states visible for a moment to show completion
      setTimeout(() => {
        setPhotoSyncStates(new Map())
      }, TIMING.PROGRESS_RING_DISPLAY_MS)

      // Mark failed photos
      for (const failedFileName of downloadResult.failed) {
        setPhotoSyncStates(prev => {
          const newStates = new Map(prev)
          newStates.set(failedFileName, {
            status: "failed",
            progress: 0,
          })
          return newStates
        })
      }

      // Remove failed progress rings after a delay to show error state
      if (downloadResult.failed.length > 0) {
        setTimeout(() => {
          setPhotoSyncStates(prev => {
            const newStates = new Map(prev)
            for (const failedFileName of downloadResult.failed) {
              newStates.delete(failedFileName)
            }
            return newStates
          })
        }, TIMING.PROGRESS_RING_DISPLAY_MS)
      }

      // Files are now deleted immediately after each successful download in batchSyncFiles
      if (downloadResult.downloaded.length > 0) {
        console.log(
          `[GalleryScreen] Successfully synced ${downloadResult.downloaded.length} files (deleted from glasses after each download)`,
        )
      }

      await localStorageService.updateSyncState({
        last_sync_time: syncData.server_time,
        total_downloaded: syncState.total_downloaded + downloadResult.downloaded.length,
        total_size: syncState.total_size + downloadResult.total_size,
      })

      // Load downloaded photos first to ensure smooth transition
      await loadDownloadedPhotos()

      // Clear sync progress states (progress rings no longer needed)
      setPhotoSyncStates(new Map())
      setSyncProgress(null)

      // Show brief success state
      transitionToState(GalleryState.SYNC_COMPLETE)

      // Stop hotspot if gallery opened it
      if (galleryOpenedHotspot) {
        console.log("[GalleryScreen] Sync completed with files, closing hotspot...")
        try {
          await handleStopHotspot()
          console.log("[GalleryScreen] Hotspot closed successfully after sync")
        } catch (error) {
          console.error("[GalleryScreen] Failed to close hotspot after sync:", error)
        }
      }

      // Gradually clear server state after downloads are loaded
      setTimeout(() => {
        setLoadedServerPhotos(new Map())
        setTotalServerCount(0)
        loadedRanges.current.clear()
        loadingRanges.current.clear()
        transitionToState(GalleryState.NO_MEDIA_ON_GLASSES)
      }, TIMING.SYNC_COMPLETE_DISPLAY_MS)
    } catch (err) {
      let errorMsg = "Sync failed"
      if (err instanceof Error) {
        if (err.message.includes("429")) {
          errorMsg = "Server is busy, please try again in a moment"
        } else if (err.message.includes("400")) {
          errorMsg = "Invalid sync request"
        } else {
          errorMsg = err.message
        }
      }

      setErrorMessage(errorMsg)
      if (!errorMsg.includes("busy")) {
        showAlert("Sync Error", errorMsg, [{text: translate("common:ok")}])
      }
      transitionToState(GalleryState.ERROR)
      setSyncProgress(null)
    }
  }

  // Handle photo selection
  const handlePhotoPress = (item: GalleryItem) => {
    if (!item.photo) return

    // Prevent opening photos that are currently being synced
    const syncState = photoSyncStates.get(item.photo.name)
    if (
      syncState &&
      (syncState.status === "downloading" || syncState.status === "pending" || syncState.status === "completed")
    ) {
      console.log(`[GalleryScreen] Photo ${item.photo.name} is being synced, preventing open`)
      return
    }

    if (item.photo.is_video && item.isOnServer) {
      showAlert("Video Not Downloaded", "Please sync this video to your device to watch it", [
        {text: translate("common:ok")},
      ])
      return
    }
    setSelectedPhoto(item.photo)
  }

  // Handle photo sharing
  const handleSharePhoto = async (photo: PhotoInfo) => {
    if (!photo) {
      console.error("No photo provided to share")
      return
    }

    try {
      const shareUrl = photo.is_video && photo.download ? photo.download : photo.url
      let filePath = ""

      if (shareUrl?.startsWith("file://")) {
        filePath = shareUrl.replace("file://", "")
      } else if (photo.filePath) {
        filePath = photo.filePath.startsWith("file://") ? photo.filePath.replace("file://", "") : photo.filePath
      } else {
        const mediaType = photo.is_video ? "video" : "photo"
        setSelectedPhoto(null)
        setTimeout(() => {
          showAlert("Info", `Please sync this ${mediaType} first to share it`, [{text: translate("common:ok")}])
        }, TIMING.ALERT_DELAY_MS)
        return
      }

      if (!filePath) {
        console.error("No valid file path found")
        setSelectedPhoto(null)
        setTimeout(() => {
          showAlert("Error", "Unable to share this photo", [{text: translate("common:ok")}])
        }, TIMING.ALERT_DELAY_MS)
        return
      }

      let shareMessage = photo.is_video ? "Check out this video" : "Check out this photo"
      if (photo.glassesModel) {
        shareMessage += ` taken with ${photo.glassesModel}`
      }
      shareMessage += "!"

      const mimeType = photo.mime_type || (photo.is_video ? "video/mp4" : "image/jpeg")
      await shareFile(filePath, mimeType, "Share Photo", shareMessage)
      console.log("Share completed successfully")
    } catch (error) {
      if (error instanceof Error && error.message?.includes("FileProvider")) {
        setSelectedPhoto(null)
        setTimeout(() => {
          showAlert(
            "Sharing Not Available",
            "File sharing will work after the next app build. For now, you can find your photos in the AugmentOS folder.",
            [{text: translate("common:ok")}],
          )
        }, TIMING.ALERT_DELAY_MS)
      } else {
        console.error("Error sharing photo:", error)
        setSelectedPhoto(null)
        setTimeout(() => {
          showAlert("Error", "Failed to share photo", [{text: translate("common:ok")}])
        }, TIMING.ALERT_DELAY_MS)
      }
    }
  }

  // Handle hotspot request
  const handleRequestHotspot = async () => {
    transitionToState(GalleryState.REQUESTING_HOTSPOT)
    try {
      await bridge.sendCommand("set_hotspot_state", {enabled: true})
      setGalleryOpenedHotspot(true)
      galleryOpenedHotspotRef.current = true
      console.log("[GalleryScreen] Gallery initiated hotspot")
      transitionToState(GalleryState.WAITING_FOR_WIFI_PROMPT)
    } catch (error) {
      console.error("[GalleryScreen] Failed to start hotspot:", error)
      setErrorMessage("Failed to start hotspot")
      showAlert("Error", "Failed to start hotspot", [{text: "OK"}])
      transitionToState(GalleryState.ERROR)
    }
  }

  // Handle stop hotspot
  const handleStopHotspot = async () => {
    console.log("[GalleryScreen] Stopping hotspot...")
    try {
      const result = await bridge.sendCommand("set_hotspot_state", {enabled: false})
      console.log("[GalleryScreen] Hotspot stop command sent")
      setGalleryOpenedHotspot(false)
      galleryOpenedHotspotRef.current = false
      return result
    } catch (error) {
      console.error("[GalleryScreen] Failed to stop hotspot:", error)
      throw error
    }
  }

  // Handle photo deletion
  const handleDeletePhoto = async (photo: PhotoInfo) => {
    const hasConnection = isHotspotEnabled && hotspotGatewayIp

    if (!hasConnection) {
      showAlert("Error", "Glasses not connected", [{text: translate("common:ok")}])
      return
    }

    showAlert("Delete Photo", `Are you sure you want to delete "${photo.name}"?`, [
      {text: translate("common:cancel"), style: "cancel"},
      {
        text: translate("common:delete"),
        style: "destructive",
        onPress: async () => {
          try {
            await asgCameraApi.deleteFilesFromServer([photo.name])
            showAlert("Success", "Photo deleted successfully!", [{text: translate("common:ok")}])
            loadInitialPhotos()
          } catch (err) {
            showAlert("Error", err instanceof Error ? err.message : "Failed to delete photo", [
              {text: translate("common:ok")},
            ])
          }
        },
      },
    ])
  }

  // Handle downloaded photo deletion
  const handleDeleteDownloadedPhoto = async (photo: PhotoInfo) => {
    showAlert("Delete Downloaded Photo", `Are you sure you want to delete "${photo.name}" from local storage?`, [
      {text: translate("common:cancel"), style: "cancel"},
      {
        text: translate("common:delete"),
        style: "destructive",
        onPress: async () => {
          try {
            await localStorageService.deleteDownloadedFile(photo.name)
            await loadDownloadedPhotos()
          } catch {
            showAlert("Error", "Failed to delete photo from local storage", [{text: translate("common:ok")}])
          }
        },
      },
    ])
  }

  // Handle delete all photos
  // const _handleDeleteAll = async () => {
  //   const totalServerPhotos = totalServerCount
  //   const totalLocalPhotos = downloadedPhotos.length
  //   const totalPhotos = totalServerPhotos + totalLocalPhotos

  //   if (totalPhotos === 0) {
  //     showAlert("No Photos", "There are no photos to delete", [{text: translate("common:ok")}])
  //     return
  //   }

  //   const itemText = totalPhotos === 1 ? "item" : "items"
  //   let message = `This will permanently delete all ${totalPhotos} ${itemText}`

  //   if (totalServerPhotos > 0 && totalLocalPhotos > 0) {
  //     message += ` (${totalServerPhotos} from glasses, ${totalLocalPhotos} from local storage)`
  //   } else if (totalServerPhotos > 0) {
  //     message += ` from your glasses`
  //   } else {
  //     message += ` from local storage`
  //   }

  //   message += ". This action cannot be undone."

  //   showAlert("Delete All Photos", message, [
  //     {text: translate("common:cancel"), style: "cancel"},
  //     {
  //       text: "Delete All",
  //       style: "destructive",
  //       onPress: async () => {
  //         try {
  //           let deleteErrors: string[] = []

  //           // Delete all server photos if connected
  //           if (totalServerPhotos > 0 && isHotspotEnabled && hotspotGatewayIp) {
  //             try {
  //               // Get all server photo names
  //               const serverPhotoNames: string[] = []
  //               for (let i = 0; i < totalServerCount; i++) {
  //                 const photo = loadedServerPhotos.get(i)
  //                 if (photo) {
  //                   serverPhotoNames.push(photo.name)
  //                 }
  //               }

  //               if (serverPhotoNames.length > 0) {
  //                 const deleteResult = await asgCameraApi.deleteFilesFromServer(serverPhotoNames)
  //                 if (deleteResult.failed.length > 0) {
  //                   deleteErrors.push(`Failed to delete ${deleteResult.failed.length} photos from glasses`)
  //                 }
  //                 console.log(`[GalleryScreen] Deleted ${deleteResult.deleted.length} photos from server`)
  //               }
  //             } catch (err) {
  //               console.error("Error deleting server photos:", err)
  //               deleteErrors.push("Failed to delete photos from glasses")
  //             }
  //           }

  //           // Delete all local photos
  //           if (totalLocalPhotos > 0) {
  //             try {
  //               await localStorageService.clearAllFiles()
  //               console.log(`[GalleryScreen] Cleared all local photos`)
  //             } catch (err) {
  //               console.error("Error deleting local photos:", err)
  //               deleteErrors.push("Failed to delete local photos")
  //             }
  //           }

  //           // Refresh the gallery
  //           setLoadedServerPhotos(new Map())
  //           setTotalServerCount(0)
  //           loadedRanges.current.clear()
  //           loadingRanges.current.clear()
  //           setPhotoSyncStates(new Map())
  //           await loadDownloadedPhotos()

  //           // Refresh server photos if connected
  //           if (isHotspotEnabled && hotspotGatewayIp) {
  //             loadInitialPhotos()
  //           }

  //           if (deleteErrors.length > 0) {
  //             showAlert("Partial Success", deleteErrors.join(". "), [{text: translate("common:ok")}])
  //           } else {
  //             showAlert("Success", "All photos deleted successfully!", [{text: translate("common:ok")}])
  //           }
  //         } catch {
  //           showAlert("Error", "Failed to delete photos", [{text: translate("common:ok")}])
  //         }
  //       },
  //     },
  //   ])
  // }

  // Connect to hotspot
  const connectToHotspot = async (ssid: string, password: string, ip: string) => {
    try {
      console.log(`[GalleryScreen] Connecting to ${ssid}...`)
      transitionToState(GalleryState.CONNECTING_TO_HOTSPOT)

      await WifiManager.connectToProtectedSSID(ssid, password, false, false)
      console.log("[GalleryScreen] Successfully connected to hotspot!")

      if (ip) {
        asgCameraApi.setServer(ip, 8089)
        transitionToState(GalleryState.CONNECTED_LOADING)

        try {
          const currentSSID = await WifiManager.getCurrentWifiSSID()
          console.log("[GalleryScreen] Phone's current SSID:", currentSSID)
        } catch (error) {
          console.log("[GalleryScreen] Failed to get current SSID:", error)
        }

        setTimeout(() => {
          loadInitialPhotos(ip)
        }, TIMING.HOTSPOT_LOAD_DELAY_MS)
      }
    } catch (error: any) {
      console.log("[GalleryScreen] Failed to connect:", error)

      if (
        error?.code === "userDenied" ||
        error?.code === "unableToConnect" ||
        error?.message?.includes("cancel") ||
        error?.message?.includes("approval")
      ) {
        console.log("[GalleryScreen] User cancelled WiFi connection")
        transitionToState(GalleryState.USER_CANCELLED_WIFI)
      } else if (error?.message?.includes("user has to enable wifi manually")) {
        // Android 10+ requires manual WiFi enable
        setErrorMessage("Please enable WiFi in your device settings first")
        showAlert("WiFi Required", "Please enable WiFi in your device settings and try again", [{text: "OK"}])
        transitionToState(GalleryState.USER_CANCELLED_WIFI)
      } else {
        setErrorMessage(error?.message || "Failed to connect to hotspot")
        transitionToState(GalleryState.ERROR)
      }
    }
  }

  // Retry hotspot connection
  const retryHotspotConnection = () => {
    if (!hotspotSsid || !hotspotPassword || !hotspotGatewayIp) {
      handleRequestHotspot()
      return
    }

    transitionToState(GalleryState.WAITING_FOR_WIFI_PROMPT)
    connectToHotspot(hotspotSsid, hotspotPassword, hotspotGatewayIp)
  }

  // Query gallery status
  const queryGlassesGalleryStatus = () => {
    console.log("[GalleryScreen] Querying glasses gallery status...")
    bridge
      .queryGalleryStatus()
      .catch(error => console.error("[GalleryScreen] Failed to send gallery status query:", error))
  }

  // Initial mount - check permission first
  useEffect(() => {
    const checkAndRequestPermission = async () => {
      console.log("[GalleryScreen] Component mounted - checking media library permission")
      const hasPermission = await MediaLibraryPermissions.checkPermission()

      if (!hasPermission) {
        setIsRequestingPermission(true)
        const granted = await MediaLibraryPermissions.requestPermission()
        setIsRequestingPermission(false)

        if (!granted) {
          // Show alert and navigate back
          showAlert(
            "Permission Required",
            "MentraOS needs permission to save photos to your camera roll. Please grant permission in Settings.",
            [
              {text: "Cancel", onPress: () => goBack()},
              {
                text: "Open Settings",
                onPress: () => {
                  Linking.openSettings()
                  goBack()
                },
              },
            ],
          )
          return
        }
      }

      setHasMediaLibraryPermission(true)
      console.log("[GalleryScreen] Media library permission granted")

      // Continue with existing mount logic
      loadDownloadedPhotos()

      // Only query glasses if we have glasses info (meaning glasses are connected)
      if (status.glasses_info?.model_name) {
        console.log("[GalleryScreen] Glasses connected - querying gallery status", status.glasses_info)
        transitionToState(GalleryState.QUERYING_GLASSES)
        queryGlassesGalleryStatus()
      } else {
        console.log("[GalleryScreen] No glasses connected - showing local photos only")
        transitionToState(GalleryState.NO_MEDIA_ON_GLASSES)
      }
    }

    checkAndRequestPermission()
  }, [])

  // Handle back button
  useFocusEffect(
    useCallback(() => {
      const onBackPress = () => {
        if (!selectedPhoto) return false
        setSelectedPhoto(null)
        return true
      }

      BackHandler.addEventListener("hardwareBackPress", onBackPress)
      return () => BackHandler.removeEventListener("hardwareBackPress", onBackPress)
    }, [selectedPhoto]),
  )

  // Listen for gallery status
  useEffect(() => {
    const handleGalleryStatus = (data: any) => {
      console.log("[GalleryScreen] Received GLASSES_GALLERY_STATUS event:", data)

      setGlassesGalleryStatus({
        photos: data.photos || 0,
        videos: data.videos || 0,
        total: data.total || 0,
        has_content: data.has_content || false,
      })

      if (!data.has_content) {
        console.log("[GalleryScreen] No content on glasses")
        setTotalServerCount(0)
        transitionToState(GalleryState.NO_MEDIA_ON_GLASSES)
        return
      }

      if (data.camera_busy) {
        const busyMessage =
          data.camera_busy === "stream"
            ? "streaming"
            : data.camera_busy === "video"
              ? "recording video"
              : "using the camera"
        const itemText = data.total === 1 ? "item" : "items"

        showAlert(
          "Camera Busy",
          `Cannot fetch ${data.total || 0} ${itemText} from glasses while ${busyMessage}. Please stop ${busyMessage} first to sync.`,
          [{text: "OK"}],
          {iconName: "camera", iconColor: "#FF9800"},
        )

        setTotalServerCount(0)
        transitionToState(GalleryState.NO_MEDIA_ON_GLASSES)
        return
      }

      const phoneConnectedToHotspot = networkStatus.phoneSSID && hotspotSsid && networkStatus.phoneSSID === hotspotSsid

      if (phoneConnectedToHotspot) {
        console.log("[GalleryScreen] Already connected to hotspot")
        transitionToState(GalleryState.CONNECTED_LOADING)
        loadInitialPhotos(hotspotGatewayIp)
        return
      }

      // Handle different gallery states
      if (galleryState === GalleryState.QUERYING_GLASSES) {
        console.log("[GalleryScreen] Media available, requesting hotspot")
        transitionToState(GalleryState.MEDIA_AVAILABLE)
      } else if (
        galleryState === GalleryState.SYNC_COMPLETE ||
        galleryState === GalleryState.READY_TO_SYNC ||
        galleryState === GalleryState.NO_MEDIA_ON_GLASSES
      ) {
        // This is likely a gallery status update after photo capture
        console.log("[GalleryScreen] 📸 Gallery status update after photo capture, showing sync option")
        transitionToState(GalleryState.MEDIA_AVAILABLE)
      }
    }

    GlobalEventEmitter.addListener("GLASSES_GALLERY_STATUS", handleGalleryStatus)
    return () => {
      GlobalEventEmitter.removeListener("GLASSES_GALLERY_STATUS", handleGalleryStatus)
    }
  }, [galleryState, networkStatus.phoneSSID, hotspotSsid])

  // Handle state transitions
  useEffect(() => {
    if (galleryState === GalleryState.MEDIA_AVAILABLE) {
      console.log("[GalleryScreen] Media available, requesting hotspot")
      transitionToState(GalleryState.USER_CANCELLED_WIFI)
    }
  }, [galleryState])

  // Listen for hotspot ready
  useEffect(() => {
    const handleHotspotStatusChange = (eventData: any) => {
      console.log("[GalleryScreen] Received GLASSES_HOTSPOT_STATUS_CHANGE event:", eventData)

      if (!eventData.enabled || !eventData.ssid || !eventData.password || !galleryOpenedHotspotRef.current) {
        return
      }

      console.log("[GalleryScreen] Hotspot enabled, attempting to connect...")
      connectToHotspot(eventData.ssid, eventData.password, eventData.local_ip)
    }

    GlobalEventEmitter.addListener("GLASSES_HOTSPOT_STATUS_CHANGE", handleHotspotStatusChange)
    return () => {
      GlobalEventEmitter.removeListener("GLASSES_HOTSPOT_STATUS_CHANGE", handleHotspotStatusChange)
    }
  }, [])

  // Monitor phone SSID
  useEffect(() => {
    const phoneSSID = networkStatus.phoneSSID

    if (!phoneSSID || !hotspotSsid || phoneSSID !== hotspotSsid || !hotspotGatewayIp) return

    console.log("[GalleryScreen] Phone connected to glasses hotspot!")
    transitionToState(GalleryState.CONNECTED_LOADING)
    asgCameraApi.setServer(hotspotGatewayIp, 8089)

    setTimeout(() => {
      console.log("[GalleryScreen] Loading photos via hotspot...")
      loadInitialPhotos(hotspotGatewayIp)
    }, 500)
  }, [networkStatus.phoneSSID, hotspotSsid, hotspotGatewayIp])

  // Auto-trigger sync
  useEffect(() => {
    if (galleryState !== GalleryState.READY_TO_SYNC || totalServerCount === 0 || syncTriggeredRef.current) {
      return
    }

    console.log("[GalleryScreen] Ready to sync, auto-starting...")
    syncTriggeredRef.current = true
    setTimeout(() => {
      handleSync().finally(() => {
        syncTriggeredRef.current = false
      })
    }, 500)
  }, [galleryState, totalServerCount])

  // Note: Hotspot cleanup after sync is now handled directly in syncAllPhotos()
  // instead of using useEffect to watch for SYNC_COMPLETE state, which was unreliable
  // due to immediate state transitions

  // Cleanup on unmount
  useEffect(() => {
    return () => {
      if (!galleryOpenedHotspot) return

      console.log("[GalleryScreen] Gallery unmounting - closing hotspot")
      bridge
        .sendCommand("set_hotspot_state", {enabled: false})
        .then(() => console.log("[GalleryScreen] Closed hotspot on exit"))
        .catch(error => console.error("[GalleryScreen] Failed to close hotspot on exit:", error))
    }
  }, [galleryOpenedHotspot])

  // Combine photos with placeholders
  const allPhotos = useMemo(() => {
    const items: GalleryItem[] = []

    // Server photos
    for (let i = 0; i < totalServerCount; i++) {
      const photo = loadedServerPhotos.get(i)
      items.push({
        id: `server-${i}`,
        type: photo ? "server" : "placeholder",
        index: i,
        photo,
        isOnServer: true,
      })
    }

    // Downloaded-only photos
    const serverPhotoNames = new Set<string>()
    loadedServerPhotos.forEach(photo => serverPhotoNames.add(photo.name))

    const downloadedOnly = downloadedPhotos
      .filter(p => !serverPhotoNames.has(p.name))
      .sort((a, b) => {
        const aTime = typeof a.modified === "string" ? new Date(a.modified).getTime() : a.modified
        const bTime = typeof b.modified === "string" ? new Date(b.modified).getTime() : b.modified
        return bTime - aTime
      })

    downloadedOnly.forEach((photo, i) => {
      items.push({
        id: `local-${photo.name}`,
        type: "local",
        index: totalServerCount + i,
        photo,
        isOnServer: false,
      })
    })

    return items
  }, [totalServerCount, loadedServerPhotos, downloadedPhotos])

  // Viewability tracking
  const onViewableItemsChanged = useRef(({viewableItems}: {viewableItems: ViewToken[]}) => {
    const placeholderIndices = viewableItems
      .filter(item => item.item?.type === "placeholder")
      .map(item => item.item.index)

    if (placeholderIndices.length === 0) return

    const minIndex = Math.max(0, Math.min(...placeholderIndices) - 5)
    const maxIndex = Math.min(totalServerCount - 1, Math.max(...placeholderIndices) + 5)

    const indicesToLoad = []
    for (let i = minIndex; i <= maxIndex; i++) {
      indicesToLoad.push(i)
    }

    loadPhotosForIndices(indicesToLoad)
  }).current

  const viewabilityConfig = useRef({
    itemVisiblePercentThreshold: 10,
    minimumViewTime: 100,
  }).current

  // UI state
  const isLoadingServerPhotos = [
    GalleryState.CONNECTED_LOADING,
    GalleryState.INITIALIZING,
    GalleryState.QUERYING_GLASSES,
  ].includes(galleryState)

  const error = galleryState === GalleryState.ERROR ? errorMessage : null
  const serverPhotosToSync = totalServerCount

  const shouldShowSyncButton =
    [
      GalleryState.CONNECTED_LOADING,
      GalleryState.USER_CANCELLED_WIFI,
      GalleryState.WAITING_FOR_WIFI_PROMPT,
      GalleryState.CONNECTING_TO_HOTSPOT,
      GalleryState.REQUESTING_HOTSPOT,
      GalleryState.SYNCING,
      GalleryState.SYNC_COMPLETE,
      GalleryState.ERROR,
    ].includes(galleryState) ||
    (galleryState === GalleryState.READY_TO_SYNC && serverPhotosToSync > 0)

  const renderStatusBar = () => {
    if (!shouldShowSyncButton) return null

    const statusContent = () => {
      console.log("[GalleryScreen] Rendering status content for state:", galleryState)
      switch (galleryState) {
        case GalleryState.REQUESTING_HOTSPOT:
          return (
            <View style={themed($syncButtonRow)}>
              <ActivityIndicator size="small" color={theme.colors.text} style={{marginRight: spacing.xs}} />
              <Text style={themed($syncButtonText)}>Starting hotspot...</Text>
            </View>
          )

        case GalleryState.WAITING_FOR_WIFI_PROMPT:
          return (
            <View style={themed($syncButtonRow)}>
              <ActivityIndicator size="small" color={theme.colors.text} style={{marginRight: spacing.xs}} />
              <Text style={themed($syncButtonText)}>Waiting for connection...</Text>
            </View>
          )

        case GalleryState.CONNECTING_TO_HOTSPOT:
          return (
            <View style={themed($syncButtonRow)}>
              <ActivityIndicator size="small" color={theme.colors.text} style={{marginRight: spacing.xs}} />
              <Text style={themed($syncButtonText)}>Connecting to hotspot...</Text>
            </View>
          )

        case GalleryState.CONNECTED_LOADING:
          return (
            <View style={themed($syncButtonRow)}>
              <ActivityIndicator size="small" color={theme.colors.text} style={{marginRight: spacing.xs}} />
              <Text style={themed($syncButtonText)}>Loading photos...</Text>
            </View>
          )

        case GalleryState.USER_CANCELLED_WIFI:
          // if (!hotspotSsid || !glassesGalleryStatus?.has_content) return null
          return (
            <View>
              <View style={themed($syncButtonRow)}>
                <MaterialCommunityIcons
                  name="wifi-alert"
                  size={20}
                  color={theme.colors.text}
                  style={{marginRight: spacing.xs}}
                />
                <Text style={themed($syncButtonText)}>
                  Sync {glassesGalleryStatus?.total || 0}{" "}
                  {(glassesGalleryStatus?.photos || 0) > 0 && (glassesGalleryStatus?.videos || 0) > 0
                    ? (glassesGalleryStatus?.total || 0) === 1
                      ? "item"
                      : "items"
                    : (glassesGalleryStatus?.photos || 0) > 0
                      ? (glassesGalleryStatus?.photos || 0) === 1
                        ? "photo"
                        : "photos"
                      : (glassesGalleryStatus?.videos || 0) === 1
                        ? "video"
                        : "videos"}
                </Text>
              </View>
            </View>
          )

        case GalleryState.READY_TO_SYNC:
          if (serverPhotosToSync === 0) return null
          return (
            <View style={themed($syncButtonRow)}>
              <Text style={themed($syncButtonText)}>Syncing {serverPhotosToSync} items...</Text>
            </View>
          )

        case GalleryState.SYNCING:
          if (!syncProgress) {
            return (
              <View style={themed($syncButtonRow)}>
                <ActivityIndicator size="small" color={theme.colors.text} style={{marginRight: spacing.xs}} />
                <Text style={themed($syncButtonText)}>Syncing {serverPhotosToSync} items...</Text>
              </View>
            )
          }
          return (
            <>
              <Text style={themed($syncButtonText)}>
                Syncing {syncProgress.current} of {syncProgress.total} items
              </Text>
              <View style={themed($syncButtonProgressBar)}>
                <View
                  style={[
                    themed($syncButtonProgressFill),
                    {
                      width: `${Math.round((syncProgress.current / syncProgress.total) * 100)}%`,
                    },
                  ]}
                />
              </View>
            </>
          )

        case GalleryState.SYNC_COMPLETE:
          return (
            <View style={themed($syncButtonRow)}>
              <Text style={themed($syncButtonText)}>Sync complete!</Text>
            </View>
          )

        case GalleryState.ERROR:
          return (
            <View style={themed($syncButtonRow)}>
              <Text style={themed($syncButtonText)}>{errorMessage || "An error occurred"}</Text>
            </View>
          )

        default:
          return null
      }
    }

    return (
      <TouchableOpacity
        style={[themed($syncButtonFixed)]}
        onPress={galleryState === GalleryState.USER_CANCELLED_WIFI ? retryHotspotConnection : undefined}
        activeOpacity={galleryState === GalleryState.USER_CANCELLED_WIFI ? 0.8 : 1}
        disabled={galleryState !== GalleryState.USER_CANCELLED_WIFI}>
        <View style={themed($syncButtonContent)}>{statusContent()}</View>
      </TouchableOpacity>
    )
  }

  const renderPhotoItem = ({item}: {item: GalleryItem}) => {
    if (!item.photo) {
      return (
        <View style={[themed($photoItem), {width: itemWidth}]}>
          <ShimmerPlaceholder
            shimmerColors={[theme.colors.border, theme.colors.background, theme.colors.border]}
            shimmerStyle={{
              width: itemWidth,
              height: itemWidth, // Square aspect ratio like Google/Apple Photos
              borderRadius: 0,
            }}
            duration={1500}
          />
        </View>
      )
    }

    const syncState = photoSyncStates.get(item.photo.name)
    const isDownloading =
      syncState &&
      (syncState.status === "downloading" || syncState.status === "pending" || syncState.status === "completed")

    return (
      <TouchableOpacity
        style={[themed($photoItem), {width: itemWidth}, isDownloading && themed($photoItemDisabled)]}
        onPress={() => handlePhotoPress(item)}
        onLongPress={() => {
          if (item.photo) {
            if (item.isOnServer) {
              handleDeletePhoto(item.photo)
            } else {
              handleDeleteDownloadedPhoto(item.photo)
            }
          }
<<<<<<< HEAD
        }}>
        <PhotoImage photo={item.photo} style={{...themed($photoImage), width: itemWidth, height: itemWidth * 0.8}} />
=======
        }}
        disabled={isDownloading}
        activeOpacity={isDownloading ? 1 : 0.8}>
        <View style={{position: "relative"}}>
          <PhotoImage photo={item.photo} style={{...themed($photoImage), width: itemWidth, height: itemWidth}} />
          {isDownloading && <View style={themed($photoDimmingOverlay)} />}
        </View>
>>>>>>> 124ace0f
        {item.isOnServer && (
          <View style={themed($serverBadge)}>
            <MaterialCommunityIcons name="glasses" size={14} color="white" />
          </View>
        )}
        {item.photo.is_video && (
          <View style={themed($videoIndicator)}>
            <MaterialCommunityIcons name="video" size={14} color="white" />
          </View>
        )}
        {(() => {
          const syncState = photoSyncStates.get(item.photo.name)
          if (syncState) {
            console.log(`[GalleryScreen] Rendering progress for ${item.photo.name}:`, syncState)
          }
          if (
            syncState &&
            (syncState.status === "pending" ||
              syncState.status === "downloading" ||
              syncState.status === "failed" ||
              syncState.status === "completed")
          ) {
            const isFailed = syncState.status === "failed"
            const isCompleted = syncState.status === "completed"

            return (
              <View style={themed($progressRingOverlay)}>
                <ProgressRing
                  progress={Math.max(0, Math.min(100, syncState.progress || 0))}
                  size={50}
                  strokeWidth={4}
                  showPercentage={!isFailed && !isCompleted}
                  progressColor={isFailed ? theme.colors.error : isCompleted ? theme.colors.tint : theme.colors.tint}
                />
                {isFailed && (
                  <View
                    style={{
                      position: "absolute",
                      justifyContent: "center",
                      alignItems: "center",
                      width: 50,
                      height: 50,
                    }}>
                    <MaterialCommunityIcons name="alert-circle" size={20} color={theme.colors.error} />
                  </View>
                )}
                {isCompleted && (
                  <View
                    style={{
                      position: "absolute",
                      justifyContent: "center",
                      alignItems: "center",
                      width: 50,
                      height: 50,
                    }}>
                    <MaterialCommunityIcons name="check-circle" size={20} color={theme.colors.tint} />
                  </View>
                )}
              </View>
            )
          }
          return null
        })()}
      </TouchableOpacity>
    )
  }

  // Show permission loading state
  if (isRequestingPermission || !hasMediaLibraryPermission) {
    return (
      <>
        <Header title="Glasses Gallery" leftIcon="caretLeft" onLeftPress={() => goBack()} />
        <View style={themed($screenContainer)}>
          <View style={themed($permissionContainer)}>
            <ActivityIndicator size="large" color={theme.colors.tint} />
            <Text style={themed($permissionText)}>
              {isRequestingPermission ? "Requesting photo library permission..." : "Loading gallery..."}
            </Text>
          </View>
        </View>
      </>
    )
  }

  return (
    <>
      <Header
        title="Glasses Gallery"
        leftIcon="caretLeft"
        onLeftPress={() => goBack()}
        RightActionComponent={
          <TouchableOpacity onPress={() => push("/asg/gallery-settings")} style={themed($settingsButton)}>
            <MaterialCommunityIcons name="cog" size={24} color={theme.colors.text} />
          </TouchableOpacity>
        }
      />
      <View style={themed($screenContainer)}>
        <View style={themed($galleryContainer)}>
          {(() => {
            // DEBUG: Log empty gallery condition evaluation
            const showEmpty = allPhotos.length === 0 && !isLoadingServerPhotos
            // console.log(`[GalleryScreen] GALLERY STATE: ${galleryState}`)
            // console.log(`[GalleryScreen] EMPTY GALLERY CHECK:`, {
            //   hasError: !!error,
            //   allPhotosLength: allPhotos.length,
            //   isLoadingServerPhotos,
            //   galleryState,
            //   totalServerCount,
            //   downloadedPhotosCount: downloadedPhotos.length,
            //   showEmptyGallery: showEmpty && !error,
            //   decision: error ? "SHOW_ERROR" : showEmpty ? "SHOW_EMPTY" : "SHOW_GALLERY",
            // })

            if (error) {
              return (
                <View style={themed($errorContainer)}>
                  <Text style={themed($errorText)}>{error}</Text>
                </View>
              )
            } else if (showEmpty) {
              return (
                <View style={themed($emptyContainer)}>
                  <MaterialCommunityIcons
                    name="image-outline"
                    size={64}
                    color={theme.colors.textDim}
                    style={{marginBottom: spacing.lg}}
                  />
                  <Text style={themed($emptyText)}>Gallery is empty</Text>
                  <Text style={themed($emptySubtext)}>
                    Take photos with your glasses or sync existing photos to see them here.
                  </Text>
                </View>
              )
            } else {
              return (
                <FlatList
                  data={allPhotos}
                  numColumns={numColumns}
                  key={numColumns}
                  renderItem={renderPhotoItem}
                  keyExtractor={item => item.id}
                  contentContainerStyle={[
                    themed($photoGridContent),
                    {paddingBottom: shouldShowSyncButton ? 100 : spacing.lg},
                  ]}
                  columnWrapperStyle={numColumns > 1 ? themed($columnWrapper) : undefined}
                  ItemSeparatorComponent={() => <View style={{height: ITEM_SPACING}} />}
                  initialNumToRender={10}
                  maxToRenderPerBatch={10}
                  windowSize={10}
                  removeClippedSubviews={true}
                  updateCellsBatchingPeriod={50}
                  onViewableItemsChanged={onViewableItemsChanged}
                  viewabilityConfig={viewabilityConfig}
                />
              )
            }
          })()}
        </View>

        {renderStatusBar()}

        <MediaViewer
          visible={!!selectedPhoto}
          photo={selectedPhoto}
          onClose={() => setSelectedPhoto(null)}
          onShare={() => selectedPhoto && handleSharePhoto(selectedPhoto)}
        />
      </View>
    </>
  )
}

// Styles remain the same
const $screenContainer: ThemedStyle<ViewStyle> = ({spacing}) => ({
  flex: 1,
  // backgroundColor: colors.background,
  marginHorizontal: -spacing.lg,
})

const $errorContainer: ThemedStyle<ViewStyle> = ({colors, spacing}) => ({
  backgroundColor: colors.palette.angry100,
  padding: spacing.sm,
  borderRadius: spacing.xs,
  margin: spacing.lg,
  alignItems: "center",
})

const $errorText: ThemedStyle<TextStyle> = ({colors, spacing}) => ({
  fontSize: 14,
  color: colors.palette.angry500,
  textAlign: "center",
  marginBottom: spacing.sm,
})

const $photoGridContent: ThemedStyle<ViewStyle> = () => ({
  paddingHorizontal: 0, // No horizontal padding for edge-to-edge layout
  paddingTop: 0, // No top padding for edge-to-edge layout
})

const $columnWrapper: ThemedStyle<ViewStyle> = () => ({
  justifyContent: "space-between",
  gap: 2, // Minimal spacing between columns
})

const $emptyContainer: ThemedStyle<ViewStyle> = ({spacing}) => ({
  flex: 1,
  justifyContent: "center",
  alignItems: "center",
  padding: spacing.xl,
})

const $emptyText: ThemedStyle<TextStyle> = ({colors, spacing}) => ({
  fontSize: 18,
  color: colors.text,
  marginBottom: spacing.xs,
})

const $emptySubtext: ThemedStyle<TextStyle> = ({colors, spacing}) => ({
  fontSize: 14,
  color: colors.textDim,
  textAlign: "center",
  lineHeight: 20,
  paddingHorizontal: spacing.lg,
})

const $photoItem: ThemedStyle<ViewStyle> = () => ({
  borderRadius: 0, // No rounding like Google Photos / Apple Photos
  overflow: "hidden",
  backgroundColor: "rgba(0,0,0,0.05)",
})

const $photoImage: ThemedStyle<ImageStyle> = () => ({
  width: "100%",
  borderRadius: 0, // No rounding like Google Photos / Apple Photos
})

const $videoIndicator: ThemedStyle<ViewStyle> = ({spacing}) => ({
  position: "absolute",
  top: spacing.xs,
  left: spacing.xs,
  backgroundColor: "rgba(0,0,0,0.7)",
  borderRadius: 12,
  paddingHorizontal: 6,
  paddingVertical: 3,
  shadowColor: "#000",
  shadowOffset: {width: 0, height: 1},
  shadowOpacity: 0.3,
  shadowRadius: 2,
  elevation: 3,
})

const $progressRingOverlay: ThemedStyle<ViewStyle> = () => ({
  position: "absolute",
  top: 0,
  left: 0,
  right: 0,
  bottom: 0,
  justifyContent: "center",
  alignItems: "center",
  borderRadius: 0,
})

const $galleryContainer: ThemedStyle<ViewStyle> = () => ({
  flex: 1,
})

const $syncButtonFixed: ThemedStyle<ViewStyle> = ({colors, spacing, isDark}) => ({
  position: "absolute",
  bottom: spacing.xl,
  left: spacing.lg,
  right: spacing.lg,
  backgroundColor: colors.background,
  color: colors.text,
  borderRadius: spacing.md,
  borderWidth: spacing.xxxs,
  borderColor: colors.border,
  paddingVertical: spacing.md,
  paddingHorizontal: spacing.lg,
  ...(isDark
    ? {}
    : {
        shadowColor: "#000",
        shadowOffset: {width: 0, height: 2},
        shadowOpacity: 0.15,
        shadowRadius: 3.84,
        elevation: 5,
      }),
})

const $syncButtonContent: ThemedStyle<ViewStyle> = () => ({
  alignItems: "center",
  justifyContent: "center",
})

const $syncButtonRow: ThemedStyle<ViewStyle> = () => ({
  flexDirection: "row",
  alignItems: "center",
  justifyContent: "center",
})

const $syncButtonText: ThemedStyle<TextStyle> = ({colors}) => ({
  fontSize: 16,
  fontWeight: "600",
  color: colors.text,
  // marginBottom: 2,
})

const $serverBadge: ThemedStyle<ViewStyle> = ({spacing}) => ({
  position: "absolute",
  top: spacing.xs,
  right: spacing.xs,
  backgroundColor: "rgba(0,0,0,0.7)",
  borderRadius: 12,
  paddingHorizontal: 6,
  paddingVertical: 3,
  justifyContent: "center",
  alignItems: "center",
  shadowColor: "#000",
  shadowOffset: {width: 0, height: 1},
  shadowOpacity: 0.3,
  shadowRadius: 2,
  elevation: 3,
})

// const _$deleteAllButton: ThemedStyle<ViewStyle> = ({spacing}) => ({
//   paddingHorizontal: spacing.sm,
//   paddingVertical: spacing.xs,
//   borderRadius: spacing.sm,
//   justifyContent: "center",
//   alignItems: "center",
//   minWidth: 44,
//   minHeight: 44,
// })

const $syncButtonProgressBar: ThemedStyle<ViewStyle> = ({colors, spacing}) => ({
  height: 6,
  backgroundColor: colors.border,
  borderRadius: 3,
  overflow: "hidden",
  marginTop: spacing.xs,
  width: "100%",
})

const $syncButtonProgressFill: ThemedStyle<ViewStyle> = ({colors}) => ({
  height: "100%",
  backgroundColor: colors.palette.primary500,
  borderRadius: 2,
})

const $photoDimmingOverlay: ThemedStyle<ViewStyle> = () => ({
  position: "absolute",
  top: 0,
  left: 0,
  right: 0,
  bottom: 0,
  backgroundColor: "rgba(0,0,0,0.5)",
  borderRadius: 0,
})

const $photoItemDisabled: ThemedStyle<ViewStyle> = () => ({
  // Removed opacity to prevent greyed out appearance during sync
})

const $permissionContainer: ThemedStyle<ViewStyle> = ({spacing}) => ({
  flex: 1,
  justifyContent: "center",
  alignItems: "center",
  padding: spacing.xl,
})

const $permissionText: ThemedStyle<TextStyle> = ({colors, spacing}) => ({
  fontSize: 16,
  color: colors.textDim,
  marginTop: spacing.md,
  textAlign: "center",
})

const $settingsButton: ThemedStyle<ViewStyle> = ({spacing}) => ({
  paddingHorizontal: spacing.sm,
  paddingVertical: spacing.xs,
  borderRadius: spacing.sm,
  justifyContent: "center",
  alignItems: "center",
  minWidth: 44,
  minHeight: 44,
})<|MERGE_RESOLUTION|>--- conflicted
+++ resolved
@@ -2,22 +2,8 @@
  * Main gallery screen component
  */
 
-<<<<<<< HEAD
-import React, {useCallback, useState, useEffect, useMemo, useRef} from "react"
-import {
-  View,
-  Text,
-  BackHandler,
-  TouchableOpacity,
-  ActivityIndicator,
-  Dimensions,
-  FlatList,
-  ViewToken,
-} from "react-native"
-=======
 import {useCallback, useState, useEffect, useMemo, useRef} from "react"
 import {View, BackHandler, TouchableOpacity, ActivityIndicator, Dimensions, FlatList, ViewToken} from "react-native"
->>>>>>> 124ace0f
 import {useFocusEffect} from "expo-router"
 import {useAppTheme} from "@/utils/useAppTheme"
 import {spacing, ThemedStyle} from "@/theme"
@@ -1311,10 +1297,6 @@
               handleDeleteDownloadedPhoto(item.photo)
             }
           }
-<<<<<<< HEAD
-        }}>
-        <PhotoImage photo={item.photo} style={{...themed($photoImage), width: itemWidth, height: itemWidth * 0.8}} />
-=======
         }}
         disabled={isDownloading}
         activeOpacity={isDownloading ? 1 : 0.8}>
@@ -1322,7 +1304,6 @@
           <PhotoImage photo={item.photo} style={{...themed($photoImage), width: itemWidth, height: itemWidth}} />
           {isDownloading && <View style={themed($photoDimmingOverlay)} />}
         </View>
->>>>>>> 124ace0f
         {item.isOnServer && (
           <View style={themed($serverBadge)}>
             <MaterialCommunityIcons name="glasses" size={14} color="white" />

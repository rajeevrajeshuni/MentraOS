//
//  AudioManager.swift
//  MentraOS_Manager
//
//  Created by Assistant on date
//

import AVFoundation
import Combine
import Foundation

class AudioManager {
    private static var instance: AudioManager?

    private var players: [String: AVPlayer] = [:] // requestId -> player

    private var streamingPlayers: [String: AVAudioPlayer] = [:] // requestId -> streaming player
    private var cancellables = Set<AnyCancellable>()

    static func getInstance() -> AudioManager {
        if instance == nil {
            instance = AudioManager()
        }
        return instance!
<<<<<<< HEAD
    }

    private init() {
        setupAudioSession()
    }

    private func setupAudioSession() {
        do {
            let audioSession = AVAudioSession.sharedInstance()
            try audioSession.setCategory(.playback, mode: .default, options: [.allowBluetooth, .allowBluetoothA2DP])
            try audioSession.setActive(true)
            CoreCommsService.log("AudioManager: Audio session configured successfully")
        } catch {
            CoreCommsService.log("AudioManager: Failed to setup audio session: \(error)")
        }
    }

    func playAudio(
        requestId: String,
        audioUrl: String,
        volume: Float = 1.0,
        stopOtherAudio: Bool = true
    ) {
        CoreCommsService.log("AudioManager: playAudio called with requestId: \(requestId)")

        if stopOtherAudio {
            stopAllAudio()
        }

        playAudioFromUrl(requestId: requestId, url: audioUrl, volume: volume)
    }

    private func playAudioFromUrl(requestId: String, url: String, volume: Float) {
        guard let audioUrl = URL(string: url) else {
            CoreCommsService.log("AudioManager: Invalid URL: \(url)")
            sendAudioPlayResponse(requestId: requestId, success: false, error: "Invalid URL")
            return
        }

        CoreCommsService.log("AudioManager: Playing audio from URL: \(url)")

        let player = AVPlayer(url: audioUrl)
        player.volume = volume
        players[requestId] = player

        // Add observer for when playback ends
        NotificationCenter.default.addObserver(
            forName: .AVPlayerItemDidPlayToEndTime,
            object: player.currentItem,
            queue: .main
        ) { [weak self] _ in
            self?.players.removeValue(forKey: requestId)
            self?.sendAudioPlayResponse(requestId: requestId, success: true, duration: nil)
        }

        player.play()
        CoreCommsService.log("AudioManager: Started playing audio from URL for requestId: \(requestId)")
    }

    func stopAudio(requestId: String) {
        if let player = players[requestId] {
            player.pause()
            players.removeValue(forKey: requestId)
        }

        if let streamingPlayer = streamingPlayers[requestId] {
            streamingPlayer.stop()
            streamingPlayers.removeValue(forKey: requestId)
        }

        CoreCommsService.log("AudioManager: Stopped audio for requestId: \(requestId)")
    }

    func stopAllAudio() {
        for (_, player) in players {
            player.pause()
        }
        players.removeAll()

        for (_, streamingPlayer) in streamingPlayers {
            streamingPlayer.stop()
        }
        streamingPlayers.removeAll()

        CoreCommsService.log("AudioManager: Stopped all audio")
    }

    private func sendAudioPlayResponse(requestId: String, success: Bool, error: String? = nil, duration: Double? = nil) {
        CoreCommsService.log("AudioManager: Sending audio play response - requestId: \(requestId), success: \(success), error: \(error ?? "none")")

        // Send response back through AOSManager which will forward to React Native
        let aosManager = AOSManager.getInstance()
        aosManager.sendAudioPlayResponse(requestId: requestId, success: success, error: error, duration: duration)
=======
    }

    private init() {
        setupAudioSession()
    }

    private func setupAudioSession() {
        do {
            let audioSession = AVAudioSession.sharedInstance()
            try audioSession.setCategory(.playback, mode: .default, options: [.allowBluetooth, .allowBluetoothA2DP])
            try audioSession.setActive(true)
            CoreCommsService.log("AudioManager: Audio session configured successfully")
        } catch {
            CoreCommsService.log("AudioManager: Failed to setup audio session: \(error)")
        }
    }

    func playAudio(
        requestId: String,
        audioUrl: String,
        volume: Float = 1.0,
        stopOtherAudio: Bool = true
    ) {
        CoreCommsService.log("AudioManager: playAudio called with requestId: \(requestId)")

        if stopOtherAudio {
            stopAllAudio()
        }

        playAudioFromUrl(requestId: requestId, url: audioUrl, volume: volume)
    }

    private func playAudioFromUrl(requestId: String, url: String, volume: Float) {
        guard let audioUrl = URL(string: url) else {
            CoreCommsService.log("AudioManager: Invalid URL: \(url)")
            ServerComms.getInstance().sendAudioPlayResponse(requestId: requestId, success: false, error: "Invalid URL")
            return
        }

        CoreCommsService.log("AudioManager: Playing audio from URL: \(url)")

        let player = AVPlayer(url: audioUrl)
        player.volume = volume
        players[requestId] = player

        // Add observer for when playback ends
        NotificationCenter.default.addObserver(
            forName: .AVPlayerItemDidPlayToEndTime,
            object: player.currentItem,
            queue: .main
        ) { [weak self] _ in
            self?.players.removeValue(forKey: requestId)
            ServerComms.getInstance().sendAudioPlayResponse(requestId: requestId, success: true, duration: nil)
        }

        player.play()
        CoreCommsService.log("AudioManager: Started playing audio from URL for requestId: \(requestId)")
    }

    func stopAudio(requestId: String) {
        if let player = players[requestId] {
            player.pause()
            players.removeValue(forKey: requestId)
        }

        if let streamingPlayer = streamingPlayers[requestId] {
            streamingPlayer.stop()
            streamingPlayers.removeValue(forKey: requestId)
        }

        CoreCommsService.log("AudioManager: Stopped audio for requestId: \(requestId)")
    }

    func stopAllAudio() {
        for (_, player) in players {
            player.pause()
        }
        players.removeAll()

        for (_, streamingPlayer) in streamingPlayers {
            streamingPlayer.stop()
        }
        streamingPlayers.removeAll()

        CoreCommsService.log("AudioManager: Stopped all audio")
>>>>>>> 7ea6033e
    }
}<|MERGE_RESOLUTION|>--- conflicted
+++ resolved
@@ -22,101 +22,6 @@
             instance = AudioManager()
         }
         return instance!
-<<<<<<< HEAD
-    }
-
-    private init() {
-        setupAudioSession()
-    }
-
-    private func setupAudioSession() {
-        do {
-            let audioSession = AVAudioSession.sharedInstance()
-            try audioSession.setCategory(.playback, mode: .default, options: [.allowBluetooth, .allowBluetoothA2DP])
-            try audioSession.setActive(true)
-            CoreCommsService.log("AudioManager: Audio session configured successfully")
-        } catch {
-            CoreCommsService.log("AudioManager: Failed to setup audio session: \(error)")
-        }
-    }
-
-    func playAudio(
-        requestId: String,
-        audioUrl: String,
-        volume: Float = 1.0,
-        stopOtherAudio: Bool = true
-    ) {
-        CoreCommsService.log("AudioManager: playAudio called with requestId: \(requestId)")
-
-        if stopOtherAudio {
-            stopAllAudio()
-        }
-
-        playAudioFromUrl(requestId: requestId, url: audioUrl, volume: volume)
-    }
-
-    private func playAudioFromUrl(requestId: String, url: String, volume: Float) {
-        guard let audioUrl = URL(string: url) else {
-            CoreCommsService.log("AudioManager: Invalid URL: \(url)")
-            sendAudioPlayResponse(requestId: requestId, success: false, error: "Invalid URL")
-            return
-        }
-
-        CoreCommsService.log("AudioManager: Playing audio from URL: \(url)")
-
-        let player = AVPlayer(url: audioUrl)
-        player.volume = volume
-        players[requestId] = player
-
-        // Add observer for when playback ends
-        NotificationCenter.default.addObserver(
-            forName: .AVPlayerItemDidPlayToEndTime,
-            object: player.currentItem,
-            queue: .main
-        ) { [weak self] _ in
-            self?.players.removeValue(forKey: requestId)
-            self?.sendAudioPlayResponse(requestId: requestId, success: true, duration: nil)
-        }
-
-        player.play()
-        CoreCommsService.log("AudioManager: Started playing audio from URL for requestId: \(requestId)")
-    }
-
-    func stopAudio(requestId: String) {
-        if let player = players[requestId] {
-            player.pause()
-            players.removeValue(forKey: requestId)
-        }
-
-        if let streamingPlayer = streamingPlayers[requestId] {
-            streamingPlayer.stop()
-            streamingPlayers.removeValue(forKey: requestId)
-        }
-
-        CoreCommsService.log("AudioManager: Stopped audio for requestId: \(requestId)")
-    }
-
-    func stopAllAudio() {
-        for (_, player) in players {
-            player.pause()
-        }
-        players.removeAll()
-
-        for (_, streamingPlayer) in streamingPlayers {
-            streamingPlayer.stop()
-        }
-        streamingPlayers.removeAll()
-
-        CoreCommsService.log("AudioManager: Stopped all audio")
-    }
-
-    private func sendAudioPlayResponse(requestId: String, success: Bool, error: String? = nil, duration: Double? = nil) {
-        CoreCommsService.log("AudioManager: Sending audio play response - requestId: \(requestId), success: \(success), error: \(error ?? "none")")
-
-        // Send response back through AOSManager which will forward to React Native
-        let aosManager = AOSManager.getInstance()
-        aosManager.sendAudioPlayResponse(requestId: requestId, success: success, error: error, duration: duration)
-=======
     }
 
     private init() {
@@ -202,6 +107,5 @@
         streamingPlayers.removeAll()
 
         CoreCommsService.log("AudioManager: Stopped all audio")
->>>>>>> 7ea6033e
     }
 }
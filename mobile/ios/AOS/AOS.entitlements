<?xml version="1.0" encoding="UTF-8"?>
<!DOCTYPE plist PUBLIC "-//Apple//DTD PLIST 1.0//EN" "http://www.apple.com/DTDs/PropertyList-1.0.dtd">
<plist version="1.0">
<<<<<<< HEAD
<dict/>
=======
  <dict>
    <key>com.apple.developer.associated-domains</key>
    <array>
      <string>applinks:apps.mentra.glass</string>
    </array>
    <key>com.apple.developer.networking.HotspotConfiguration</key>
    <true/>
    <key>com.apple.developer.networking.wifi-info</key>
    <true/>
  </dict>
>>>>>>> 541a6027
</plist><|MERGE_RESOLUTION|>--- conflicted
+++ resolved
@@ -1,18 +1,10 @@
 <?xml version="1.0" encoding="UTF-8"?>
 <!DOCTYPE plist PUBLIC "-//Apple//DTD PLIST 1.0//EN" "http://www.apple.com/DTDs/PropertyList-1.0.dtd">
 <plist version="1.0">
-<<<<<<< HEAD
-<dict/>
-=======
   <dict>
     <key>com.apple.developer.associated-domains</key>
     <array>
       <string>applinks:apps.mentra.glass</string>
     </array>
-    <key>com.apple.developer.networking.HotspotConfiguration</key>
-    <true/>
-    <key>com.apple.developer.networking.wifi-info</key>
-    <true/>
   </dict>
->>>>>>> 541a6027
 </plist>
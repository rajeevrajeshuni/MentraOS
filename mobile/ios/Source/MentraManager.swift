//
//  MentraManager.swift
//  MentraOS_Manager
//
//  Created by Matthew Fosse on 3/5/25.
//

import AVFoundation
import Combine
import CoreBluetooth
import Foundation
import React
import UIKit

struct ViewState {
    var topText: String
    var bottomText: String
    var title: String
    var layoutType: String
    var text: String
    var eventStr: String
    var data: String?
    var animationData: [String: Any]?
}

// This class handles logic for managing devices and connections to AugmentOS servers
@objc(MentraManager) class MentraManager: NSObject {
    private static var instance: MentraManager?

    @objc static func getInstance() -> MentraManager {
        if instance == nil {
            instance = MentraManager()
        }
        return instance!
    }

    private var coreToken: String = ""
    private var coreTokenOwner: String = ""

    @objc var g1Manager: ERG1Manager?
    @objc var liveManager: MentraLiveManager?
    @objc var mach1Manager: Mach1Manager?
    @objc var nexManager: MentraNexSGC?
    @objc var frameManager: FrameManager?
    var serverComms = ServerComms.shared
    var micManager = OnboardMicrophoneManager.shared

    private var lastStatusObj: [String: Any] = [:]

    private var cancellables = Set<AnyCancellable>()
    private var cachedThirdPartyAppList: [ThirdPartyCloudApp] = []
    //  private var cachedWhatToStream = [String]()
    private var defaultWearable: String = ""
    private var pendingWearable: String = ""
    private var deviceName: String = ""
    private var shouldEnableMic: Bool = false
    private var contextualDashboard = true
    private var headUpAngle = 30
    private var brightness = 50
    private var batteryLevel = -1
    private var autoBrightness: Bool = true
    private var dashboardHeight: Int = 4
    private var dashboardDepth: Int = 5
    private var sensingEnabled: Bool = true
    private var powerSavingMode: Bool = false
    private var isSearching: Bool = false
    private var isUpdatingScreen: Bool = false
    private var alwaysOnStatusBar: Bool = false
    private var bypassVad: Bool = true
    private var bypassVadForPCM: Bool = false // NEW: PCM subscription bypass
    private var enforceLocalTranscription: Bool = false
    private var bypassAudioEncoding: Bool = false
    private var onboardMicUnavailable: Bool = false
    private var metricSystemEnabled: Bool = false
    private var settingsLoaded = false
    private let settingsLoadedSemaphore = DispatchSemaphore(value: 0)
    private var connectTask: Task<Void, Never>?
    private var glassesWifiConnected: Bool = false
    private var glassesWifiSsid: String = ""
    private var isHeadUp: Bool = false

    var viewStates: [ViewState] = [
        ViewState(
            topText: " ", bottomText: " ", title: " ", layoutType: "text_wall", text: "",
            eventStr: ""
        ),
        ViewState(
            topText: " ", bottomText: " ", title: " ", layoutType: "text_wall",
            text: "$TIME12$ $DATE$ $GBATT$ $CONNECTION_STATUS$", eventStr: ""
        ),
        ViewState(
            topText: " ", bottomText: " ", title: " ", layoutType: "text_wall", text: "",
            eventStr: "", data: nil, animationData: nil
        ),
        ViewState(
            topText: " ", bottomText: " ", title: " ", layoutType: "text_wall",
            text: "$TIME12$ $DATE$ $GBATT$ $CONNECTION_STATUS$", eventStr: "", data: nil,
            animationData: nil
        ),
    ]

    private var sendStateWorkItem: DispatchWorkItem?
    private let sendStateQueue = DispatchQueue(label: "sendStateQueue", qos: .userInitiated)

    // mic:
    private var useOnboardMic = false
    private var preferredMic = "glasses"
    private var micEnabled = false
    private var currentRequiredData: [SpeechRequiredDataType] = []

    // button settings:
    private var buttonPressMode = "photo"

    // VAD:
    private var vad: SileroVADStrategy?
    private var vadBuffer = [Data]()
    private var isSpeaking = false

    private var transcriber: SherpaOnnxTranscriber?

    private var shouldSendPcmData = false
    private var shouldSendTranscript = false

    override init() {
        Core.log("Mentra: init()")
        vad = SileroVADStrategy()
        super.init()

        // Initialize SherpaOnnx Transcriber
        if let windowScene = UIApplication.shared.connectedScenes.first as? UIWindowScene,
           let window = windowScene.windows.first,
           let rootViewController = window.rootViewController
        {
            transcriber = SherpaOnnxTranscriber(context: rootViewController)
        } else {
            Core.log("Failed to create SherpaOnnxTranscriber - no root view controller found")
        }

        // Initialize the transcriber
        if let transcriber = transcriber {
            transcriber.initialize()
            Core.log("SherpaOnnxTranscriber fully initialized")
        }

        Task {
            await loadSettings()
            self.vad?.setup(
                sampleRate: .rate_16k,
                frameSize: .size_1024,
                quality: .normal,
                silenceTriggerDurationMs: 4000,
                speechTriggerDurationMs: 50
            )
        }
    }

    // MARK: - Public Methods (for React Native)

    func setup() {
        Core.log("Mentra: setup()")
        LocationManager.shared.setup()
        MediaManager.shared.setup()

        // Set up voice data handling
        setupVoiceDataHandling()

        // Subscribe to WebSocket status changes
        WebSocketManager.shared.status
            .sink { [weak self] _ in
                guard let self = self else { return }
                handleRequestStatus()
            }
            .store(in: &cancellables)
    }

    func initManager(_ wearable: String) {
        Core.log("Initializing manager for wearable: \(wearable)")
        if wearable.contains("G1") && g1Manager == nil {
            g1Manager = ERG1Manager.getInstance()
        } else if wearable.contains("Live") && liveManager == nil {
            liveManager = MentraLiveManager()
        } else if wearable.contains("Mach1") && mach1Manager == nil {
            mach1Manager = Mach1Manager()
<<<<<<< HEAD
        } else if wearable.contains("Nex"), nexManager == nil {
            nexManager = MentraNexSGC.getInstance()
        } else if wearable.contains("Frame") || wearable.contains("Brilliant Labs"), frameManager == nil {
=======
        } else if wearable.contains("Frame") || wearable.contains("Brilliant Labs"),
                  frameManager == nil
        {
>>>>>>> 8d5d9325
            frameManager = FrameManager.shared
        }
        initManagerCallbacks()
    }

    func initManagerCallbacks() {
        // calback to handle actions when the connectionState changes (when g1 is ready)

        if g1Manager != nil {
            g1Manager!.onConnectionStateChanged = { [weak self] in
                guard let self = self else { return }
                Core.log(
                    "G1 glasses connection changed to: \(self.g1Manager!.g1Ready ? "Connected" : "Disconnected")"
                )
                //      self.handleRequestStatus()
                if self.g1Manager!.g1Ready {
                    handleDeviceReady()
                } else {
                    handleDeviceDisconnected()
                    handleRequestStatus()
                }
            }

            // listen to changes in battery level:
            g1Manager!.$batteryLevel.sink { [weak self] (level: Int) in
                guard let self = self else { return }
                guard level >= 0 else { return }
                self.batteryLevel = level
                self.serverComms.sendBatteryStatus(level: self.batteryLevel, charging: false)
                handleRequestStatus()
            }.store(in: &cancellables)

            // listen to headUp events:
            g1Manager!.$isHeadUp.sink { [weak self] (value: Bool) in
                guard let self = self else { return }
                updateHeadUp(value)
            }.store(in: &cancellables)

            // listen to case events:
            g1Manager!.$caseOpen.sink { [weak self] (_: Bool) in
                guard let self = self else { return }
                handleRequestStatus()
            }.store(in: &cancellables)

            g1Manager!.$caseRemoved.sink { [weak self] (_: Bool) in
                guard let self = self else { return }
                handleRequestStatus()
            }.store(in: &cancellables)

            g1Manager!.$caseCharging.sink { [weak self] (_: Bool) in
                guard let self = self else { return }
                handleRequestStatus()
            }.store(in: &cancellables)

            // Set up serial number discovery callback
            g1Manager!.onSerialNumberDiscovered = { [weak self] in
                self?.handleRequestStatus()
            }
            //    g1Manager!.$caseBatteryLevel.sink { [weak self] (value: Bool) in
            //        guard let self = self else { return }
            //      handleRequestStatus()
            //    }.store(in: &cancellables)

            // decode the g1 audio data to PCM and feed to the VAD:
            g1Manager!.$compressedVoiceData.sink { [weak self] rawLC3Data in
                guard let self = self else { return }

                // Ensure we have enough data to process
                guard rawLC3Data.count > 2 else {
                    Core.log("Received invalid PCM data size: \(rawLC3Data.count)")
                    return
                }

                // Skip the first 2 bytes which are command bytes
                let lc3Data = rawLC3Data.subdata(in: 2 ..< rawLC3Data.count)

                // Ensure we have valid PCM data
                guard lc3Data.count > 0 else {
                    Core.log("No LC3 data after removing command bytes")
                    return
                }

                if self.bypassVad || self.bypassVadForPCM {
                    Core.log(
                        "Mentra: Glasses mic VAD bypassed - bypassVad=\(self.bypassVad), bypassVadForPCM=\(self.bypassVadForPCM)"
                    )
                    checkSetVadStatus(speaking: true)
                    // first send out whatever's in the vadBuffer (if there is anything):
                    emptyVadBuffer()
                    let pcmConverter = PcmConverter()
                    let pcmData = pcmConverter.decode(lc3Data) as Data
                    //        self.serverComms.sendAudioChunk(lc3Data)
                    self.serverComms.sendAudioChunk(pcmData)
                    return
                }

                let pcmConverter = PcmConverter()
                let pcmData = pcmConverter.decode(lc3Data) as Data

                guard pcmData.count > 0 else {
                    Core.log("PCM conversion resulted in empty data")
                    return
                }

                // feed PCM to the VAD:
                guard let vad = self.vad else {
                    Core.log("VAD not initialized")
                    return
                }

                // convert audioData to Int16 array:
                let pcmDataArray = pcmData.withUnsafeBytes { pointer -> [Int16] in
                    Array(
                        UnsafeBufferPointer(
                            start: pointer.bindMemory(to: Int16.self).baseAddress,
                            count: pointer.count / MemoryLayout<Int16>.stride
                        ))
                }

                vad.checkVAD(pcm: pcmDataArray) { [weak self] state in
                    guard let self = self else { return }
                    Core.log("VAD State: \(state)")
                }

                let vadState = vad.currentState()
                if vadState == .speeching {
                    checkSetVadStatus(speaking: true)
                    // first send out whatever's in the vadBuffer (if there is anything):
                    emptyVadBuffer()
                    //        self.serverComms.sendAudioChunk(lc3Data)
                    self.serverComms.sendAudioChunk(pcmData)
                } else {
                    checkSetVadStatus(speaking: false)
                    // add to the vadBuffer:
                    //        addToVadBuffer(lc3Data)
                    addToVadBuffer(pcmData)
                }
            }
            .store(in: &cancellables)
        }

        if frameManager != nil {
            frameManager!.onConnectionStateChanged = { [weak self] in
                guard let self = self else { return }
                let isConnected = self.frameManager?.connectionState == "CONNECTED"
                Core.log(
                    "Frame glasses connection changed to: \(isConnected ? "Connected" : "Disconnected")"
                )
                if isConnected {
                    handleDeviceReady()
                } else {
                    handleDeviceDisconnected()
                    handleRequestStatus()
                }
            }

            // Listen to battery level changes if Frame supports it
            frameManager!.$batteryLevel.sink { [weak self] (level: Int) in
                guard let self = self else { return }
                guard level >= 0 else { return }
                self.batteryLevel = level
                self.serverComms.sendBatteryStatus(level: self.batteryLevel, charging: false)
                handleRequestStatus()
            }.store(in: &cancellables)
        }

        if liveManager != nil {
            liveManager!.onConnectionStateChanged = { [weak self] in
                guard let self = self else { return }
                Core.log(
                    "Live glasses connection changed to: \(self.liveManager!.ready ? "Connected" : "Disconnected")"
                )
                if self.liveManager!.ready {
                    handleDeviceReady()
                } else {
                    handleDeviceDisconnected()
                    handleRequestStatus()
                }
            }

            liveManager!.$batteryLevel.sink { [weak self] (level: Int) in
                guard let self = self else { return }
                guard level >= 0 else { return }
                self.batteryLevel = level
                self.serverComms.sendBatteryStatus(level: self.batteryLevel, charging: false)
                handleRequestStatus()
            }.store(in: &cancellables)

            liveManager!.$isWifiConnected.sink { [weak self] (isConnected: Bool) in
                guard let self = self else { return }
                self.glassesWifiConnected = isConnected
                handleRequestStatus()
            }.store(in: &cancellables)

            liveManager!.onButtonPress = { [weak self] (buttonId: String, pressType: String) in
                guard let self = self else { return }
                self.serverComms.sendButtonPress(buttonId: buttonId, pressType: pressType)
            }
            liveManager!.onPhotoRequest = { [weak self] (requestId: String, photoUrl: String) in
                guard let self = self else { return }
                self.serverComms.sendPhotoResponse(requestId: requestId, photoUrl: photoUrl)
            }
            liveManager!.onVideoStreamResponse = { [weak self] (appId: String, streamUrl: String) in
                guard let self = self else { return }
                self.serverComms.sendVideoStreamResponse(appId: appId, streamUrl: streamUrl)
            }
        }

        if mach1Manager != nil {
            mach1Manager!.onConnectionStateChanged = { [weak self] in
                guard let self = self else { return }
                Core.log(
                    "Mach1 glasses connection changed to: \(self.mach1Manager!.ready ? "Connected" : "Disconnected")"
                )
                if self.mach1Manager!.ready {
                    handleDeviceReady()
                } else {
                    handleDeviceDisconnected()
                    handleRequestStatus()
                }
            }

            mach1Manager!.$batteryLevel.sink { [weak self] (level: Int) in
                guard let self = self else { return }
                guard level >= 0 else { return }
                self.batteryLevel = level
                self.serverComms.sendBatteryStatus(level: self.batteryLevel, charging: false)
                handleRequestStatus()
            }.store(in: &cancellables)

            mach1Manager!.$isHeadUp.sink { [weak self] (value: Bool) in
                guard let self = self else { return }
                updateHeadUp(value)
            }.store(in: &cancellables)
        }

        if nexManager != nil {
            nexManager!.onConnectionStateChanged = { [weak self] in
                guard let self = self else { return }
                Core.log("Nex glasses connection changed to: \(self.nexManager!.isConnected() ? "Connected" : "Disconnected")")
                if self.nexManager!.isConnected() {
                    self.handleDeviceReady()
                } else {
                    self.handleDeviceDisconnected()
                    self.handleRequestStatus()
                }
            }
        }
    }

    func updateHeadUp(_ isHeadUp: Bool) {
        self.isHeadUp = isHeadUp
        sendCurrentState(isHeadUp)
        ServerComms.shared.sendHeadPosition(isUp: isHeadUp)
    }

    // MARK: - Audio Bridge Methods

    @objc func playAudio(
        _ requestId: String,
        audioUrl: String,
        volume: Float,
        stopOtherAudio: Bool
    ) {
        Core.log("AOSManager: playAudio bridge called for requestId: \(requestId)")

        let audioManager = AudioManager.getInstance()
        audioManager.playAudio(
            requestId: requestId,
            audioUrl: audioUrl,
            volume: volume,
            stopOtherAudio: stopOtherAudio
        )
    }

    @objc func stopAudio(_ requestId: String) {
        Core.log("AOSManager: stopAudio bridge called for requestId: \(requestId)")

        let audioManager = AudioManager.getInstance()
        audioManager.stopAudio(requestId: requestId)
    }

    @objc func stopAllAudio() {
        Core.log("AOSManager: stopAllAudio bridge called")

        let audioManager = AudioManager.getInstance()
        audioManager.stopAllAudio()
    }

    func onConnectionAck() {
        handleRequestStatus()

        let isoDatetime = ServerComms.getCurrentIsoDatetime()
        serverComms.sendUserDatetimeToBackend(isoDatetime: isoDatetime)
    }

    func onAppStateChange(_ apps: [ThirdPartyCloudApp]) {
        cachedThirdPartyAppList = apps
        handleRequestStatus()
    }

    func onConnectionError(_: String) {
        handleRequestStatus()
    }

    func onAuthError() {}

    // MARK: - Voice Data Handling

    private func checkSetVadStatus(speaking: Bool) {
        if speaking != isSpeaking {
            isSpeaking = speaking
            serverComms.sendVadStatus(isSpeaking)
        }
    }

    private func emptyVadBuffer() {
        // go through the buffer, popping from the first element in the array (FIFO):
        while !vadBuffer.isEmpty {
            let chunk = vadBuffer.removeFirst()
            serverComms.sendAudioChunk(chunk)
        }
    }

    private func addToVadBuffer(_ chunk: Data) {
        let MAX_BUFFER_SIZE = 20
        vadBuffer.append(chunk)
        while vadBuffer.count > MAX_BUFFER_SIZE {
            // pop from the front of the array:
            vadBuffer.removeFirst()
        }
    }

    private func setupVoiceDataHandling() {
        // handle incoming PCM data from the microphone manager and feed to the VAD:
        micManager.voiceData
            .sink { [weak self] pcmData in
                guard let self = self else { return }

                // feed PCM to the VAD:
                guard let vad = self.vad else {
                    Core.log("VAD not initialized")
                    return
                }

                if self.bypassVad || self.bypassVadForPCM {
                    //          let pcmConverter = PcmConverter()
                    //          let lc3Data = pcmConverter.encode(pcmData) as Data
                    //          checkSetVadStatus(speaking: true)
                    //          // first send out whatever's in the vadBuffer (if there is anything):
                    //          emptyVadBuffer()
                    //          self.serverComms.sendAudioChunk(lc3Data)
                    if self.shouldSendPcmData {
                        self.serverComms.sendAudioChunk(pcmData)
                    }

                    // Also send to local transcriber when bypassing VAD - DISABLED
                    if self.shouldSendTranscript {
                        self.transcriber?.acceptAudio(pcm16le: pcmData)
                    }
                    return
                }

                // convert audioData to Int16 array:
                let pcmDataArray = pcmData.withUnsafeBytes { pointer -> [Int16] in
                    Array(
                        UnsafeBufferPointer(
                            start: pointer.bindMemory(to: Int16.self).baseAddress,
                            count: pointer.count / MemoryLayout<Int16>.stride
                        ))
                }

                vad.checkVAD(pcm: pcmDataArray) { [weak self] state in
                    guard let self = self else { return }
                    //            self.handler?(state)
                    Core.log("VAD State: \(state)")
                }

                // encode the pcmData as LC3:
                //        let pcmConverter = PcmConverter()
                //        let lc3Data = pcmConverter.encode(pcmData) as Data

                let vadState = vad.currentState()
                if vadState == .speeching {
                    checkSetVadStatus(speaking: true)
                    // first send out whatever's in the vadBuffer (if there is anything):
                    emptyVadBuffer()
                    //          self.serverComms.sendAudioChunk(lc3Data)
                    if self.shouldSendPcmData {
                        self.serverComms.sendAudioChunk(pcmData)
                    }

                    // Send to local transcriber when speech is detected - DISABLED
                    if self.shouldSendTranscript {
                        self.transcriber?.acceptAudio(pcm16le: pcmData)
                    }
                } else {
                    checkSetVadStatus(speaking: false)
                    // add to the vadBuffer:
                    //          addToVadBuffer(lc3Data)
                    addToVadBuffer(pcmData)
                }
            }
            .store(in: &cancellables)
    }

    // MARK: - ServerCommsCallback Implementation

    func handle_microphone_state_change(_ requiredData: [SpeechRequiredDataType], _ bypassVad: Bool) {
        Core.log(
            "Mentra: MIC: @@@@@@@@ changing mic with requiredData: \(requiredData) bypassVad=\(bypassVad) enforceLocalTranscription=\(enforceLocalTranscription) @@@@@@@@@@@@@@@@"
        )

        bypassVadForPCM = bypassVad

        shouldSendPcmData = false
        shouldSendTranscript = false

        if requiredData.contains(.PCM), requiredData.contains(.TRANSCRIPTION) {
            shouldSendPcmData = true
            shouldSendTranscript = true
        } else if requiredData.contains(.PCM) {
            shouldSendPcmData = true
            shouldSendTranscript = false
        } else if requiredData.contains(.TRANSCRIPTION) {
            shouldSendTranscript = true
            shouldSendPcmData = false
        } else if requiredData.contains(.PCM_OR_TRANSCRIPTION) {
            // TODO: Later add bandwidth based logic
            if enforceLocalTranscription {
                shouldSendTranscript = true
                shouldSendPcmData = false
            } else {
                shouldSendPcmData = true
                shouldSendTranscript = false
            }
        }

        currentRequiredData = requiredData

        // Core.log("Mentra: MIC: shouldSendPcmData=\(shouldSendPcmData), shouldSendTranscript=\(shouldSendTranscript)")

        // in any case, clear the vadBuffer:
        vadBuffer.removeAll()
        micEnabled = shouldSendPcmData

        // Handle microphone state change if needed
        Task {
            // Only enable microphone if sensing is also enabled
            var actuallyEnabled = micEnabled && self.sensingEnabled

            let glassesHasMic = getGlassesHasMic()

            var useGlassesMic = false
            var useOnboardMic = false

            useOnboardMic = self.preferredMic == "phone"
            useGlassesMic = self.preferredMic == "glasses"

            if self.onboardMicUnavailable {
                useOnboardMic = false
            }

            if !glassesHasMic {
                useGlassesMic = false
            }

            if !useGlassesMic, !useOnboardMic {
                // if we have a non-preferred mic, use it:
                if glassesHasMic {
                    useGlassesMic = true
                } else if !self.onboardMicUnavailable {
                    useOnboardMic = true
                }

                if !useGlassesMic, !useOnboardMic {
                    Core.log(
                        "Mentra: no mic to use! falling back to glasses mic!!!!! (this should not happen)"
                    )
                    useGlassesMic = true
                }
            }

            useGlassesMic = actuallyEnabled && useGlassesMic
            useOnboardMic = actuallyEnabled && useOnboardMic

            // Core.log(
            //     "Mentra: MIC: isEnabled: \(isEnabled) sensingEnabled: \(self.sensingEnabled) useOnboardMic: \(useOnboardMic) " +
            //         "useGlassesMic: \(useGlassesMic) glassesHasMic: \(glassesHasMic) preferredMic: \(self.preferredMic) " +
            //         "somethingConnected: \(isSomethingConnected()) onboardMicUnavailable: \(self.onboardMicUnavailable)" +
            //         "actuallyEnabled: \(actuallyEnabled)"
            // )

            // if a g1 is connected, set the mic enabled:
            if g1Manager?.g1Ready ?? false {
                await self.g1Manager?.setMicEnabled(enabled: useGlassesMic)
            }

            setOnboardMicEnabled(useOnboardMic)
        }
    }

    // MARK: - App Started/Stopped Handling

    func onAppStarted(_ packageName: String) {
        // tell the server what pair of glasses we're using:
        serverComms.sendGlassesConnectionState(modelName: defaultWearable, status: "CONNECTED")
        Core.sendAppStartedEvent(packageName)

        Core.log("Mentra: App started: \(packageName)")

        if !defaultWearable.isEmpty, !isSomethingConnected() {
            handleConnectWearable(deviceName)
        }
    }

    func onAppStopped(_ packageName: String) {
        Core.log("Mentra: App stopped: \(packageName)")
        Core.sendAppStoppedEvent(packageName)
    }

    func onJsonMessage(_ message: [String: Any]) {
        Core.log("Mentra: onJsonMessage: \(message)")
        liveManager?.sendJson(message)
    }

    func onPhotoRequest(_ requestId: String, _ appId: String, _ webhookUrl: String, _ size: String) {
        Core.log("Mentra: onPhotoRequest: \(requestId), \(appId), \(webhookUrl), size=\(size)")
        liveManager?.requestPhoto(
            requestId, appId: appId, webhookUrl: webhookUrl.isEmpty ? nil : webhookUrl, size: size
        )
    }

    func onRtmpStreamStartRequest(_ message: [String: Any]) {
        Core.log("Mentra: onRtmpStreamStartRequest: \(message)")
        liveManager?.startRtmpStream(message)
    }

    func onRtmpStreamStop() {
        Core.log("Mentra: onRtmpStreamStop")
        liveManager?.stopRtmpStream()
    }

    func onRtmpStreamKeepAlive(_ message: [String: Any]) {
        Core.log("Mentra: onRtmpStreamKeepAlive: \(message)")
        liveManager?.sendRtmpKeepAlive(message)
    }

    func onStartBufferRecording() {
        Core.log("Mentra: onStartBufferRecording")
        liveManager?.startBufferRecording()
    }

    func onStopBufferRecording() {
        Core.log("Mentra: onStopBufferRecording")
        liveManager?.stopBufferRecording()
    }

    func onSaveBufferVideo(_ requestId: String, _ durationSeconds: Int) {
        Core.log("Mentra: onSaveBufferVideo: requestId=\(requestId), duration=\(durationSeconds)s")
        liveManager?.saveBufferVideo(requestId: requestId, durationSeconds: durationSeconds)
    }

    func onStartVideoRecording(_ requestId: String, _ save: Bool) {
        Core.log("Mentra: onStartVideoRecording: requestId=\(requestId), save=\(save)")
        liveManager?.startVideoRecording(requestId: requestId, save: save)
    }

    func onStopVideoRecording(_ requestId: String) {
        Core.log("Mentra: onStopVideoRecording: requestId=\(requestId)")
        liveManager?.stopVideoRecording(requestId: requestId)
    }

    func setOnboardMicEnabled(_ isEnabled: Bool) {
        Task {
            if isEnabled {
                // Just check permissions - we no longer request them directly from Swift
                // Permissions should already be granted via React Native UI flow
                if !(micManager.checkPermissions()) {
                    Core.log("Microphone permissions not granted. Cannot enable microphone.")
                    return
                }

                let success = micManager.startRecording()
                if !success {
                    // fallback to glasses mic if possible:
                    if getGlassesHasMic() {
                        await enableGlassesMic(true)
                    }
                }
            } else {
                micManager.stopRecording()
            }
        }
    }

    //  func onDashboardDisplayEvent(_ event: [String: Any]) {
    //    Core.log("got dashboard display event")
    ////    onDisplayEvent?(["event": event, "type": "dashboard"])
    //    Core.log(event)
    ////    Task {
    ////      await self.g1Manager.sendText(text: "\(event)")
    ////    }
    //  }

    // send whatever was there before sending something else:
    func clearState() {
        sendCurrentState(g1Manager?.isHeadUp ?? false)
    }

    func sendCurrentState(_ isDashboard: Bool) {
        // Cancel any pending delayed execution
        // sendStateWorkItem?.cancel()

        // don't send the screen state if we're updating the screen:
        if isUpdatingScreen {
            return
        }

        // Execute immediately
        executeSendCurrentState(isDashboard)

        // // Schedule a delayed execution that will fire in 1 second if not cancelled
        // let workItem = DispatchWorkItem { [weak self] in
        //     self?.executeSendCurrentState(isDashboard)
        // }

        // sendStateWorkItem = workItem
        // sendStateQueue.asyncAfter(deadline: .now() + 0.5, execute: workItem)
    }

    func executeSendCurrentState(_ isDashboard: Bool) {
        Task {
            var currentViewState: ViewState!
            if isDashboard {
                currentViewState = self.viewStates[1]
            } else {
                currentViewState = self.viewStates[0]
            }
            self.isHeadUp = isDashboard

            if isDashboard && !self.contextualDashboard {
                return
            }

            // TODO: config: remove
            let eventStr = currentViewState.eventStr
            if eventStr != "" {
                Core.sendEvent(withName: "CoreMessageEvent", body: eventStr)
            }

            if self.defaultWearable.contains("Simulated") || self.defaultWearable.isEmpty {
                // dont send the event to glasses that aren't there:
                return
            }

            if !self.isSomethingConnected() {
                return
            }

            // cancel any pending clear display work item:
            sendStateWorkItem?.cancel()

            let layoutType = currentViewState.layoutType
            switch layoutType {
            case "text_wall":
                let text = currentViewState.text
                sendText(text)
            case "double_text_wall":
                let topText = currentViewState.topText
                let bottomText = currentViewState.bottomText
                self.g1Manager?.sendDoubleTextWall(topText, bottomText)
                self.mach1Manager?.sendDoubleTextWall(topText, bottomText)
            case "reference_card":
                sendText(currentViewState.title + "\n\n" + currentViewState.text)
            case "bitmap_view":
                Core.log("Mentra: Processing bitmap_view layout")
                guard let data = currentViewState.data else {
                    Core.log("Mentra: ERROR: bitmap_view missing data field")
                    return
                }
                Core.log("Mentra: Processing bitmap_view with base64 data, length: \(data.count)")
                await self.g1Manager?.displayBitmap(base64ImageData: data)
                await self.mach1Manager?.displayBitmap(base64ImageData: data)
            case "clear_view":
                Core.log("Mentra: Processing clear_view layout - clearing display")
                self.g1Manager?.clearDisplay()
                self.mach1Manager?.clearDisplay()
            default:
                Core.log("UNHANDLED LAYOUT_TYPE \(layoutType)")
            }
        }
    }

    func parsePlaceholders(_ text: String) -> String {
        let dateFormatter = DateFormatter()
        dateFormatter.dateFormat = "M/dd, h:mm"
        let formattedDate = dateFormatter.string(from: Date())

        // 12-hour time format (with leading zeros for hours)
        let time12Format = DateFormatter()
        time12Format.dateFormat = "hh:mm"
        let time12 = time12Format.string(from: Date())

        // 24-hour time format
        let time24Format = DateFormatter()
        time24Format.dateFormat = "HH:mm"
        let time24 = time24Format.string(from: Date())

        // Current date with format MM/dd
        let dateFormat = DateFormatter()
        dateFormat.dateFormat = "MM/dd"
        let currentDate = dateFormat.string(from: Date())

        var placeholders: [String: String] = [:]
        placeholders["$no_datetime$"] = formattedDate
        placeholders["$DATE$"] = currentDate
        placeholders["$TIME12$"] = time12
        placeholders["$TIME24$"] = time24

        if batteryLevel == -1 {
            placeholders["$GBATT$"] = ""
        } else {
            placeholders["$GBATT$"] = "\(batteryLevel)%"
        }

        placeholders["$CONNECTION_STATUS$"] =
            serverComms.isWebSocketConnected() ? "Connected" : "Disconnected"

        var result = text
        for (key, value) in placeholders {
            result = result.replacingOccurrences(of: key, with: value)
        }

        return result
    }

    func handle_display_event(_ event: [String: Any]) {
        guard let view = event["view"] as? String else {
            Core.log("Mentra: invalid view")
            return
        }
        let isDashboard = view == "dashboard"

        var stateIndex = 0
        if isDashboard {
            stateIndex = 1
        } else {
            stateIndex = 0
        }

        // save the state string to forward to the mirror:
        // forward to the glasses mirror:
        // TODO: config: remove
        let wrapperObj: [String: Any] = ["glasses_display_event": event]
        var eventStr = ""
        do {
            let jsonData = try JSONSerialization.data(withJSONObject: wrapperObj, options: [])
            eventStr = String(data: jsonData, encoding: .utf8) ?? ""
        } catch {
            Core.log("Mentra: Error converting to JSON: \(error)")
        }

        let layout = event["layout"] as! [String: Any]
        let layoutType = layout["layoutType"] as! String
        var text = layout["text"] as? String ?? " "
        var topText = layout["topText"] as? String ?? " "
        var bottomText = layout["bottomText"] as? String ?? " "
        var title = layout["title"] as? String ?? " "
        var data = layout["data"] as? String ?? ""

        text = parsePlaceholders(text)
        topText = parsePlaceholders(topText)
        bottomText = parsePlaceholders(bottomText)
        title = parsePlaceholders(title)

        var newViewState = ViewState(
            topText: topText, bottomText: bottomText, title: title, layoutType: layoutType,
            text: text, eventStr: eventStr, data: data, animationData: nil
        )

        if layoutType == "bitmap_animation" {
            if let frames = layout["frames"] as? [String],
               let interval = layout["interval"] as? Double
            {
                let animationData: [String: Any] = [
                    "frames": frames,
                    "interval": interval,
                    "repeat": layout["repeat"] as? Bool ?? true,
                ]
                newViewState.animationData = animationData
                Core.log(
                    "Mentra: Parsed bitmap_animation with \(frames.count) frames, interval: \(interval)ms"
                )
            } else {
                Core.log("Mentra: ERROR: bitmap_animation missing frames or interval")
            }
        }

        let cS = viewStates[stateIndex]
        let nS = newViewState
        let currentState =
            cS.layoutType + cS.text + cS.topText + cS.bottomText + cS.title + (cS.data ?? "")
        let newState =
            nS.layoutType + nS.text + nS.topText + nS.bottomText + nS.title + (nS.data ?? "")

        if currentState == newState {
            // Core.log("Mentra: View state is the same, skipping update")
            return
        }

        Core.log(
            "Updating view state \(stateIndex) with \(layoutType) \(text) \(topText) \(bottomText)")

        viewStates[stateIndex] = newViewState

        let headUp = isHeadUp
        // send the state we just received if the user is currently in that state:
        if stateIndex == 0, !headUp {
            sendCurrentState(false)
        } else if stateIndex == 1, headUp {
            sendCurrentState(true)
        }
    }

    func onRequestSingle(_ dataType: String) {
        // Handle single data request
        if dataType == "battery" {
            // Send battery status if needed
        }
        // TODO:
        handleRequestStatus()
    }

    func onRouteChange(
        reason: AVAudioSession.RouteChangeReason, availableInputs: [AVAudioSessionPortDescription]
    ) {
        Core.log("Mentra: onRouteChange: reason: \(reason)")
        Core.log("Mentra: onRouteChange: inputs: \(availableInputs)")

        // Core.log the available inputs and see if any are an onboard mic:
        // for input in availableInputs {
        //   Core.log("input: \(input.portType)")
        // }

        // if availableInputs.isEmpty {
        //   self.onboardMicUnavailable = true
        //   self.setOnboardMicEnabled(false)
        //   handle_microphone_state_change([], false)
        //   return
        // } else {
        //   self.onboardMicUnavailable = false
        // }

        //        switch reason {
        //        case .newDeviceAvailable:
        //            micManager?.stopRecording()
        //            micManager?.startRecording()
        //        case .oldDeviceUnavailable:
        //            micManager?.stopRecording()
        //            micManager?.startRecording()
        //        default:
        //            break
        //        }

        // handle_microphone_state_change(currentRequiredData, bypassVadForPCM)
    }

    func onInterruption(began: Bool) {
        Core.log("Mentra: Interruption: \(began)")

        onboardMicUnavailable = began
        handle_microphone_state_change(currentRequiredData, bypassVadForPCM)
    }

    private func clearDisplay() {
        mach1Manager?.clearDisplay()
        frameManager?.blankScreen()

        if defaultWearable.contains("G1") {
            g1Manager?.sendTextWall(" ")

            // clear the screen after 3 seconds if the text is empty or a space:
            if powerSavingMode {
                sendStateWorkItem?.cancel()
                Core.log("Mentra: Clearing display after 3 seconds")
                // if we're clearing the display, after a delay, send a clear command if not cancelled with another
                let workItem = DispatchWorkItem { [weak self] in
                    guard let self = self else { return }
                    if self.isHeadUp {
                        return
                    }
                    self.g1Manager?.clearDisplay()
                }
                sendStateWorkItem = workItem
                sendStateQueue.asyncAfter(deadline: .now() + 3, execute: workItem)
            }
        }
    }

    private func sendText(_ text: String) {
        // Core.log("Mentra: Sending text: \(text)")
        if defaultWearable.contains("Simulated") || defaultWearable.isEmpty {
            return
        }

        if text == " " || text.isEmpty {
            clearDisplay()
            return
        }

        g1Manager?.sendTextWall(text)
        mach1Manager?.sendTextWall(text)
        nexManager?.sendTextWall(text)
        frameManager?.displayTextWall(text)
    }

    // command functions:

    // TODO: config: remove
    func setAuthCreds(_ token: String, _ userId: String) {
        Core.log("Mentra: Setting core token to: \(token) for user: \(userId)")
        setup() // finish init():
        coreToken = token
        coreTokenOwner = userId
        serverComms.setAuthCreds(token, userId)
        serverComms.connectWebSocket()
        handleRequestStatus()
    }

    func disconnectWearable() {
        sendText(" ") // clear the screen
        Task {
            connectTask?.cancel()
            self.g1Manager?.disconnect()
            self.liveManager?.disconnect()
            self.mach1Manager?.disconnect()
            self.nexManager?.disconnect()
            self.isSearching = false
            handleRequestStatus()
        }
    }

    func forgetSmartGlasses() {
        disconnectWearable()
        defaultWearable = ""
        deviceName = ""
        g1Manager?.forget()
        //    self.liveManager?.forget()
        mach1Manager?.forget()
        nexManager?.disconnect() // For Nex, we just disconnect since there's no forget method
        // self.g1Manager = nil
        // self.liveManager = nil
        handleRequestStatus()
        saveSettings()
    }

    func handleSearchForCompatibleDeviceNames(_ modelName: String) {
        Core.log("Mentra: Searching for compatible device names for: \(modelName)")
        if modelName.contains("Simulated") {
            defaultWearable = "Simulated Glasses" // there is no pairing process for simulated glasses
            handleRequestStatus()
            saveSettings()
        } else if modelName.contains("Audio") {
            defaultWearable = "Audio Wearable" // there is no pairing process for audio wearable
            handleRequestStatus()
            saveSettings()
        } else if modelName.contains("G1") {
            pendingWearable = "Even Realities G1"
            initManager(pendingWearable)
            g1Manager?.findCompatibleDevices()
        } else if modelName.contains("Live") {
            pendingWearable = "Mentra Live"
            initManager(pendingWearable)
            liveManager?.findCompatibleDevices()
        } else if modelName.contains("Nex") {
            defaultWearable = "Mentra Nex"
            initManager(defaultWearable)
            nexManager?.findCompatibleDevices()
        } else if modelName.contains("Mach1") || modelName.contains("Z100") {
            pendingWearable = "Mach1"
            initManager(pendingWearable)
            mach1Manager?.findCompatibleDevices()
        }
    }

    func enableContextualDashboard(_ enabled: Bool) {
        contextualDashboard = enabled
        handleRequestStatus() // to update the UI
        saveSettings()
    }

    func setPreferredMic(_ mic: String) {
        preferredMic = mic
        handle_microphone_state_change(currentRequiredData, bypassVadForPCM)
        handleRequestStatus() // to update the UI
        saveSettings()
    }

    func setButtonMode(_ mode: String) {
        buttonPressMode = mode
        UserDefaults.standard.set(mode, forKey: "button_press_mode")

        // Forward to glasses if Mentra Live
        if let mentraLiveManager = liveManager {
            mentraLiveManager.sendButtonModeSetting(mode)
        }

        handleRequestStatus() // to update the UI
        saveSettings()
    }

    func setButtonPhotoSize(_ size: String) {
        UserDefaults.standard.set(size, forKey: "button_photo_size")

        // Forward to glasses if Mentra Live
        if let mentraLiveManager = liveManager {
            mentraLiveManager.sendButtonPhotoSettings()
        }

        handleRequestStatus() // to update the UI
        saveSettings()
    }

    func setButtonVideoSettings(width: Int, height: Int, fps: Int) {
        UserDefaults.standard.set(width, forKey: "button_video_width")
        UserDefaults.standard.set(height, forKey: "button_video_height")
        UserDefaults.standard.set(fps, forKey: "button_video_fps")

        // Forward to glasses if Mentra Live
        if let mentraLiveManager = liveManager {
            mentraLiveManager.sendButtonVideoRecordingSettings()
        }

        handleRequestStatus() // to update the UI
        saveSettings()
    }

    func setButtonCameraLed(_ enabled: Bool) {
        UserDefaults.standard.set(enabled, forKey: "button_camera_led")

        // Forward to glasses if Mentra Live
        if let mentraLiveManager = liveManager {
            mentraLiveManager.sendButtonCameraLedSetting()
        }

        handleRequestStatus() // to update the UI
        saveSettings()
    }

    func startApp(_ target: String) {
        Core.log("Mentra: Starting app: \(target)")
        serverComms.startApp(packageName: target)
        handleRequestStatus()
    }

    func stopApp(_ target: String) {
        Core.log("Mentra: Stopping app: \(target)")
        serverComms.stopApp(packageName: target)
        handleRequestStatus()
    }

    func updateGlassesHeadUpAngle(_ value: Int) {
        headUpAngle = value
        g1Manager?.RN_setHeadUpAngle(value)
        saveSettings()
        handleRequestStatus() // to update the UI
    }

    func updateGlassesBrightness(_ value: Int, autoBrightness: Bool) {
        let autoBrightnessChanged = self.autoBrightness != autoBrightness
        brightness = value
        self.autoBrightness = autoBrightness
        Task {
            self.mach1Manager?.setBrightness(value)
            self.g1Manager?.RN_setBrightness(value, autoMode: autoBrightness)
            if autoBrightnessChanged {
                sendText(autoBrightness ? "Enabled auto brightness" : "Disabled auto brightness")
            } else {
                sendText("Set brightness to \(value)%")
            }
            try? await Task.sleep(nanoseconds: 800_000_000) // 0.8 seconds
            sendText(" ") // clear screen
        }
        handleRequestStatus() // to update the UI
        saveSettings()
    }

    func updateGlassesDepth(_ value: Int) {
        dashboardDepth = value
        Task {
            await self.g1Manager?.RN_setDashboardPosition(self.dashboardHeight, self.dashboardDepth)
            Core.log("Mentra: Set dashboard position to \(value)")
        }
        handleRequestStatus() // to update the UI
        saveSettings()
    }

    func updateGlassesHeight(_ value: Int) {
        dashboardHeight = value
        Task {
            await self.g1Manager?.RN_setDashboardPosition(self.dashboardHeight, self.dashboardDepth)
            Core.log("Mentra: Set dashboard position to \(value)")
        }
        handleRequestStatus() // to update the UI
        saveSettings()
    }

    func enableSensing(_ enabled: Bool) {
        sensingEnabled = enabled
        // Update microphone state when sensing is toggled
        handle_microphone_state_change(currentRequiredData, bypassVadForPCM)
        handleRequestStatus() // to update the UI
        saveSettings()
    }

    func enablePowerSavingMode(_ enabled: Bool) {
        powerSavingMode = enabled
        handleRequestStatus() // to update the UI
        saveSettings()
    }

    func enableAlwaysOnStatusBar(_ enabled: Bool) {
        alwaysOnStatusBar = enabled
        saveSettings()
        handleRequestStatus() // to update the UI
    }

    func bypassVad(_ enabled: Bool) {
        bypassVad = enabled
        handleRequestStatus() // to update the UI
        saveSettings()
    }

    func enforceLocalTranscription(_ enabled: Bool) {
        enforceLocalTranscription = enabled

        if currentRequiredData.contains(.PCM_OR_TRANSCRIPTION) {
            // TODO: Later add bandwidth based logic
            if enforceLocalTranscription {
                shouldSendTranscript = true
                shouldSendPcmData = false
            } else {
                shouldSendPcmData = true
                shouldSendTranscript = false
            }
        }

        handleRequestStatus() // to update the UI
        saveSettings()
    }

    func startBufferRecording() {
        liveManager?.startBufferRecording()
    }

    func stopBufferRecording() {
        liveManager?.stopBufferRecording()
    }

    func setBypassAudioEncoding(_ enabled: Bool) {
        bypassAudioEncoding = enabled
    }

    func setMetricSystemEnabled(_ enabled: Bool) {
        metricSystemEnabled = enabled
        handleRequestStatus()
        saveSettings()
    }

    func toggleUpdatingScreen(_ enabled: Bool) {
        Core.log("Mentra: Toggling updating screen: \(enabled)")
        if enabled {
            g1Manager?.RN_exit()
            isUpdatingScreen = true
        } else {
            isUpdatingScreen = false
        }
    }

    func saveBufferVideo(requestId: String, durationSeconds: Int) {
        liveManager?.saveBufferVideo(requestId: requestId, durationSeconds: durationSeconds)
    }

    func startVideoRecording(requestId: String, save: Bool) {
        liveManager?.startVideoRecording(requestId: requestId, save: save)
    }

    @objc func stopVideoRecording(requestId: String) {
        liveManager?.stopVideoRecording(requestId: requestId)
    }

    func requestWifiScan() {
        Core.log("Mentra: Requesting wifi scan")
        liveManager?.requestWifiScan()
    }

    func sendWifiCredentials(_ ssid: String, _ password: String) {
        Core.log("Mentra: Sending wifi credentials: \(ssid) \(password)")
        liveManager?.sendWifiCredentials(ssid, password: password)
    }

    func setGlassesHotspotState(_ enabled: Bool) {
        Core.log("Mentra: 🔥 Setting glasses hotspot state: \(enabled)")
        liveManager?.sendHotspotState(enabled)
    }

    func queryGalleryStatus() {
        Core.log("Mentra: 📸 Querying gallery status from glasses")
        liveManager?.queryGalleryStatus()
    }

    func showDashboard() {
        Task {
            await self.g1Manager?.RN_showDashboard()
        }
    }

    @objc func handleCommand(_ command: String) {
        Core.log("Mentra: Received command: \(command)")

        if !settingsLoaded {
            // Wait for settings to load with a timeout
            let timeout = DispatchTime.now() + .seconds(5) // 5 second timeout
            let result = settingsLoadedSemaphore.wait(timeout: timeout)

            if result == .timedOut {
                Core.log("Warning: Settings load timed out, proceeding with default values")
            }
        }

        // Define command types enum
        enum CommandType: String {
            case requestStatus = "request_status"
            case connectWearable = "connect_wearable"
            case disconnectWearable = "disconnect_wearable"
            case searchForCompatibleDeviceNames = "search_for_compatible_device_names"
            case enableContextualDashboard = "enable_contextual_dashboard"
            case setPreferredMic = "set_preferred_mic"
            case restartTranscriber = "restart_transcriber"
            case setButtonMode = "set_button_mode"
            case setButtonPhotoSize = "set_button_photo_size"
            case setButtonVideoSettings = "set_button_video_settings"
            case setButtonCameraLed = "set_button_camera_led"
            case ping
            case forgetSmartGlasses = "forget_smart_glasses"
            case startApp = "start_app"
            case stopApp = "stop_app"
            case updateGlassesHeadUpAngle = "update_glasses_head_up_angle"
            case updateGlassesBrightness = "update_glasses_brightness"
            case updateGlassesDepth = "update_glasses_depth"
            case updateGlassesHeight = "update_glasses_height"
            case enableSensing = "enable_sensing"
            case enablePowerSavingMode = "enable_power_saving_mode"
            case enableAlwaysOnStatusBar = "enable_always_on_status_bar"
            case bypassVad = "bypass_vad_for_debugging"
            case bypassAudioEncoding = "bypass_audio_encoding_for_debugging"
            case enforceLocalTranscription = "enforce_local_transcription"
            case setMetricSystemEnabled = "set_metric_system_enabled"
            case toggleUpdatingScreen = "toggle_updating_screen"
            case showDashboard = "show_dashboard"
            case requestWifiScan = "request_wifi_scan"
            case sendWifiCredentials = "send_wifi_credentials"
            case setHotspotState = "set_hotspot_state"
            case queryGalleryStatus = "query_gallery_status"
            case simulateHeadPosition = "simulate_head_position"
            case simulateButtonPress = "simulate_button_press"
            case startBufferRecording = "start_buffer_recording"
            case stopBufferRecording = "stop_buffer_recording"
            case saveBufferVideo = "save_buffer_video"
            case startVideoRecording = "start_video_recording"
            case stopVideoRecording = "stop_video_recording"
            case unknown
        }

        // Try to parse JSON
        guard let data = command.data(using: .utf8) else {
            Core.log("Mentra: Could not convert command string to data")
            return
        }

        do {
            if let jsonDict = try JSONSerialization.jsonObject(with: data, options: [])
                as? [String: Any]
            {
                // Extract command type
                guard let commandString = jsonDict["command"] as? String else {
                    Core.log("Mentra: Invalid command format: missing 'command' field")
                    return
                }

                let commandType = CommandType(rawValue: commandString) ?? .unknown
                let params = jsonDict["params"] as? [String: Any]

                // Process based on command type
                switch commandType {
                case .requestStatus:
                    handleRequestStatus()
                case .connectWearable:
                    guard let params = params, let modelName = params["model_name"] as? String,
                          let deviceName = params["device_name"] as? String
                    else {
                        Core.log("Mentra: connect_wearable invalid params")
                        handleConnectWearable("")
                        break
                    }
                    handleConnectWearable(deviceName, modelName: modelName)
                case .disconnectWearable:
                    disconnectWearable()
                case .forgetSmartGlasses:
                    forgetSmartGlasses()
                case .searchForCompatibleDeviceNames:
                    guard let params = params, let modelName = params["model_name"] as? String
                    else {
                        Core.log("Mentra: search_for_compatible_device_names invalid params")
                        break
                    }
                    handleSearchForCompatibleDeviceNames(modelName)
                case .enableContextualDashboard:
                    guard let params = params, let enabled = params["enabled"] as? Bool else {
                        Core.log("Mentra: enable_contextual_dashboard invalid params")
                        break
                    }
                    enableContextualDashboard(enabled)
                case .setPreferredMic:
                    guard let params = params, let mic = params["mic"] as? String else {
                        Core.log("Mentra: set_preferred_mic invalid params")
                        break
                    }
                    setPreferredMic(mic)
                case .restartTranscriber:
                    Core.log("Mentra: Restarting SherpaOnnxTranscriber via command")
                    transcriber?.restart()
                case .setButtonMode:
                    guard let params = params, let mode = params["mode"] as? String else {
                        Core.log("Mentra: set_button_mode invalid params")
                        break
                    }
                    setButtonMode(mode)
                case .setButtonPhotoSize:
                    guard let params = params, let size = params["size"] as? String else {
                        Core.log("Mentra: set_button_photo_size invalid params")
                        break
                    }
                    setButtonPhotoSize(size)
                case .setButtonVideoSettings:
                    guard let params = params,
                          let width = params["width"] as? Int,
                          let height = params["height"] as? Int,
                          let fps = params["fps"] as? Int
                    else {
                        Core.log("Mentra: set_button_video_settings invalid params")
                        break
                    }
                    setButtonVideoSettings(width: width, height: height, fps: fps)
                case .setButtonCameraLed:
                    guard let params = params, let enabled = params["enabled"] as? Bool else {
                        Core.log("Mentra: set_button_camera_led invalid params")
                        break
                    }
                    setButtonCameraLed(enabled)
                case .startApp:
                    guard let params = params, let target = params["target"] as? String else {
                        Core.log("Mentra: start_app invalid params")
                        break
                    }
                    startApp(target)
                case .stopApp:
                    guard let params = params, let target = params["target"] as? String else {
                        Core.log("Mentra: stop_app invalid params")
                        break
                    }
                    stopApp(target)
                case .updateGlassesHeadUpAngle:
                    guard let params = params, let value = params["headUpAngle"] as? Int else {
                        Core.log("Mentra: update_glasses_head_up_angle invalid params")
                        break
                    }
                    updateGlassesHeadUpAngle(value)
                case .updateGlassesBrightness:
                    guard let params = params, let value = params["brightness"] as? Int,
                          let autoBrightness = params["autoBrightness"] as? Bool
                    else {
                        Core.log("Mentra: update_glasses_brightness invalid params")
                        break
                    }
                    updateGlassesBrightness(value, autoBrightness: autoBrightness)
                case .updateGlassesHeight:
                    guard let params = params, let value = params["height"] as? Int else {
                        Core.log("Mentra: update_glasses_height invalid params")
                        break
                    }
                    updateGlassesHeight(value)
                case .showDashboard:
                    showDashboard()
                case .updateGlassesDepth:
                    guard let params = params, let value = params["depth"] as? Int else {
                        Core.log("Mentra: update_glasses_depth invalid params")
                        break
                    }
                    updateGlassesDepth(value)
                case .enableSensing:
                    guard let params = params, let enabled = params["enabled"] as? Bool else {
                        Core.log("Mentra: enable_sensing invalid params")
                        break
                    }
                    enableSensing(enabled)
                case .enablePowerSavingMode:
                    guard let params = params, let enabled = params["enabled"] as? Bool else {
                        Core.log("Mentra: enable_power_saving_mode invalid params")
                        break
                    }
                    enablePowerSavingMode(enabled)
                case .enableAlwaysOnStatusBar:
                    guard let params = params, let enabled = params["enabled"] as? Bool else {
                        Core.log("Mentra: enable_always_on_status_bar invalid params")
                        break
                    }
                    enableAlwaysOnStatusBar(enabled)
                case .bypassVad:
                    guard let params = params, let enabled = params["enabled"] as? Bool else {
                        Core.log("Mentra: bypass_vad invalid params")
                        break
                    }
                    bypassVad(enabled)
                case .bypassAudioEncoding:
                    guard let params = params, let enabled = params["enabled"] as? Bool else {
                        Core.log("Mentra: bypass_audio_encoding invalid params")
                        break
                    }
                    bypassAudioEncoding = enabled
                case .setMetricSystemEnabled:
                    guard let params = params, let enabled = params["enabled"] as? Bool else {
                        Core.log("Mentra: set_metric_system_enabled invalid params")
                        break
                    }
                    setMetricSystemEnabled(enabled)
                case .toggleUpdatingScreen:
                    guard let params = params, let enabled = params["enabled"] as? Bool else {
                        Core.log("Mentra: toggle_updating_screen invalid params")
                        break
                    }
                    toggleUpdatingScreen(enabled)
                case .requestWifiScan:
                    requestWifiScan()
                case .sendWifiCredentials:
                    guard let params = params, let ssid = params["ssid"] as? String,
                          let password = params["password"] as? String
                    else {
                        Core.log("Mentra: send_wifi_credentials invalid params")
                        break
                    }
                    sendWifiCredentials(ssid, password)
                case .setHotspotState:
                    guard let params = params, let enabled = params["enabled"] as? Bool else {
                        Core.log("Mentra: set_hotspot_state invalid params")
                        break
                    }
                    setGlassesHotspotState(enabled)
                case .queryGalleryStatus:
                    Core.log("Mentra: Querying gallery status")
                    queryGalleryStatus()
                // TODO: config: remove
                case .simulateHeadPosition:
                    guard let params = params, let position = params["position"] as? String else {
                        Core.log("Mentra: simulate_head_position invalid params")
                        break
                    }
                    // Send to server
                    ServerComms.shared.sendHeadPosition(isUp: position == "up")
                    // Trigger dashboard display locally
                    sendCurrentState(position == "up")
                // TODO: config: remove
                case .simulateButtonPress:
                    guard let params = params,
                          let buttonId = params["buttonId"] as? String,
                          let pressType = params["pressType"] as? String
                    else {
                        Core.log("Mentra: simulate_button_press invalid params")
                        break
                    }
                    // Use existing sendButtonPress method
                    ServerComms.shared.sendButtonPress(
                        buttonId: buttonId, pressType: pressType
                    )
                case .enforceLocalTranscription:
                    guard let params = params, let enabled = params["enabled"] as? Bool else {
                        Core.log("Mentra: enforce_local_transcription invalid params")
                        break
                    }
                    enforceLocalTranscription(enabled)
                case .startBufferRecording:
                    Core.log("Mentra: Starting buffer recording")
                    liveManager?.startBufferRecording()
                case .stopBufferRecording:
                    Core.log("Mentra: Stopping buffer recording")
                    liveManager?.stopBufferRecording()
                case .saveBufferVideo:
                    guard let params = params,
                          let requestId = params["request_id"] as? String,
                          let durationSeconds = params["duration_seconds"] as? Int
                    else {
                        Core.log("Mentra: save_buffer_video invalid params")
                        break
                    }
                    Core.log(
                        "Mentra: Saving buffer video: requestId=\(requestId), duration=\(durationSeconds)s"
                    )
                    liveManager?.saveBufferVideo(
                        requestId: requestId, durationSeconds: durationSeconds
                    )
                case .startVideoRecording:
                    guard let params = params,
                          let requestId = params["request_id"] as? String,
                          let save = params["save"] as? Bool
                    else {
                        Core.log("Mentra: start_video_recording invalid params")
                        break
                    }
                    Core.log(
                        "Mentra: Starting video recording: requestId=\(requestId), save=\(save)")
                    liveManager?.startVideoRecording(requestId: requestId, save: save)
                case .stopVideoRecording:
                    guard let params = params,
                          let requestId = params["request_id"] as? String
                    else {
                        Core.log("Mentra: stop_video_recording invalid params")
                        break
                    }
                    Core.log("Mentra: Stopping video recording: requestId=\(requestId)")
                    liveManager?.stopVideoRecording(requestId: requestId)
                case .unknown:
                    Core.log("Mentra: Unknown command type: \(commandString)")
                    handleRequestStatus()
                case .ping:
                    break
                }
            }
        } catch {
            Core.log("Mentra: Error parsing JSON command: \(error.localizedDescription)")
        }
    }

    private func getGlassesHasMic() -> Bool {
        if defaultWearable.contains("G1") {
            return true
        }
        if defaultWearable.contains("Live") {
            return false
        }
        if defaultWearable.contains("Mach1") {
            return false
        }
        if defaultWearable.contains("Nex") {
            return true
        }
        return false
    }

    func enableGlassesMic(_: Bool) async {
        await g1Manager?.setMicEnabled(enabled: true)
    }

    func handleRequestStatus() {
        // construct the status object:

        let g1Connected = g1Manager?.g1Ready ?? false
        let liveConnected = liveManager?.connectionState == .connected
        let mach1Connected = mach1Manager?.ready ?? false
        let nexConnected = nexManager?.isConnected() ?? false
        let simulatedConnected = defaultWearable == "Simulated Glasses"
<<<<<<< HEAD
        let isGlassesConnected = g1Connected || liveConnected || mach1Connected || nexConnected || simulatedConnected
=======
        let isGlassesConnected =
            g1Connected || liveConnected || mach1Connected || simulatedConnected
>>>>>>> 8d5d9325
        if isGlassesConnected {
            isSearching = false
        }

        // also referenced as glasses_info:
        var glassesSettings: [String: Any] = [:]
        var connectedGlasses: [String: Any] = [:]

        if isGlassesConnected {
            connectedGlasses = [
                "model_name": defaultWearable,
                "battery_level": batteryLevel,
                "glasses_app_version": liveManager?.glassesAppVersion ?? "",
                "glasses_build_number": liveManager?.glassesBuildNumber ?? "",
                "glasses_device_model": liveManager?.glassesDeviceModel ?? "",
                "glasses_android_version": liveManager?.glassesAndroidVersion ?? "",
                "glasses_ota_version_url": liveManager?.glassesOtaVersionUrl ?? "",
            ]
        }

        if simulatedConnected {
            connectedGlasses["model_name"] = defaultWearable
        }

        if g1Connected {
            connectedGlasses["case_removed"] = g1Manager?.caseRemoved ?? true
            connectedGlasses["case_open"] = g1Manager?.caseOpen ?? true
            connectedGlasses["case_charging"] = g1Manager?.caseCharging ?? false
            connectedGlasses["case_battery_level"] = g1Manager?.caseBatteryLevel ?? -1

            if let serialNumber = g1Manager?.glassesSerialNumber, !serialNumber.isEmpty {
                connectedGlasses["glasses_serial_number"] = serialNumber
                connectedGlasses["glasses_style"] = g1Manager?.glassesStyle ?? ""
                connectedGlasses["glasses_color"] = g1Manager?.glassesColor ?? ""
            }
        }

        if liveConnected {
            if let wifiSsid = liveManager?.wifiSsid, !wifiSsid.isEmpty {
                connectedGlasses["glasses_wifi_ssid"] = wifiSsid
                connectedGlasses["glasses_wifi_connected"] = glassesWifiConnected
                connectedGlasses["glasses_wifi_local_ip"] = liveManager?.wifiLocalIp
            }

            // Add hotspot information - always include all fields for consistency
            connectedGlasses["glasses_hotspot_enabled"] = liveManager?.isHotspotEnabled ?? false
            connectedGlasses["glasses_hotspot_ssid"] = liveManager?.hotspotSsid ?? ""
            connectedGlasses["glasses_hotspot_password"] = liveManager?.hotspotPassword ?? ""
            connectedGlasses["glasses_hotspot_gateway_ip"] = liveManager?.hotspotGatewayIp ?? ""
        }

        // Add Bluetooth device name if available
        if let bluetoothName = getConnectedGlassesBluetoothName() {
            connectedGlasses["bluetooth_name"] = bluetoothName
        }

        glassesSettings = [
            "brightness": brightness,
            "auto_brightness": autoBrightness,
            "dashboard_height": dashboardHeight,
            "dashboard_depth": dashboardDepth,
            "head_up_angle": headUpAngle,
            "button_mode": buttonPressMode,
            "button_photo_size": UserDefaults.standard.string(forKey: "button_photo_size")
                ?? "medium",
            "button_video_settings": [
                "width": UserDefaults.standard.integer(forKey: "button_video_width") != 0
                    ? UserDefaults.standard.integer(forKey: "button_video_width") : 1280,
                "height": UserDefaults.standard.integer(forKey: "button_video_height") != 0
                    ? UserDefaults.standard.integer(forKey: "button_video_height") : 720,
                "fps": UserDefaults.standard.integer(forKey: "button_video_fps") != 0
                    ? UserDefaults.standard.integer(forKey: "button_video_fps") : 30,
            ],
            "button_camera_led": UserDefaults.standard.bool(forKey: "button_camera_led"),
        ]

        let cloudConnectionStatus =
            serverComms.isWebSocketConnected() ? "CONNECTED" : "DISCONNECTED"
        // let cloudConnectionStatus = self.serverComms.wsManager.status

        let coreInfo: [String: Any] = [
            "augmentos_core_version": "Unknown",
            "cloud_connection_status": cloudConnectionStatus,
            "default_wearable": defaultWearable as Any,
            "force_core_onboard_mic": useOnboardMic,
            "preferred_mic": preferredMic,
            // "is_searching": self.isSearching && !self.defaultWearable.isEmpty,
            "is_searching": isSearching,
            // only on if recording from glasses:
            // TODO: this isn't robust:
            "is_mic_enabled_for_frontend": micEnabled && (preferredMic == "glasses")
                && isSomethingConnected(),
            "sensing_enabled": sensingEnabled,
            "power_saving_mode": powerSavingMode,
            "always_on_status_bar": alwaysOnStatusBar,
            "bypass_vad_for_debugging": bypassVad,
            "enforce_local_transcription": enforceLocalTranscription,
            "bypass_audio_encoding_for_debugging": bypassAudioEncoding,
            "core_token": coreToken,
            "puck_connected": true,
            "metric_system_enabled": metricSystemEnabled,
            "contextual_dashboard_enabled": contextualDashboard,
        ]

        // hardcoded list of apps:
        var apps: [[String: Any]] = []

        let authObj: [String: Any] = [
            "core_token_owner": coreTokenOwner,
            //      "core_token_status":
        ]

        let statusObj: [String: Any] = [
            "connected_glasses": connectedGlasses,
            "glasses_settings": glassesSettings,
            "apps": apps,
            "core_info": coreInfo,
            "auth": authObj,
        ]

        lastStatusObj = statusObj

        let wrapperObj: [String: Any] = ["status": statusObj]

        // Core.log("wrapperStatusObj \(wrapperObj)")
        // must convert to string before sending:
        do {
            let jsonData = try JSONSerialization.data(withJSONObject: wrapperObj, options: [])
            if let jsonString = String(data: jsonData, encoding: .utf8) {
                Core.sendEvent(withName: "CoreMessageEvent", body: jsonString)
            }
        } catch {
            Core.log("Mentra: Error converting to JSON: \(error)")
        }
        saveSettings()
    }

    func triggerStatusUpdate() {
        Core.log("🔄 Triggering immediate status update")
        handleRequestStatus()
    }

    private func playStartupSequence() {
        Core.log("Mentra: playStartupSequence()")
        // Arrow frames for the animation
        let arrowFrames = ["↑", "↗", "↑", "↖"]

        let delay = 0.25 // Frame delay in seconds
        let totalCycles = 2 // Number of animation cycles

        // Variables to track animation state
        var frameIndex = 0
        var cycles = 0

        // Create a dispatch queue for the animation
        let animationQueue = DispatchQueue.global(qos: .userInteractive)

        // Function to display the current animation frame
        func displayFrame() {
            // Check if we've completed all cycles
            if cycles >= totalCycles {
                // End animation with final message
                sendText("                  /// MentraOS Connected \\\\\\")
                animationQueue.asyncAfter(deadline: .now() + 1.0) {
                    self.sendText(" ")
                }
                return
            }

            // Display current animation frame
            let frameText =
                "                    \(arrowFrames[frameIndex]) MentraOS Booting \(arrowFrames[frameIndex])"
            sendText(frameText)

            // Move to next frame
            frameIndex = (frameIndex + 1) % arrowFrames.count

            // Count completed cycles
            if frameIndex == 0 {
                cycles += 1
            }

            // Schedule next frame
            animationQueue.asyncAfter(deadline: .now() + delay) {
                displayFrame()
            }
        }

        // Start the animation after a short initial delay
        animationQueue.asyncAfter(deadline: .now() + 0.35) {
            displayFrame()
        }
    }

    private func isSomethingConnected() -> Bool {
        if g1Manager?.g1Ready ?? false {
            return true
        }
        if liveManager?.connectionState == .connected {
            return true
        }
        if mach1Manager?.ready ?? false {
            return true
        }
        if defaultWearable.contains("Simulated") {
            return true
        }
        return false
    }

    private func handleDeviceReady() {
        // send to the server our battery status:
        serverComms.sendBatteryStatus(level: batteryLevel, charging: false)
        serverComms.sendGlassesConnectionState(modelName: defaultWearable, status: "CONNECTED")

        if pendingWearable.contains("Live") {
            handleLiveReady()
        } else if pendingWearable.contains("G1") {
            handleG1Ready()
        } else if defaultWearable.contains("Mach1") {
            handleMach1Ready()
        } else if defaultWearable.contains("Nex") {
            handleNexReady()
        }
    }

    private func handleG1Ready() {
        isSearching = false
        defaultWearable = "Even Realities G1"
        handleRequestStatus()

        let shouldSendBootingMessage = true

        // load settings and send the animation:
        Task {
            // give the glasses some extra time to finish booting:
            try? await Task.sleep(nanoseconds: 1_000_000_000) // 3 seconds
            await self.g1Manager?.setSilentMode(false) // turn off silent mode
            await self.g1Manager?.getBatteryStatus()

            if shouldSendBootingMessage {
                sendText("// BOOTING MENTRAOS")
            }

            // send loaded settings to glasses:
            self.g1Manager?.getBatteryStatus()
            try? await Task.sleep(nanoseconds: 400_000_000)
            self.g1Manager?.RN_setHeadUpAngle(headUpAngle)
            try? await Task.sleep(nanoseconds: 400_000_000)
            self.g1Manager?.RN_setHeadUpAngle(headUpAngle)
            try? await Task.sleep(nanoseconds: 400_000_000)
            self.g1Manager?.RN_setBrightness(brightness, autoMode: autoBrightness)
            try? await Task.sleep(nanoseconds: 400_000_000)
            // self.g1Manager?.RN_setDashboardPosition(self.dashboardHeight, self.dashboardDepth)
            // try? await Task.sleep(nanoseconds: 400_000_000)
            //      playStartupSequence()
            if shouldSendBootingMessage {
                sendText("// MENTRAOS CONNECTED")
                try? await Task.sleep(nanoseconds: 1_000_000_000) // 1 second
                sendText(" ") // clear screen
            }

            self.handleRequestStatus()
        }
    }

    private func handleLiveReady() {
        Core.log("Mentra: Mentra Live device ready")
        isSearching = false
        defaultWearable = "Mentra Live"
        handleRequestStatus()
    }

    private func handleMach1Ready() {
        Core.log("Mentra: Mach1 device ready")
        isSearching = false
        defaultWearable = "Mentra Mach1"
        handleRequestStatus()

        Task {
            // Send startup message
            sendText("MENTRAOS CONNECTED")
            try? await Task.sleep(nanoseconds: 1_000_000_000) // 1 second
            clearDisplay()

            self.handleRequestStatus()
        }
    }

    private func handleNexReady() {
        Core.log("AOS: Mentra Nex device ready")
        isSearching = false
        defaultWearable = "Mentra Nex"
        handleRequestStatus()
    }

    private func handleDeviceDisconnected() {
        Core.log("Mentra: Device disconnected")
        handle_microphone_state_change([], false)
        serverComms.sendGlassesConnectionState(modelName: defaultWearable, status: "DISCONNECTED")
        handleRequestStatus()
    }

    func handleConnectWearable(_ deviceName: String, modelName: String? = nil) {
        Core.log(
            "Mentra: Connecting to modelName: \(modelName ?? "nil") deviceName: \(deviceName) defaultWearable: \(defaultWearable) pendingWearable: \(pendingWearable) selfDeviceName: \(self.deviceName)"
        )

        if modelName != nil {
            pendingWearable = modelName!
        }

        if pendingWearable.contains("Simulated") {
            Core.log(
                "Mentra: Pending wearable is simulated, setting default wearable to Simulated Glasses"
            )
            defaultWearable = "Simulated Glasses"
            handleRequestStatus()
            return
        }

        if pendingWearable.isEmpty, defaultWearable.isEmpty {
            Core.log("Mentra: No pending or default wearable, returning")
            return
        }

        if pendingWearable.isEmpty, !defaultWearable.isEmpty {
            Core.log("Mentra: No pending wearable, using default wearable: \(defaultWearable)")
            pendingWearable = defaultWearable
        }

        Task {
            disconnectWearable()

            try? await Task.sleep(nanoseconds: 100 * 1_000_000) // 100ms
            self.isSearching = true
            handleRequestStatus() // update the UI

            if deviceName != "" {
                self.deviceName = deviceName
                saveSettings()
            }

            initManager(self.pendingWearable)
            if pendingWearable.contains("Live") {
                self.liveManager?.connectById(self.deviceName)
            } else if self.pendingWearable.contains("G1") {
                self.g1Manager?.connectById(self.deviceName)
            } else if self.pendingWearable.contains("Mach1") {
                self.mach1Manager?.connectById(self.deviceName)
            } else if self.pendingWearable.contains("Nex") {
                self.nexManager?.connect(name: self.deviceName)
            }
        }

        // wait for the g1's to be fully ready:
        //    connectTask?.cancel()
        //    connectTask = Task {
        //      while !(connectTask?.isCancelled ?? true) {
        //        Core.log("checking if g1 is ready... \(self.g1Manager?.g1Ready ?? false)")
        //        Core.log("leftReady \(self.g1Manager?.leftReady ?? false) rightReady \(self.g1Manager?.rightReady ?? false)")
        //        if self.g1Manager?.g1Ready ?? false {
        //          // we actualy don't need this line:
        //          //          handleDeviceReady()
        //          handleRequestStatus()
        //          break
        //        } else {
        //          // todo: ios not the cleanest solution here
        //          self.g1Manager?.RN_startScan()
        //        }
        //
        //        try? await Task.sleep(nanoseconds: 15_000_000_000) // 15 seconds
        //      }
        //    }
    }

    // MARK: - Settings Management

    private enum SettingsKeys {
        static let defaultWearable = "defaultWearable"
        static let deviceName = "deviceName"
        static let useOnboardMic = "useBoardMic"
        static let contextualDashboard = "contextualDashboard"
        static let headUpAngle = "headUpAngle"
        static let brightness = "brightness"
        static let autoBrightness = "autoBrightness"
        static let sensingEnabled = "sensingEnabled"
        static let powerSavingMode = "powerSavingMode"
        static let dashboardHeight = "dashboardHeight"
        static let dashboardDepth = "dashboardDepth"
        static let alwaysOnStatusBar = "alwaysOnStatusBar"
        static let bypassVad = "bypassVad"
        static let bypassAudioEncoding = "bypassAudioEncoding"
        static let preferredMic = "preferredMic"
        static let metricSystemEnabled = "metricSystemEnabled"
        static let enforceLocalTranscription = "enforceLocalTranscription"
        static let buttonPressMode = "buttonPressMode"
    }

    func onStatusUpdate(_ status: [String: Any]) {
        // handle the settings from the server:
        // Core.log("onStatusUpdate: \(status)")

        // get the core_info and glasses_settings objects from the status:
        let coreInfo = status["core_info"] as? [String: Any]
        let glassesSettings = status["glasses_settings"] as? [String: Any]

        // {
        //   "status": {
        //     "core_info": {
        //       "augmentos_core_version": "1.1.3",
        //       "cloud_connection_status": "CONNECTED",
        //       "puck_battery_life": 100,
        //       "charging_status": true,
        //       "sensing_enabled": true,
        //       "bypass_vad_for_debugging": false,
        //       "bypass_audio_encoding_for_debugging": false,
        //       "contextual_dashboard_enabled": true,
        //       "always_on_status_bar_enabled": false,
        //       "force_core_onboard_mic": true,
        //       "preferred_mic": "phone",
        //       "default_wearable": "Even Realities G1",
        //       "is_mic_enabled_for_frontend": false,
        //       "metric_system_enabled": false,
        //       "is_searching": false
        //     },
        //     "connected_glasses": {
        //       "glasses_serial_number": "100LAAJ110003",
        //       "glasses_style": "Round",
        //       "glasses_color": "Grey",
        //       "model_name": "Even Realities G1",
        //       "battery_level": 56,
        //       "case_battery_level": 50,
        //       "case_charging": false,
        //       "case_open": false,
        //       "case_removed": true,
        //       "glasses_use_wifi": false
        //     },
        //     "glasses_settings": {
        //       "auto_brightness": false,
        //       "head_up_angle": 37,
        //       "dashboard_height": 4,
        //       "dashboard_depth": 5,
        //       "brightness": 96
        //     },
        //   }
        // }

        // get device
    }

    func handle_update_settings(_ settings: [String: Any]) {
        Core.log("Mentra: Received update settings: \(settings)")
        // saveSettings()

        // update our settings with the new values:
        if let newPreferredMic = settings["preferred_mic"] as? String,
           newPreferredMic != preferredMic
        {
            setPreferredMic(newPreferredMic)
        }

        if let newHeadUpAngle = settings["head_up_angle"] as? Int, newHeadUpAngle != headUpAngle {
            updateGlassesHeadUpAngle(newHeadUpAngle)
        }

        if let newBrightness = settings["brightness"] as? Int, newBrightness != brightness {
            updateGlassesBrightness(newBrightness, autoBrightness: false)
        }

        if let newDashboardHeight = settings["dashboard_height"] as? Int,
           newDashboardHeight != dashboardHeight
        {
            updateGlassesHeight(newDashboardHeight)
        }

        if let newDashboardDepth = settings["dashboard_depth"] as? Int,
           newDashboardDepth != dashboardDepth
        {
            updateGlassesDepth(newDashboardDepth)
        }

        if let newAutoBrightness = settings["auto_brightness"] as? Bool,
           newAutoBrightness != autoBrightness
        {
            updateGlassesBrightness(brightness, autoBrightness: newAutoBrightness)
        }

        if let sensingEnabled = settings["sensing_enabled"] as? Bool,
           sensingEnabled != self.sensingEnabled
        {
            enableSensing(sensingEnabled)
        }

        if let powerSavingMode = settings["power_saving_mode"] as? Bool,
           powerSavingMode != self.powerSavingMode
        {
            enablePowerSavingMode(powerSavingMode)
        }

        if let newAlwaysOnStatusBar = settings["always_on_status_bar_enabled"] as? Bool,
           newAlwaysOnStatusBar != alwaysOnStatusBar
        {
            enableAlwaysOnStatusBar(newAlwaysOnStatusBar)
        }

        if let newBypassVad = settings["bypass_vad_for_debugging"] as? Bool,
           newBypassVad != bypassVad
        {
            bypassVad(newBypassVad)
        }

        if let newEnforceLocalTranscription = settings["enforce_local_transcription"] as? Bool,
           newEnforceLocalTranscription != enforceLocalTranscription
        {
            enforceLocalTranscription(newEnforceLocalTranscription)
        }

        if let newMetricSystemEnabled = settings["metric_system_enabled"] as? Bool,
           newMetricSystemEnabled != metricSystemEnabled
        {
            setMetricSystemEnabled(newMetricSystemEnabled)
        }

        if let newContextualDashboard = settings["contextual_dashboard_enabled"] as? Bool,
           newContextualDashboard != contextualDashboard
        {
            enableContextualDashboard(newContextualDashboard)
        }

        // get default wearable from core_info:
        if let newDefaultWearable = settings["default_wearable"] as? String,
           newDefaultWearable != defaultWearable
        {
            defaultWearable = newDefaultWearable
            saveSettings()
        }
    }

    private func saveSettings() {
        // Core.log("about to save settings, waiting for loaded settings first: \(settingsLoaded)")
        if !settingsLoaded {
            // Wait for settings to load with a timeout
            let timeout = DispatchTime.now() + .seconds(5) // 5 second timeout
            let result = settingsLoadedSemaphore.wait(timeout: timeout)

            if result == .timedOut {
                Core.log("Mentra: Warning: Settings load timed out, proceeding with default values")
            }
        }

        let defaults = UserDefaults.standard

        // Save each setting with its corresponding key
        defaults.set(defaultWearable, forKey: SettingsKeys.defaultWearable)
        defaults.set(deviceName, forKey: SettingsKeys.deviceName)
        defaults.set(contextualDashboard, forKey: SettingsKeys.contextualDashboard)
        defaults.set(headUpAngle, forKey: SettingsKeys.headUpAngle)
        defaults.set(brightness, forKey: SettingsKeys.brightness)
        defaults.set(autoBrightness, forKey: SettingsKeys.autoBrightness)
        defaults.set(sensingEnabled, forKey: SettingsKeys.sensingEnabled)
        defaults.set(powerSavingMode, forKey: SettingsKeys.powerSavingMode)
        defaults.set(dashboardHeight, forKey: SettingsKeys.dashboardHeight)
        defaults.set(dashboardDepth, forKey: SettingsKeys.dashboardDepth)
        defaults.set(alwaysOnStatusBar, forKey: SettingsKeys.alwaysOnStatusBar)
        defaults.set(bypassVad, forKey: SettingsKeys.bypassVad)
        defaults.set(bypassAudioEncoding, forKey: SettingsKeys.bypassAudioEncoding)
        defaults.set(preferredMic, forKey: SettingsKeys.preferredMic)
        defaults.set(metricSystemEnabled, forKey: SettingsKeys.metricSystemEnabled)
        defaults.set(enforceLocalTranscription, forKey: SettingsKeys.enforceLocalTranscription)

        // Force immediate save (optional, as UserDefaults typically saves when appropriate)
        defaults.synchronize()

        // Core.log("Settings saved: Default Wearable: \(defaultWearable ?? "None"), Preferred Mic: \(preferredMic), " +
        //       "Contextual Dashboard: \(contextualDashboard), Head Up Angle: \(headUpAngle), Brightness: \(brightness)")

        // Core.log("Sending settings to server")
        serverComms.sendCoreStatus(status: lastStatusObj)
    }

    private func loadSettings() async {
        // set default settings here:
        UserDefaults.standard.register(defaults: [SettingsKeys.defaultWearable: ""])
        UserDefaults.standard.register(defaults: [SettingsKeys.deviceName: ""])
        UserDefaults.standard.register(defaults: [SettingsKeys.preferredMic: "phone"])
        UserDefaults.standard.register(defaults: [SettingsKeys.contextualDashboard: true])
        UserDefaults.standard.register(defaults: [SettingsKeys.autoBrightness: true])
        UserDefaults.standard.register(defaults: [SettingsKeys.sensingEnabled: true])
        UserDefaults.standard.register(defaults: [SettingsKeys.powerSavingMode: false])
        UserDefaults.standard.register(defaults: [SettingsKeys.dashboardHeight: 4])
        UserDefaults.standard.register(defaults: [SettingsKeys.dashboardDepth: 5])
        UserDefaults.standard.register(defaults: [SettingsKeys.alwaysOnStatusBar: false])
        UserDefaults.standard.register(defaults: [SettingsKeys.bypassVad: true])
        UserDefaults.standard.register(defaults: [SettingsKeys.bypassAudioEncoding: false])
        UserDefaults.standard.register(defaults: [SettingsKeys.headUpAngle: 30])
        UserDefaults.standard.register(defaults: [SettingsKeys.brightness: 50])
        UserDefaults.standard.register(defaults: [SettingsKeys.metricSystemEnabled: false])
        UserDefaults.standard.register(defaults: [SettingsKeys.enforceLocalTranscription: false])
        UserDefaults.standard.register(defaults: [SettingsKeys.buttonPressMode: "photo"])

        let defaults = UserDefaults.standard

        // Load each setting with appropriate type handling
        defaultWearable = defaults.string(forKey: SettingsKeys.defaultWearable)!
        deviceName = defaults.string(forKey: SettingsKeys.deviceName)!
        preferredMic = defaults.string(forKey: SettingsKeys.preferredMic)!
        contextualDashboard = defaults.bool(forKey: SettingsKeys.contextualDashboard)
        autoBrightness = defaults.bool(forKey: SettingsKeys.autoBrightness)
        sensingEnabled = defaults.bool(forKey: SettingsKeys.sensingEnabled)
        powerSavingMode = defaults.bool(forKey: SettingsKeys.powerSavingMode)
        dashboardHeight = defaults.integer(forKey: SettingsKeys.dashboardHeight)
        dashboardDepth = defaults.integer(forKey: SettingsKeys.dashboardDepth)
        alwaysOnStatusBar = defaults.bool(forKey: SettingsKeys.alwaysOnStatusBar)
        bypassVad = defaults.bool(forKey: SettingsKeys.bypassVad)
        bypassAudioEncoding = defaults.bool(forKey: SettingsKeys.bypassAudioEncoding)
        headUpAngle = defaults.integer(forKey: SettingsKeys.headUpAngle)
        brightness = defaults.integer(forKey: SettingsKeys.brightness)
        metricSystemEnabled = defaults.bool(forKey: SettingsKeys.metricSystemEnabled)
        enforceLocalTranscription = defaults.bool(forKey: SettingsKeys.enforceLocalTranscription)
        buttonPressMode = defaults.string(forKey: SettingsKeys.buttonPressMode)!

        // TODO: load settings from the server

        // Mark settings as loaded and signal completion
        settingsLoaded = true
        settingsLoadedSemaphore.signal()

        Core.log(
            "Mentra: Settings loaded: Default Wearable: \(defaultWearable ?? "None"), Preferred Mic: \(preferredMic), "
                + "Contextual Dashboard: \(contextualDashboard), Head Up Angle: \(headUpAngle), Brightness: \(brightness)"
        )
    }

    // MARK: - Helper Functions

    private func getConnectedGlassesBluetoothName() -> String? {
        // Check each connected glasses type and return the Bluetooth name
        if let liveManager = liveManager, liveManager.glassesReady {
            return liveManager.getConnectedBluetoothName()
        }

        if let g1Manager = g1Manager, g1Manager.g1Ready {
            return g1Manager.getConnectedBluetoothName()
        }

        if let mach1Manager = mach1Manager, mach1Manager.ready {
            return mach1Manager.getConnectedBluetoothName()
        }

        return nil
    }

    // MARK: - Cleanup

    @objc func cleanup() {
        // Clean up transcriber resources
        transcriber?.shutdown()
        transcriber = nil

        cancellables.removeAll()
        saveSettings()
    }

    // MARK: - SherpaOnnxTranscriber / STT Model Management

    func didReceivePartialTranscription(_ text: String) {
        // Send partial result to server with proper formatting
        let transcription: [String: Any] = [
            "type": "local_transcription",
            "text": text,
            "isFinal": false,
            "startTime": Int(Date().timeIntervalSince1970 * 1000) - 1000, // 1 second ago
            "endTime": Int(Date().timeIntervalSince1970 * 1000),
            "speakerId": 0,
            "transcribeLanguage": "en-US",
            "provider": "sherpa-onnx",
        ]

        serverComms.sendTranscriptionResult(transcription: transcription)
    }

    func didReceiveFinalTranscription(_ text: String) {
        // Send final result to server with proper formatting
        if !text.isEmpty {
            let transcription: [String: Any] = [
                "type": "local_transcription",
                "text": text,
                "isFinal": true,
                "startTime": Int(Date().timeIntervalSince1970 * 1000) - 2000, // 2 seconds ago
                "endTime": Int(Date().timeIntervalSince1970 * 1000),
                "speakerId": 0,
                "transcribeLanguage": "en-US",
                "provider": "sherpa-onnx",
            ]

            serverComms.sendTranscriptionResult(transcription: transcription)
        }
    }

    func setSttModelPath(_ path: String) {
        UserDefaults.standard.set(path, forKey: "STTModelPath")
        UserDefaults.standard.synchronize()
    }

    func checkSTTModelAvailable() -> Bool {
        guard let modelPath = UserDefaults.standard.string(forKey: "STTModelPath") else {
            return false
        }

        let fileManager = FileManager.default

        // Check for tokens.txt (required for all models)
        let tokensPath = (modelPath as NSString).appendingPathComponent("tokens.txt")
        if !fileManager.fileExists(atPath: tokensPath) {
            return false
        }

        // Check for CTC model
        let ctcModelPath = (modelPath as NSString).appendingPathComponent("model.int8.onnx")
        if fileManager.fileExists(atPath: ctcModelPath) {
            return true
        }

        // Check for transducer model
        let transducerFiles = ["encoder.onnx", "decoder.onnx", "joiner.onnx"]
        for file in transducerFiles {
            let filePath = (modelPath as NSString).appendingPathComponent(file)
            if !fileManager.fileExists(atPath: filePath) {
                return false
            }
        }

        return true
    }

    func validateSTTModel(_ path: String) -> Bool {
        do {
            let fileManager = FileManager.default

            // Check for tokens.txt (required for all models)
            let tokensPath = (path as NSString).appendingPathComponent("tokens.txt")
            if !fileManager.fileExists(atPath: tokensPath) {
                return false
            }

            // Check for CTC model
            let ctcModelPath = (path as NSString).appendingPathComponent("model.int8.onnx")
            if fileManager.fileExists(atPath: ctcModelPath) {
                return true
            }

            // Check for transducer model
            let transducerFiles = ["encoder.onnx", "decoder.onnx", "joiner.onnx"]
            var allTransducerFilesPresent = true

            for file in transducerFiles {
                let filePath = (path as NSString).appendingPathComponent(file)
                if !fileManager.fileExists(atPath: filePath) {
                    allTransducerFilesPresent = false
                    break
                }
            }

            return allTransducerFilesPresent
        } catch {
            Core.log("STT_ERROR: \(error.localizedDescription)")
            return false
        }
    }

    func extractTarBz2(sourcePath: String, destinationPath: String) -> Bool {
        do {
            let fileManager = FileManager.default

            // Create destination directory if it doesn't exist
            try fileManager.createDirectory(
                atPath: destinationPath,
                withIntermediateDirectories: true,
                attributes: nil
            )

            // Try to read compressed file
            guard let compressedData = try? Data(contentsOf: URL(fileURLWithPath: sourcePath))
            else {
                Core.log("EXTRACTION_ERROR: Failed to read compressed file")
                return false
            }

            // Create a temporary directory for extraction
            let tempExtractPath = NSTemporaryDirectory().appending("/\(UUID().uuidString)")
            try fileManager.createDirectory(
                atPath: tempExtractPath,
                withIntermediateDirectories: true,
                attributes: nil
            )

            // Use the Swift TarBz2Extractor with SWCompression
            var extractionError: NSError?
            let success = TarBz2Extractor.extractTarBz2From(
                sourcePath,
                to: destinationPath,
                error: &extractionError
            )

            if !success || extractionError != nil {
                print(
                    "EXTRACTION_ERROR: \(extractionError?.localizedDescription ?? "Failed to extract tar.bz2")"
                )
                return false
            }

            // Rename encoder
            let oldEncoderPath = (destinationPath as NSString).appendingPathComponent(
                "encoder-epoch-99-avg-1.onnx")
            let newEncoderPath = (destinationPath as NSString).appendingPathComponent(
                "encoder.onnx")
            if fileManager.fileExists(atPath: oldEncoderPath) {
                try? fileManager.moveItem(atPath: oldEncoderPath, toPath: newEncoderPath)
            }

            // Rename decoder
            let oldDecoderPath = (destinationPath as NSString).appendingPathComponent(
                "decoder-epoch-99-avg-1.onnx")
            let newDecoderPath = (destinationPath as NSString).appendingPathComponent(
                "decoder.onnx")
            if fileManager.fileExists(atPath: oldDecoderPath) {
                try? fileManager.moveItem(atPath: oldDecoderPath, toPath: newDecoderPath)
            }

            // Rename joiner
            let oldJoinerPath = (destinationPath as NSString).appendingPathComponent(
                "joiner-epoch-99-avg-1.int8.onnx")
            let newJoinerPath = (destinationPath as NSString).appendingPathComponent("joiner.onnx")
            if fileManager.fileExists(atPath: oldJoinerPath) {
                try? fileManager.moveItem(atPath: oldJoinerPath, toPath: newJoinerPath)
            }

            return true
        } catch {
            Core.log("EXTRACTION_ERROR: \(error.localizedDescription)")
            return false
        }
    }
}<|MERGE_RESOLUTION|>--- conflicted
+++ resolved
@@ -181,15 +181,11 @@
             liveManager = MentraLiveManager()
         } else if wearable.contains("Mach1") && mach1Manager == nil {
             mach1Manager = Mach1Manager()
-<<<<<<< HEAD
-        } else if wearable.contains("Nex"), nexManager == nil {
+        } else if wearable.contains("Nex") && nexManager == nil {
             nexManager = MentraNexSGC.getInstance()
-        } else if wearable.contains("Frame") || wearable.contains("Brilliant Labs"), frameManager == nil {
-=======
         } else if wearable.contains("Frame") || wearable.contains("Brilliant Labs"),
                   frameManager == nil
         {
->>>>>>> 8d5d9325
             frameManager = FrameManager.shared
         }
         initManagerCallbacks()
@@ -1761,12 +1757,8 @@
         let mach1Connected = mach1Manager?.ready ?? false
         let nexConnected = nexManager?.isConnected() ?? false
         let simulatedConnected = defaultWearable == "Simulated Glasses"
-<<<<<<< HEAD
-        let isGlassesConnected = g1Connected || liveConnected || mach1Connected || nexConnected || simulatedConnected
-=======
         let isGlassesConnected =
-            g1Connected || liveConnected || mach1Connected || simulatedConnected
->>>>>>> 8d5d9325
+            g1Connected || liveConnected || mach1Connected || nexConnected || simulatedConnected
         if isGlassesConnected {
             isSearching = false
         }

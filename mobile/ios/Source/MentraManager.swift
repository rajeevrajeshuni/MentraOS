//
//  MentraManager.swift
//  MentraOS_Manager
//
//  Created by Matthew Fosse on 3/5/25.
//

import AVFoundation
import Combine
import CoreBluetooth
import Foundation
import React
import UIKit

struct ViewState {
    var topText: String
    var bottomText: String
    var title: String
    var layoutType: String
    var text: String
    var eventStr: String
    var data: String?
    var animationData: [String: Any]?
}

// This class handles logic for managing devices and connections to AugmentOS servers
@objc(MentraManager) class MentraManager: NSObject {
    private static var instance: MentraManager?

    @objc static func getInstance() -> MentraManager {
        if instance == nil {
            instance = MentraManager()
        }
        return instance!
    }

    private var coreToken: String = ""
    private var coreTokenOwner: String = ""

    @objc var g1Manager: ERG1Manager?
    @objc var liveManager: MentraLiveManager?
    @objc var mach1Manager: Mach1Manager?
    @objc var frameManager: FrameManager?
    var serverComms = ServerComms.shared
    var micManager = OnboardMicrophoneManager()
    var livekit = LiveKitManager.shared

    private var lastStatusObj: [String: Any] = [:]

    private var cancellables = Set<AnyCancellable>()
    private var cachedThirdPartyAppList: [ThirdPartyCloudApp] = []
    //  private var cachedWhatToStream = [String]()
    private var defaultWearable: String = ""
    private var pendingWearable: String = ""
    private var deviceName: String = ""
    private var shouldEnableMic: Bool = false
    private var contextualDashboard = true
    private var headUpAngle = 30
    private var brightness = 50
    private var batteryLevel = -1
    private var autoBrightness: Bool = true
    private var dashboardHeight: Int = 4
    private var dashboardDepth: Int = 5
    private var sensingEnabled: Bool = true
    private var powerSavingMode: Bool = false
    private var isSearching: Bool = false
    private var isUpdatingScreen: Bool = false
    private var alwaysOnStatusBar: Bool = false
    private var bypassVad: Bool = true
    private var bypassVadForPCM: Bool = false // NEW: PCM subscription bypass
    private var enforceLocalTranscription: Bool = false
    private var bypassAudioEncoding: Bool = false
    private var onboardMicUnavailable: Bool = false
    private var metricSystemEnabled: Bool = false
    private var settingsLoaded = false
    private let settingsLoadedSemaphore = DispatchSemaphore(value: 0)
    private var connectTask: Task<Void, Never>?
    private var glassesWifiConnected: Bool = false
    private var glassesWifiSsid: String = ""
    private var isHeadUp: Bool = false

    var viewStates: [ViewState] = [
        ViewState(topText: " ", bottomText: " ", title: " ", layoutType: "text_wall", text: "", eventStr: ""),
        ViewState(topText: " ", bottomText: " ", title: " ", layoutType: "text_wall", text: "$TIME12$ $DATE$ $GBATT$ $CONNECTION_STATUS$", eventStr: ""),
        ViewState(topText: " ", bottomText: " ", title: " ", layoutType: "text_wall", text: "", eventStr: "", data: nil, animationData: nil),
        ViewState(topText: " ", bottomText: " ", title: " ", layoutType: "text_wall", text: "$TIME12$ $DATE$ $GBATT$ $CONNECTION_STATUS$", eventStr: "", data: nil, animationData: nil),
    ]

    private var sendStateWorkItem: DispatchWorkItem?
    private let sendStateQueue = DispatchQueue(label: "sendStateQueue", qos: .userInitiated)

    // mic:
    private var useOnboardMic = false
    private var preferredMic = "glasses"
    private var micEnabled = false
    private var currentRequiredData: [SpeechRequiredDataType] = []

    // button settings:
    private var buttonPressMode = "photo"

    // VAD:
    private var vad: SileroVADStrategy?
    private var vadBuffer = [Data]()
    private var isSpeaking = false

    private var transcriber: SherpaOnnxTranscriber?

    private var shouldSendPcmData = false
    private var shouldSendTranscript = false

    override init() {
        Core.log("AOS: init()")
        vad = SileroVADStrategy()
        super.init()

        // Initialize SherpaOnnx Transcriber
        if let windowScene = UIApplication.shared.connectedScenes.first as? UIWindowScene,
           let window = windowScene.windows.first,
           let rootViewController = window.rootViewController
        {
            transcriber = SherpaOnnxTranscriber(context: rootViewController)
        } else {
            Core.log("Failed to create SherpaOnnxTranscriber - no root view controller found")
        }

        // Initialize the transcriber
        if let transcriber = transcriber {
            transcriber.initialize()
            Core.log("SherpaOnnxTranscriber fully initialized")
        }

        Task {
            await loadSettings()
            self.vad?.setup(sampleRate: .rate_16k,
                            frameSize: .size_1024,
                            quality: .normal,
                            silenceTriggerDurationMs: 4000,
                            speechTriggerDurationMs: 50)
        }
    }

    // MARK: - Public Methods (for React Native)

    func setup() {
        Core.log("AOS: setup()")
        serverComms.locationManager.setup()
        serverComms.mediaManager.setup()

        // Set up voice data handling
        setupVoiceDataHandling()

        // Subscribe to WebSocket status changes
        serverComms.wsManager.status
            .sink { [weak self] _ in
                guard let self = self else { return }
                handleRequestStatus()
            }
            .store(in: &cancellables)
    }

    func initManager(_ wearable: String) {
        Core.log("Initializing manager for wearable: \(wearable)")
        if wearable.contains("G1") && g1Manager == nil {
            g1Manager = ERG1Manager.getInstance()
        } else if wearable.contains("Live") && liveManager == nil {
            liveManager = MentraLiveManager()
        } else if wearable.contains("Mach1") && mach1Manager == nil {
            mach1Manager = Mach1Manager()
        } else if wearable.contains("Frame") || wearable.contains("Brilliant Labs"), frameManager == nil {
            frameManager = FrameManager.shared
        }
        initManagerCallbacks()
    }

    func initManagerCallbacks() {
        // calback to handle actions when the connectionState changes (when g1 is ready)

        if g1Manager != nil {
            g1Manager!.onConnectionStateChanged = { [weak self] in
                guard let self = self else { return }
                Core.log("G1 glasses connection changed to: \(self.g1Manager!.g1Ready ? "Connected" : "Disconnected")")
                //      self.handleRequestStatus()
                if self.g1Manager!.g1Ready {
                    handleDeviceReady()
                } else {
                    handleDeviceDisconnected()
                    handleRequestStatus()
                }
            }

            // listen to changes in battery level:
            g1Manager!.$batteryLevel.sink { [weak self] (level: Int) in
                guard let self = self else { return }
                guard level >= 0 else { return }
                self.batteryLevel = level
                self.serverComms.sendBatteryStatus(level: self.batteryLevel, charging: false)
                handleRequestStatus()
            }.store(in: &cancellables)

            // listen to headUp events:
            g1Manager!.$isHeadUp.sink { [weak self] (value: Bool) in
                guard let self = self else { return }
                updateHeadUp(value)
            }.store(in: &cancellables)

            // listen to case events:
            g1Manager!.$caseOpen.sink { [weak self] (_: Bool) in
                guard let self = self else { return }
                handleRequestStatus()
            }.store(in: &cancellables)

            g1Manager!.$caseRemoved.sink { [weak self] (_: Bool) in
                guard let self = self else { return }
                handleRequestStatus()
            }.store(in: &cancellables)

            g1Manager!.$caseCharging.sink { [weak self] (_: Bool) in
                guard let self = self else { return }
                handleRequestStatus()
            }.store(in: &cancellables)

            // Set up serial number discovery callback
            g1Manager!.onSerialNumberDiscovered = { [weak self] in
                self?.handleRequestStatus()
            }
            //    g1Manager!.$caseBatteryLevel.sink { [weak self] (value: Bool) in
            //        guard let self = self else { return }
            //      handleRequestStatus()
            //    }.store(in: &cancellables)

            // decode the g1 audio data to PCM and feed to the VAD:
            g1Manager!.$compressedVoiceData.sink { [weak self] rawLC3Data in
                guard let self = self else { return }

                // Ensure we have enough data to process
                guard rawLC3Data.count > 2 else {
                    Core.log("Received invalid PCM data size: \(rawLC3Data.count)")
                    return
                }

                // Skip the first 2 bytes which are command bytes
                let lc3Data = rawLC3Data.subdata(in: 2 ..< rawLC3Data.count)

                // Ensure we have valid PCM data
                guard lc3Data.count > 0 else {
                    Core.log("No LC3 data after removing command bytes")
                    return
                }

                if self.bypassVad || self.bypassVadForPCM {
                    // Core.log("AOS: Glasses mic VAD bypassed - bypassVad=\(self.bypassVad), bypassVadForPCM=\(self.bypassVadForPCM)")
                    checkSetVadStatus(speaking: true)
                    // first send out whatever's in the vadBuffer (if there is anything):
                    emptyVadBuffer()
                    let pcmConverter = PcmConverter()
                    let pcmData = pcmConverter.decode(lc3Data) as Data
                    //        self.serverComms.sendAudioChunk(lc3Data)
                    self.serverComms.sendAudioChunk(pcmData)
                    return
                }

                let pcmConverter = PcmConverter()
                let pcmData = pcmConverter.decode(lc3Data) as Data

                guard pcmData.count > 0 else {
                    Core.log("PCM conversion resulted in empty data")
                    return
                }

                // feed PCM to the VAD:
                guard let vad = self.vad else {
                    Core.log("VAD not initialized")
                    return
                }

                // convert audioData to Int16 array:
                let pcmDataArray = pcmData.withUnsafeBytes { pointer -> [Int16] in
                    Array(UnsafeBufferPointer(
                        start: pointer.bindMemory(to: Int16.self).baseAddress,
                        count: pointer.count / MemoryLayout<Int16>.stride
                    ))
                }

                vad.checkVAD(pcm: pcmDataArray) { [weak self] state in
                    guard let self = self else { return }
                    Core.log("VAD State: \(state)")
                }

                let vadState = vad.currentState()
                if vadState == .speeching {
                    checkSetVadStatus(speaking: true)
                    // first send out whatever's in the vadBuffer (if there is anything):
                    emptyVadBuffer()
                    //        self.serverComms.sendAudioChunk(lc3Data)
                    self.serverComms.sendAudioChunk(pcmData)
                } else {
                    checkSetVadStatus(speaking: false)
                    // add to the vadBuffer:
                    //        addToVadBuffer(lc3Data)
                    addToVadBuffer(pcmData)
                }
            }
            .store(in: &cancellables)
        }

        if frameManager != nil {
            frameManager!.onConnectionStateChanged = { [weak self] in
                guard let self = self else { return }
                let isConnected = self.frameManager?.connectionState == "CONNECTED"
                Core.log("Frame glasses connection changed to: \(isConnected ? "Connected" : "Disconnected")")
                if isConnected {
                    handleDeviceReady()
                } else {
                    handleDeviceDisconnected()
                    handleRequestStatus()
                }
            }

            // Listen to battery level changes if Frame supports it
            frameManager!.$batteryLevel.sink { [weak self] (level: Int) in
                guard let self = self else { return }
                guard level >= 0 else { return }
                self.batteryLevel = level
                self.serverComms.sendBatteryStatus(level: self.batteryLevel, charging: false)
                handleRequestStatus()
            }.store(in: &cancellables)
        }

        if liveManager != nil {
            liveManager!.onConnectionStateChanged = { [weak self] in
                guard let self = self else { return }
                Core.log("Live glasses connection changed to: \(self.liveManager!.ready ? "Connected" : "Disconnected")")
                if self.liveManager!.ready {
                    handleDeviceReady()
                } else {
                    handleDeviceDisconnected()
                    handleRequestStatus()
                }
            }

            liveManager!.$batteryLevel.sink { [weak self] (level: Int) in
                guard let self = self else { return }
                guard level >= 0 else { return }
                self.batteryLevel = level
                self.serverComms.sendBatteryStatus(level: self.batteryLevel, charging: false)
                handleRequestStatus()
            }.store(in: &cancellables)

            liveManager!.$isWifiConnected.sink { [weak self] (isConnected: Bool) in
                guard let self = self else { return }
                self.glassesWifiConnected = isConnected
                handleRequestStatus()
            }.store(in: &cancellables)

            liveManager!.onButtonPress = { [weak self] (buttonId: String, pressType: String) in
                guard let self = self else { return }
                self.serverComms.sendButtonPress(buttonId: buttonId, pressType: pressType)
            }
            liveManager!.onPhotoRequest = { [weak self] (requestId: String, photoUrl: String) in
                guard let self = self else { return }
                self.serverComms.sendPhotoResponse(requestId: requestId, photoUrl: photoUrl)
            }
            liveManager!.onVideoStreamResponse = { [weak self] (appId: String, streamUrl: String) in
                guard let self = self else { return }
                self.serverComms.sendVideoStreamResponse(appId: appId, streamUrl: streamUrl)
            }
        }

        if mach1Manager != nil {
            mach1Manager!.onConnectionStateChanged = { [weak self] in
                guard let self = self else { return }
                Core.log("Mach1 glasses connection changed to: \(self.mach1Manager!.ready ? "Connected" : "Disconnected")")
                if self.mach1Manager!.ready {
                    handleDeviceReady()
                } else {
                    handleDeviceDisconnected()
                    handleRequestStatus()
                }
            }

            mach1Manager!.$batteryLevel.sink { [weak self] (level: Int) in
                guard let self = self else { return }
                guard level >= 0 else { return }
                self.batteryLevel = level
                self.serverComms.sendBatteryStatus(level: self.batteryLevel, charging: false)
                handleRequestStatus()
            }.store(in: &cancellables)

            mach1Manager!.$isHeadUp.sink { [weak self] (value: Bool) in
                guard let self = self else { return }
                updateHeadUp(value)
            }.store(in: &cancellables)
        }
    }

    func updateHeadUp(_ isHeadUp: Bool) {
        self.isHeadUp = isHeadUp
        sendCurrentState(isHeadUp)
        serverComms.sendHeadPosition(isUp: isHeadUp)
    }

    @objc func connectServer() {
        serverComms.connectWebSocket()
    }

    @objc func setCoreToken(_ coreToken: String) {
        serverComms.setAuthCredentials("", coreToken)
    }

    // MARK: - Audio Bridge Methods

    @objc func playAudio(
        _ requestId: String,
        audioUrl: String,
        volume: Float,
        stopOtherAudio: Bool
    ) {
        Core.log("AOS: playAudio bridge called for requestId: \(requestId)")

        let audioManager = AudioManager.getInstance()
        audioManager.playAudio(
            requestId: requestId,
            audioUrl: audioUrl,
            volume: volume,
            stopOtherAudio: stopOtherAudio
        )
    }

    @objc func stopAudio(_ requestId: String) {
        Core.log("AOS: stopAudio bridge called for requestId: \(requestId)")

        let audioManager = AudioManager.getInstance()
        audioManager.stopAudio(requestId: requestId)
    }

    @objc func stopAllAudio() {
        Core.log("AOSManager: stopAllAudio bridge called")

        let audioManager = AudioManager.getInstance()
        audioManager.stopAllAudio()
    }

    func onConnectionAck() {
        handleRequestStatus()

        let isoDatetime = ServerComms.getCurrentIsoDatetime()
        serverComms.sendUserDatetimeToBackend(isoDatetime: isoDatetime)
    }

    func onAppStateChange(_ apps: [ThirdPartyCloudApp] /* , _ whatToStream: [String] */ ) {
        cachedThirdPartyAppList = apps
        handleRequestStatus()
    }

    func onConnectionError(_: String) {
        handleRequestStatus()
    }

    func onAuthError() {}

    // MARK: - Voice Data Handling

    private func checkSetVadStatus(speaking: Bool) {
        if speaking != isSpeaking {
            isSpeaking = speaking
            serverComms.sendVadStatus(isSpeaking)
        }
    }

    private func emptyVadBuffer() {
        // go through the buffer, popping from the first element in the array (FIFO):
        while !vadBuffer.isEmpty {
            let chunk = vadBuffer.removeFirst()
            serverComms.sendAudioChunk(chunk)
        }
    }

    private func addToVadBuffer(_ chunk: Data) {
        let MAX_BUFFER_SIZE = 20
        vadBuffer.append(chunk)
        while vadBuffer.count > MAX_BUFFER_SIZE {
            // pop from the front of the array:
            vadBuffer.removeFirst()
        }
    }

    private func setupVoiceDataHandling() {
        // handle incoming PCM data from the microphone manager and feed to the VAD:
        micManager.voiceData
            .sink { [weak self] pcmData in
                guard let self = self else { return }

                // feed PCM to the VAD:
                guard let vad = self.vad else {
                    Core.log("VAD not initialized")
                    return
                }

                if self.bypassVad || self.bypassVadForPCM {
                    //          let pcmConverter = PcmConverter()
                    //          let lc3Data = pcmConverter.encode(pcmData) as Data
                    //          checkSetVadStatus(speaking: true)
                    //          // first send out whatever's in the vadBuffer (if there is anything):
                    //          emptyVadBuffer()
                    //          self.serverComms.sendAudioChunk(lc3Data)
                    if self.shouldSendPcmData {
                        self.serverComms.sendAudioChunk(pcmData)
                    }

                    // Also send to local transcriber when bypassing VAD
                    if self.shouldSendTranscript {
                        self.transcriber?.acceptAudio(pcm16le: pcmData)
                    }
                    return
                }

                // convert audioData to Int16 array:
                let pcmDataArray = pcmData.withUnsafeBytes { pointer -> [Int16] in
                    Array(UnsafeBufferPointer(
                        start: pointer.bindMemory(to: Int16.self).baseAddress,
                        count: pointer.count / MemoryLayout<Int16>.stride
                    ))
                }

                vad.checkVAD(pcm: pcmDataArray) { [weak self] state in
                    guard let self = self else { return }
                    //            self.handler?(state)
                    Core.log("VAD State: \(state)")
                }

                // encode the pcmData as LC3:
                //        let pcmConverter = PcmConverter()
                //        let lc3Data = pcmConverter.encode(pcmData) as Data

                let vadState = vad.currentState()
                if vadState == .speeching {
                    checkSetVadStatus(speaking: true)
                    // first send out whatever's in the vadBuffer (if there is anything):
                    emptyVadBuffer()
                    //          self.serverComms.sendAudioChunk(lc3Data)
                    if self.shouldSendPcmData {
                        self.serverComms.sendAudioChunk(pcmData)
                    }

                    // Send to local transcriber when speech is detected
                    if self.shouldSendTranscript {
                        self.transcriber?.acceptAudio(pcm16le: pcmData)
                    }
                } else {
                    checkSetVadStatus(speaking: false)
                    // add to the vadBuffer:
                    //          addToVadBuffer(lc3Data)
                    addToVadBuffer(pcmData)
                }
            }
            .store(in: &cancellables)
    }

    // MARK: - ServerCommsCallback Implementation

    func onMicrophoneStateChange(_ requiredData: [SpeechRequiredDataType], _ bypassVad: Bool) {
        Core.log("AOS: MIC: require: \(requiredData) bypass=\(bypassVad) enforce=\(enforceLocalTranscription)")

        bypassVadForPCM = bypassVad

        shouldSendPcmData = false
        shouldSendTranscript = false

        if requiredData.contains(.PCM), requiredData.contains(.TRANSCRIPTION) {
            shouldSendPcmData = true
            shouldSendTranscript = true
        } else if requiredData.contains(.PCM) {
            shouldSendPcmData = true
            shouldSendTranscript = false
        } else if requiredData.contains(.TRANSCRIPTION) {
            shouldSendTranscript = true
            shouldSendPcmData = false
        } else if requiredData.contains(.PCM_OR_TRANSCRIPTION) {
            // TODO: Later add bandwidth based logic
            if enforceLocalTranscription {
                shouldSendTranscript = true
                shouldSendPcmData = false
            } else {
                shouldSendPcmData = true
                shouldSendTranscript = false
            }
        }

        currentRequiredData = requiredData

        // Core.log("AOS: MIC: shouldSendPcmData=\(shouldSendPcmData), shouldSendTranscript=\(shouldSendTranscript)")

        // in any case, clear the vadBuffer:
        vadBuffer.removeAll()
        micEnabled = shouldSendPcmData

        // Handle microphone state change if needed
        Task {
            // Only enable microphone if sensing is also enabled
            var actuallyEnabled = micEnabled && self.sensingEnabled

            let glassesHasMic = getGlassesHasMic()

            var useGlassesMic = false
            var useOnboardMic = false

            useOnboardMic = self.preferredMic == "phone"
            useGlassesMic = self.preferredMic == "glasses"

            if self.onboardMicUnavailable {
                useOnboardMic = false
            }

            if !glassesHasMic {
                useGlassesMic = false
            }

            if !useGlassesMic, !useOnboardMic {
                // if we have a non-preferred mic, use it:
                if glassesHasMic {
                    useGlassesMic = true
                } else if !self.onboardMicUnavailable {
                    useOnboardMic = true
                }

                if !useGlassesMic, !useOnboardMic {
                    Core.log("AOS: no mic to use! falling back to glasses mic!!!!! (this should not happen)")
                    useGlassesMic = true
                }
            }

            useGlassesMic = actuallyEnabled && useGlassesMic
            useOnboardMic = actuallyEnabled && useOnboardMic

            // Core.log(
            //     "AOS: MIC: isEnabled: \(isEnabled) sensingEnabled: \(self.sensingEnabled) useOnboardMic: \(useOnboardMic) " +
            //         "useGlassesMic: \(useGlassesMic) glassesHasMic: \(glassesHasMic) preferredMic: \(self.preferredMic) " +
            //         "somethingConnected: \(isSomethingConnected()) onboardMicUnavailable: \(self.onboardMicUnavailable)" +
            //         "actuallyEnabled: \(actuallyEnabled)"
            // )

            // if a g1 is connected, set the mic enabled:
            if g1Manager?.g1Ready ?? false {
                await self.g1Manager?.setMicEnabled(enabled: useGlassesMic)
            }

            setOnboardMicEnabled(useOnboardMic)
        }
    }

    // MARK: - App Started/Stopped Handling

    func onAppStarted(_ packageName: String) {
        // tell the server what pair of glasses we're using:
        serverComms.sendGlassesConnectionState(modelName: defaultWearable, status: "CONNECTED")
        Core.sendAppStartedEvent(packageName)

        Core.log("AOS: App started: \(packageName)")

        if !defaultWearable.isEmpty, !isSomethingConnected() {
            handleConnectWearable(deviceName)
        }
    }

    func onAppStopped(_ packageName: String) {
        Core.log("AOS: App stopped: \(packageName)")
        Core.sendAppStoppedEvent(packageName)
    }

    func onJsonMessage(_ message: [String: Any]) {
        Core.log("AOS: onJsonMessage: \(message)")
        liveManager?.sendJson(message)
    }

    func onPhotoRequest(_ requestId: String, _ appId: String, _ webhookUrl: String, _ size: String) {
        Core.log("AOS: onPhotoRequest: \(requestId), \(appId), \(webhookUrl), size=\(size)")
        liveManager?.requestPhoto(requestId, appId: appId, webhookUrl: webhookUrl.isEmpty ? nil : webhookUrl, size: size)
    }

    func onRtmpStreamStartRequest(_ message: [String: Any]) {
        Core.log("AOS: onRtmpStreamStartRequest: \(message)")
        liveManager?.startRtmpStream(message)
    }

    func onRtmpStreamStop() {
        Core.log("AOS: onRtmpStreamStop")
        liveManager?.stopRtmpStream()
    }

    func onRtmpStreamKeepAlive(_ message: [String: Any]) {
        Core.log("AOS: onRtmpStreamKeepAlive: \(message)")
        liveManager?.sendRtmpKeepAlive(message)
    }

    func onStartBufferRecording() {
        Core.log("AOS: onStartBufferRecording")
        liveManager?.startBufferRecording()
    }

    func onStopBufferRecording() {
        Core.log("AOS: onStopBufferRecording")
        liveManager?.stopBufferRecording()
    }

    func onSaveBufferVideo(_ requestId: String, _ durationSeconds: Int) {
        Core.log("AOS: onSaveBufferVideo: requestId=\(requestId), duration=\(durationSeconds)s")
        liveManager?.saveBufferVideo(requestId: requestId, durationSeconds: durationSeconds)
    }

    func onStartVideoRecording(_ requestId: String, _ save: Bool) {
        Core.log("AOS: onStartVideoRecording: requestId=\(requestId), save=\(save)")
        liveManager?.startVideoRecording(requestId: requestId, save: save)
    }

    func onStopVideoRecording(_ requestId: String) {
        Core.log("AOS: onStopVideoRecording: requestId=\(requestId)")
        liveManager?.stopVideoRecording(requestId: requestId)
    }

    func setOnboardMicEnabled(_ isEnabled: Bool) {
        Task {
            if isEnabled {
                // Just check permissions - we no longer request them directly from Swift
                // Permissions should already be granted via React Native UI flow
                if !(micManager.checkPermissions()) {
                    Core.log("Microphone permissions not granted. Cannot enable microphone.")
                    return
                }

                let success = micManager.startRecording()
                if !success {
                    // fallback to glasses mic if possible:
                    if getGlassesHasMic() {
                        await enableGlassesMic(true)
                    }
                }
            } else {
                micManager.stopRecording()
            }
        }
    }

    //  func onDashboardDisplayEvent(_ event: [String: Any]) {
    //    Core.log("got dashboard display event")
    ////    onDisplayEvent?(["event": event, "type": "dashboard"])
    //    Core.log(event)
    ////    Task {
    ////      await self.g1Manager.sendText(text: "\(event)")
    ////    }
    //  }

    // send whatever was there before sending something else:
    func clearState() {
        sendCurrentState(g1Manager?.isHeadUp ?? false)
    }

    func sendCurrentState(_ isDashboard: Bool) {
        // Cancel any pending delayed execution
        // sendStateWorkItem?.cancel()

        // don't send the screen state if we're updating the screen:
        if isUpdatingScreen {
            return
        }

        // Execute immediately
        executeSendCurrentState(isDashboard)

        // // Schedule a delayed execution that will fire in 1 second if not cancelled
        // let workItem = DispatchWorkItem { [weak self] in
        //     self?.executeSendCurrentState(isDashboard)
        // }

        // sendStateWorkItem = workItem
        // sendStateQueue.asyncAfter(deadline: .now() + 0.5, execute: workItem)
    }

    func executeSendCurrentState(_ isDashboard: Bool) {
        Task {
            var currentViewState: ViewState!
            if isDashboard {
                currentViewState = self.viewStates[1]
            } else {
                currentViewState = self.viewStates[0]
            }
            self.isHeadUp = isDashboard

            if isDashboard && !self.contextualDashboard {
                return
            }

            let eventStr = currentViewState.eventStr
            if eventStr != "" {
                Core.sendEvent(withName: "CoreMessageEvent", body: eventStr)
            }

            if self.defaultWearable.contains("Simulated") || self.defaultWearable.isEmpty {
                // dont send the event to glasses that aren't there:
                return
            }

            if !self.isSomethingConnected() {
                return
            }

            // cancel any pending clear display work item:
            sendStateWorkItem?.cancel()

            let layoutType = currentViewState.layoutType
            switch layoutType {
            case "text_wall":
                let text = currentViewState.text
                sendText(text)
            case "double_text_wall":
                let topText = currentViewState.topText
                let bottomText = currentViewState.bottomText
                self.g1Manager?.sendDoubleTextWall(topText, bottomText)
                self.mach1Manager?.sendDoubleTextWall(topText, bottomText)
            case "reference_card":
                sendText(currentViewState.title + "\n\n" + currentViewState.text)
            case "bitmap_view":
                Core.log("AOS: Processing bitmap_view layout")
                guard let data = currentViewState.data else {
                    Core.log("AOS: ERROR: bitmap_view missing data field")
                    return
                }
                Core.log("AOS: Processing bitmap_view with base64 data, length: \(data.count)")
                await self.g1Manager?.displayBitmap(base64ImageData: data)
                await self.mach1Manager?.displayBitmap(base64ImageData: data)
            case "clear_view":
                Core.log("AOS: Processing clear_view layout - clearing display")
                self.g1Manager?.clearDisplay()
                self.mach1Manager?.clearDisplay()
            default:
                Core.log("UNHANDLED LAYOUT_TYPE \(layoutType)")
            }
        }
    }

    func parsePlaceholders(_ text: String) -> String {
        let dateFormatter = DateFormatter()
        dateFormatter.dateFormat = "M/dd, h:mm"
        let formattedDate = dateFormatter.string(from: Date())

        // 12-hour time format (with leading zeros for hours)
        let time12Format = DateFormatter()
        time12Format.dateFormat = "hh:mm"
        let time12 = time12Format.string(from: Date())

        // 24-hour time format
        let time24Format = DateFormatter()
        time24Format.dateFormat = "HH:mm"
        let time24 = time24Format.string(from: Date())

        // Current date with format MM/dd
        let dateFormat = DateFormatter()
        dateFormat.dateFormat = "MM/dd"
        let currentDate = dateFormat.string(from: Date())

        var placeholders: [String: String] = [:]
        placeholders["$no_datetime$"] = formattedDate
        placeholders["$DATE$"] = currentDate
        placeholders["$TIME12$"] = time12
        placeholders["$TIME24$"] = time24

        if batteryLevel == -1 {
            placeholders["$GBATT$"] = ""
        } else {
            placeholders["$GBATT$"] = "\(batteryLevel)%"
        }

        placeholders["$CONNECTION_STATUS$"] = serverComms.isWebSocketConnected() ? "Connected" : "Disconnected"

        var result = text
        for (key, value) in placeholders {
            result = result.replacingOccurrences(of: key, with: value)
        }

        return result
    }

    func handleDisplayEvent(_ event: [String: Any]) {
        guard let view = event["view"] as? String else {
            Core.log("AOS: invalid view")
            return
        }
        let isDashboard = view == "dashboard"

        var stateIndex = 0
        if isDashboard {
            stateIndex = 1
        } else {
            stateIndex = 0
        }

        // save the state string to forward to the mirror:
        // forward to the glasses mirror:
        let wrapperObj: [String: Any] = ["glasses_display_event": event]
        var eventStr = ""
        do {
            let jsonData = try JSONSerialization.data(withJSONObject: wrapperObj, options: [])
            eventStr = String(data: jsonData, encoding: .utf8) ?? ""
        } catch {
            Core.log("AOS: Error converting to JSON: \(error)")
        }

        let layout = event["layout"] as! [String: Any]
        let layoutType = layout["layoutType"] as! String
        var text = layout["text"] as? String ?? " "
        var topText = layout["topText"] as? String ?? " "
        var bottomText = layout["bottomText"] as? String ?? " "
        var title = layout["title"] as? String ?? " "
        var data = layout["data"] as? String ?? ""

        text = parsePlaceholders(text)
        topText = parsePlaceholders(topText)
        bottomText = parsePlaceholders(bottomText)
        title = parsePlaceholders(title)

        var newViewState = ViewState(topText: topText, bottomText: bottomText, title: title, layoutType: layoutType, text: text, eventStr: eventStr, data: data, animationData: nil)

        if layoutType == "bitmap_animation" {
            if let frames = layout["frames"] as? [String],
               let interval = layout["interval"] as? Double
            {
                let animationData: [String: Any] = [
                    "frames": frames,
                    "interval": interval,
                    "repeat": layout["repeat"] as? Bool ?? true,
                ]
                newViewState.animationData = animationData
                Core.log("AOS: Parsed bitmap_animation with \(frames.count) frames, interval: \(interval)ms")
            } else {
                Core.log("AOS: ERROR: bitmap_animation missing frames or interval")
            }
        }

        let cS = viewStates[stateIndex]
        let nS = newViewState
        let currentState = cS.layoutType + cS.text + cS.topText + cS.bottomText + cS.title + (cS.data ?? "")
        let newState = nS.layoutType + nS.text + nS.topText + nS.bottomText + nS.title + (nS.data ?? "")

        if currentState == newState {
            // Core.log("AOS: View state is the same, skipping update")
            return
        }

        Core.log("Updating view state \(stateIndex) with \(layoutType) \(text) \(topText) \(bottomText)")

        viewStates[stateIndex] = newViewState

        let headUp = isHeadUp
        // send the state we just received if the user is currently in that state:
        if stateIndex == 0, !headUp {
            sendCurrentState(false)
        } else if stateIndex == 1, headUp {
            sendCurrentState(true)
        }
    }

    func onDisplayEvent(_ event: [String: Any]) {
        handleDisplayEvent(event)
    }

    func onRequestSingle(_ dataType: String) {
        // Handle single data request
        if dataType == "battery" {
            // Send battery status if needed
        }
        // TODO:
        handleRequestStatus()
    }

    func onRouteChange(reason: AVAudioSession.RouteChangeReason, availableInputs: [AVAudioSessionPortDescription]) {
        // Core.log("AOS: onRouteChange: reason: \(reason)")
        // Core.log("AOS: onRouteChange: inputs: \(availableInputs)")

        // Core.log the available inputs and see if any are an onboard mic:
        // for input in availableInputs {
        //   Core.log("input: \(input.portType)")
        // }

        // if availableInputs.isEmpty {
        //   self.onboardMicUnavailable = true
        //   self.setOnboardMicEnabled(false)
        //   onMicrophoneStateChange(self.micEnabled)
        //   return
        // } else {
        //   self.onboardMicUnavailable = false
        // }

        //        switch reason {
        //        case .newDeviceAvailable:
        //            micManager?.stopRecording()
        //            micManager?.startRecording()
        //        case .oldDeviceUnavailable:
        //            micManager?.stopRecording()
        //            micManager?.startRecording()
        //        default:
        //            break
        //        }
<<<<<<< HEAD
        // TODO: re-enable this:
=======

>>>>>>> d797830e
        // onMicrophoneStateChange(currentRequiredData, bypassVadForPCM)
    }

    func onInterruption(began: Bool) {
        Core.log("AOS: Interruption: \(began)")

        onboardMicUnavailable = began
        onMicrophoneStateChange(currentRequiredData, bypassVadForPCM)
    }

    private func clearDisplay() {
        mach1Manager?.clearDisplay()
        frameManager?.blankScreen()

        if defaultWearable.contains("G1") {
            g1Manager?.sendTextWall(" ")

            // clear the screen after 3 seconds if the text is empty or a space:
            if powerSavingMode {
                sendStateWorkItem?.cancel()
                Core.log("AOS: Clearing display after 3 seconds")
                // if we're clearing the display, after a delay, send a clear command if not cancelled with another
                let workItem = DispatchWorkItem { [weak self] in
                    guard let self = self else { return }
                    if self.isHeadUp {
                        return
                    }
                    self.g1Manager?.clearDisplay()
                }
                sendStateWorkItem = workItem
                sendStateQueue.asyncAfter(deadline: .now() + 3, execute: workItem)
            }
        }
    }

    private func sendText(_ text: String) {
        // Core.log("AOS: Sending text: \(text)")
        if defaultWearable.contains("Simulated") || defaultWearable.isEmpty {
            return
        }

        if text == " " || text.isEmpty {
            clearDisplay()
            return
        }

        g1Manager?.sendTextWall(text)
        mach1Manager?.sendTextWall(text)
        frameManager?.displayTextWall(text)
    }

    // command functions:

    func setServerUrl(url: String) {
        Core.log("AOS: Setting server URL to: \(url)")
        serverComms.setServerUrl(url)
    }

    func setAuthSecretKey(secretKey: String, userId: String) {
        Core.log("AOS: Setting auth secret key to: \(secretKey)")
        setup() // finish init():
        coreToken = secretKey
        coreTokenOwner = userId
        Core.log("AOS: Setting auth secret key for user: \(userId)")
        serverComms.setAuthCredentials(userId, secretKey)
        Core.log("AOS: Connecting to AugmentOS...")
        serverComms.connectWebSocket()
        handleRequestStatus()
    }

    func disconnectWearable() {
        sendText(" ") // clear the screen
        Task {
            connectTask?.cancel()
            self.g1Manager?.disconnect()
            self.liveManager?.disconnect()
            self.mach1Manager?.disconnect()
            self.isSearching = false
            handleRequestStatus()
        }
    }

    func forgetSmartGlasses() {
        disconnectWearable()
        defaultWearable = ""
        deviceName = ""
        g1Manager?.forget()
        //    self.liveManager?.forget()
        mach1Manager?.forget()
        // self.g1Manager = nil
        // self.liveManager = nil
        handleRequestStatus()
        saveSettings()
    }

    func handleSearchForCompatibleDeviceNames(_ modelName: String) {
        Core.log("AOS: Searching for compatible device names for: \(modelName)")
        if modelName.contains("Simulated") {
            defaultWearable = "Simulated Glasses" // there is no pairing process for simulated glasses
            handleRequestStatus()
            saveSettings()
        } else if modelName.contains("Audio") {
            defaultWearable = "Audio Wearable" // there is no pairing process for audio wearable
            handleRequestStatus()
            saveSettings()
        } else if modelName.contains("G1") {
            pendingWearable = "Even Realities G1"
            initManager(pendingWearable)
            g1Manager?.findCompatibleDevices()
        } else if modelName.contains("Live") {
            pendingWearable = "Mentra Live"
            initManager(pendingWearable)
            liveManager?.findCompatibleDevices()
        } else if modelName.contains("Mach1") || modelName.contains("Z100") {
            pendingWearable = "Mach1"
            initManager(pendingWearable)
            mach1Manager?.findCompatibleDevices()
        }
    }

    func enableContextualDashboard(_ enabled: Bool) {
        contextualDashboard = enabled
        handleRequestStatus() // to update the UI
        saveSettings()
    }

    func setPreferredMic(_ mic: String) {
        preferredMic = mic
        onMicrophoneStateChange(currentRequiredData, bypassVadForPCM)
        handleRequestStatus() // to update the UI
        saveSettings()
    }

    func setButtonMode(_ mode: String) {
        buttonPressMode = mode
        UserDefaults.standard.set(mode, forKey: "button_press_mode")

        // Forward to glasses if Mentra Live
        if let mentraLiveManager = liveManager {
            mentraLiveManager.sendButtonModeSetting(mode)
        }

        handleRequestStatus() // to update the UI
        saveSettings()
    }

    func setButtonPhotoSize(_ size: String) {
        UserDefaults.standard.set(size, forKey: "button_photo_size")

        // Forward to glasses if Mentra Live
        if let mentraLiveManager = liveManager {
            mentraLiveManager.sendButtonPhotoSettings()
        }

        handleRequestStatus() // to update the UI
        saveSettings()
    }

    func setButtonVideoSettings(width: Int, height: Int, fps: Int) {
        UserDefaults.standard.set(width, forKey: "button_video_width")
        UserDefaults.standard.set(height, forKey: "button_video_height")
        UserDefaults.standard.set(fps, forKey: "button_video_fps")

        // Forward to glasses if Mentra Live
        if let mentraLiveManager = liveManager {
            mentraLiveManager.sendButtonVideoRecordingSettings()
        }

        handleRequestStatus() // to update the UI
        saveSettings()
    }

    func setButtonCameraLed(_ enabled: Bool) {
        UserDefaults.standard.set(enabled, forKey: "button_camera_led")

        // Forward to glasses if Mentra Live
        if let mentraLiveManager = liveManager {
            mentraLiveManager.sendButtonCameraLedSetting()
        }

        handleRequestStatus() // to update the UI
        saveSettings()
    }

    func startApp(_ target: String) {
        Core.log("AOS: Starting app: \(target)")
        serverComms.startApp(packageName: target)
        handleRequestStatus()
    }

    func stopApp(_ target: String) {
        Core.log("AOS: Stopping app: \(target)")
        serverComms.stopApp(packageName: target)
        handleRequestStatus()
    }

    func updateGlassesHeadUpAngle(_ value: Int) {
        headUpAngle = value
        g1Manager?.RN_setHeadUpAngle(value)
        saveSettings()
        handleRequestStatus() // to update the UI
    }

    func updateGlassesBrightness(_ value: Int, autoBrightness: Bool) {
        let autoBrightnessChanged = self.autoBrightness != autoBrightness
        brightness = value
        self.autoBrightness = autoBrightness
        Task {
            self.mach1Manager?.setBrightness(value)
            self.g1Manager?.RN_setBrightness(value, autoMode: autoBrightness)
            if autoBrightnessChanged {
                sendText(autoBrightness ? "Enabled auto brightness" : "Disabled auto brightness")
            } else {
                sendText("Set brightness to \(value)%")
            }
            try? await Task.sleep(nanoseconds: 800_000_000) // 0.8 seconds
            sendText(" ") // clear screen
        }
        handleRequestStatus() // to update the UI
        saveSettings()
    }

    func updateGlassesDepth(_ value: Int) {
        dashboardDepth = value
        Task {
            await self.g1Manager?.RN_setDashboardPosition(self.dashboardHeight, self.dashboardDepth)
            Core.log("AOS: Set dashboard position to \(value)")
        }
        handleRequestStatus() // to update the UI
        saveSettings()
    }

    func updateGlassesHeight(_ value: Int) {
        dashboardHeight = value
        Task {
            await self.g1Manager?.RN_setDashboardPosition(self.dashboardHeight, self.dashboardDepth)
            Core.log("AOS: Set dashboard position to \(value)")
        }
        handleRequestStatus() // to update the UI
        saveSettings()
    }

    func enableSensing(_ enabled: Bool) {
        sensingEnabled = enabled
        // Update microphone state when sensing is toggled
        onMicrophoneStateChange(currentRequiredData, bypassVadForPCM)
        handleRequestStatus() // to update the UI
        saveSettings()
    }

    func enablePowerSavingMode(_ enabled: Bool) {
        powerSavingMode = enabled
        handleRequestStatus() // to update the UI
        saveSettings()
    }

    func enableAlwaysOnStatusBar(_ enabled: Bool) {
        alwaysOnStatusBar = enabled
        saveSettings()
        handleRequestStatus() // to update the UI
    }

    func bypassVad(_ enabled: Bool) {
        bypassVad = enabled
        handleRequestStatus() // to update the UI
        saveSettings()
    }

    func enforceLocalTranscription(_ enabled: Bool) {
        enforceLocalTranscription = enabled

        if currentRequiredData.contains(.PCM_OR_TRANSCRIPTION) {
            // TODO: Later add bandwidth based logic
            if enforceLocalTranscription {
                shouldSendTranscript = true
                shouldSendPcmData = false
            } else {
                shouldSendPcmData = true
                shouldSendTranscript = false
            }
        }

        handleRequestStatus() // to update the UI
        saveSettings()
    }

    func startBufferRecording() {
        liveManager?.startBufferRecording()
    }

    func stopBufferRecording() {
        liveManager?.stopBufferRecording()
    }

    func setBypassAudioEncoding(_ enabled: Bool) {
        bypassAudioEncoding = enabled
    }

    func setMetricSystemEnabled(_ enabled: Bool) {
        metricSystemEnabled = enabled
        handleRequestStatus()
        saveSettings()
    }

    func toggleUpdatingScreen(_ enabled: Bool) {
        Core.log("AOS: Toggling updating screen: \(enabled)")
        if enabled {
            g1Manager?.RN_exit()
            isUpdatingScreen = true
        } else {
            isUpdatingScreen = false
        }
    }

    func saveBufferVideo(requestId: String, durationSeconds: Int) {
        liveManager?.saveBufferVideo(requestId: requestId, durationSeconds: durationSeconds)
    }

    func startVideoRecording(requestId: String, save: Bool) {
        liveManager?.startVideoRecording(requestId: requestId, save: save)
    }

    @objc func stopVideoRecording(requestId: String) {
        liveManager?.stopVideoRecording(requestId: requestId)
    }

    func requestWifiScan() {
        Core.log("AOS: Requesting wifi scan")
        liveManager?.requestWifiScan()
    }

    func sendWifiCredentials(_ ssid: String, _ password: String) {
        Core.log("AOS: Sending wifi credentials: \(ssid) \(password)")
        liveManager?.sendWifiCredentials(ssid, password: password)
    }

    func setGlassesHotspotState(_ enabled: Bool) {
        Core.log("AOS: 🔥 Setting glasses hotspot state: \(enabled)")
        liveManager?.sendHotspotState(enabled)
    }

    func queryGalleryStatus() {
        Core.log("AOS: 📸 Querying gallery status from glasses")
        liveManager?.queryGalleryStatus()
    }

    func showDashboard() {
        Task {
            await self.g1Manager?.RN_showDashboard()
        }
    }

    @objc func handleCommand(_ command: String) {
        Core.log("AOS: Received command: \(command)")

        if !settingsLoaded {
            // Wait for settings to load with a timeout
            let timeout = DispatchTime.now() + .seconds(5) // 5 second timeout
            let result = settingsLoadedSemaphore.wait(timeout: timeout)

            if result == .timedOut {
                Core.log("Warning: Settings load timed out, proceeding with default values")
            }
        }

        // Define command types enum
        enum CommandType: String {
            case setAuthSecretKey = "set_auth_secret_key"
            case requestStatus = "request_status"
            case connectWearable = "connect_wearable"
            case disconnectWearable = "disconnect_wearable"
            case searchForCompatibleDeviceNames = "search_for_compatible_device_names"
            case enableContextualDashboard = "enable_contextual_dashboard"
            case setPreferredMic = "set_preferred_mic"
            case restartTranscriber = "restart_transcriber"
            case setButtonMode = "set_button_mode"
            case setButtonPhotoSize = "set_button_photo_size"
            case setButtonVideoSettings = "set_button_video_settings"
            case setButtonCameraLed = "set_button_camera_led"
            case ping
            case forgetSmartGlasses = "forget_smart_glasses"
            case startApp = "start_app"
            case stopApp = "stop_app"
            case updateGlassesHeadUpAngle = "update_glasses_head_up_angle"
            case updateGlassesBrightness = "update_glasses_brightness"
            case updateGlassesDepth = "update_glasses_depth"
            case updateGlassesHeight = "update_glasses_height"
            case enableSensing = "enable_sensing"
            case enablePowerSavingMode = "enable_power_saving_mode"
            case enableAlwaysOnStatusBar = "enable_always_on_status_bar"
            case bypassVad = "bypass_vad_for_debugging"
            case bypassAudioEncoding = "bypass_audio_encoding_for_debugging"
            case enforceLocalTranscription = "enforce_local_transcription"
            case setServerUrl = "set_server_url"
            case setMetricSystemEnabled = "set_metric_system_enabled"
            case toggleUpdatingScreen = "toggle_updating_screen"
            case showDashboard = "show_dashboard"
            case requestWifiScan = "request_wifi_scan"
            case sendWifiCredentials = "send_wifi_credentials"
            case setHotspotState = "set_hotspot_state"
            case queryGalleryStatus = "query_gallery_status"
            case simulateHeadPosition = "simulate_head_position"
            case simulateButtonPress = "simulate_button_press"
            case startBufferRecording = "start_buffer_recording"
            case stopBufferRecording = "stop_buffer_recording"
            case saveBufferVideo = "save_buffer_video"
            case startVideoRecording = "start_video_recording"
            case stopVideoRecording = "stop_video_recording"
            case unknown
        }

        // Try to parse JSON
        guard let data = command.data(using: .utf8) else {
            Core.log("AOS: Could not convert command string to data")
            return
        }

        do {
            if let jsonDict = try JSONSerialization.jsonObject(with: data, options: []) as? [String: Any] {
                // Extract command type
                guard let commandString = jsonDict["command"] as? String else {
                    Core.log("AOS: Invalid command format: missing 'command' field")
                    return
                }

                let commandType = CommandType(rawValue: commandString) ?? .unknown
                let params = jsonDict["params"] as? [String: Any]

                // Process based on command type
                switch commandType {
                case .setServerUrl:
                    guard let params = params, let url = params["url"] as? String else {
                        Core.log("AOS: set_server_url invalid params")
                        break
                    }
                    setServerUrl(url: url)
                case .setAuthSecretKey:
                    guard let params = params,
                          let userId = params["userId"] as? String,
                          let authSecretKey = params["authSecretKey"] as? String
                    else {
                        Core.log("AOS: set_auth_secret_key invalid params")
                        break
                    }
                    setAuthSecretKey(secretKey: authSecretKey, userId: userId)
                case .requestStatus:
                    handleRequestStatus()
                case .connectWearable:
                    guard let params = params, let modelName = params["model_name"] as? String, let deviceName = params["device_name"] as? String else {
                        Core.log("AOS: connect_wearable invalid params")
                        handleConnectWearable("")
                        break
                    }
                    handleConnectWearable(deviceName, modelName: modelName)
                case .disconnectWearable:
                    disconnectWearable()
                case .forgetSmartGlasses:
                    forgetSmartGlasses()
                case .searchForCompatibleDeviceNames:
                    guard let params = params, let modelName = params["model_name"] as? String else {
                        Core.log("AOS: search_for_compatible_device_names invalid params")
                        break
                    }
                    handleSearchForCompatibleDeviceNames(modelName)
                case .enableContextualDashboard:
                    guard let params = params, let enabled = params["enabled"] as? Bool else {
                        Core.log("AOS: enable_contextual_dashboard invalid params")
                        break
                    }
                    enableContextualDashboard(enabled)
                case .setPreferredMic:
                    guard let params = params, let mic = params["mic"] as? String else {
                        Core.log("AOS: set_preferred_mic invalid params")
                        break
                    }
                    setPreferredMic(mic)
                case .restartTranscriber:
                    Core.log("AOS: Restarting SherpaOnnxTranscriber via command")
                    transcriber?.restart()
                case .setButtonMode:
                    guard let params = params, let mode = params["mode"] as? String else {
                        Core.log("AOS: set_button_mode invalid params")
                        break
                    }
                    setButtonMode(mode)
                case .setButtonPhotoSize:
                    guard let params = params, let size = params["size"] as? String else {
                        Core.log("AOS: set_button_photo_size invalid params")
                        break
                    }
                    setButtonPhotoSize(size)
                case .setButtonVideoSettings:
                    guard let params = params,
                          let width = params["width"] as? Int,
                          let height = params["height"] as? Int,
                          let fps = params["fps"] as? Int
                    else {
                        Core.log("AOS: set_button_video_settings invalid params")
                        break
                    }
                    setButtonVideoSettings(width: width, height: height, fps: fps)
                case .setButtonCameraLed:
                    guard let params = params, let enabled = params["enabled"] as? Bool else {
                        Core.log("AOS: set_button_camera_led invalid params")
                        break
                    }
                    setButtonCameraLed(enabled)
                case .startApp:
                    guard let params = params, let target = params["target"] as? String else {
                        Core.log("AOS: start_app invalid params")
                        break
                    }
                    startApp(target)
                case .stopApp:
                    guard let params = params, let target = params["target"] as? String else {
                        Core.log("AOS: stop_app invalid params")
                        break
                    }
                    stopApp(target)
                case .updateGlassesHeadUpAngle:
                    guard let params = params, let value = params["headUpAngle"] as? Int else {
                        Core.log("AOS: update_glasses_head_up_angle invalid params")
                        break
                    }
                    updateGlassesHeadUpAngle(value)
                case .updateGlassesBrightness:
                    guard let params = params, let value = params["brightness"] as? Int, let autoBrightness = params["autoBrightness"] as? Bool else {
                        Core.log("AOS: update_glasses_brightness invalid params")
                        break
                    }
                    updateGlassesBrightness(value, autoBrightness: autoBrightness)
                case .updateGlassesHeight:
                    guard let params = params, let value = params["height"] as? Int else {
                        Core.log("AOS: update_glasses_height invalid params")
                        break
                    }
                    updateGlassesHeight(value)
                case .showDashboard:
                    showDashboard()
                case .updateGlassesDepth:
                    guard let params = params, let value = params["depth"] as? Int else {
                        Core.log("AOS: update_glasses_depth invalid params")
                        break
                    }
                    updateGlassesDepth(value)
                case .enableSensing:
                    guard let params = params, let enabled = params["enabled"] as? Bool else {
                        Core.log("AOS: enable_sensing invalid params")
                        break
                    }
                    enableSensing(enabled)
                case .enablePowerSavingMode:
                    guard let params = params, let enabled = params["enabled"] as? Bool else {
                        Core.log("AOS: enable_power_saving_mode invalid params")
                        break
                    }
                    enablePowerSavingMode(enabled)
                case .enableAlwaysOnStatusBar:
                    guard let params = params, let enabled = params["enabled"] as? Bool else {
                        Core.log("AOS: enable_always_on_status_bar invalid params")
                        break
                    }
                    enableAlwaysOnStatusBar(enabled)
                case .bypassVad:
                    guard let params = params, let enabled = params["enabled"] as? Bool else {
                        Core.log("AOS: bypass_vad invalid params")
                        break
                    }
                    bypassVad(enabled)
                case .bypassAudioEncoding:
                    guard let params = params, let enabled = params["enabled"] as? Bool else {
                        Core.log("AOS: bypass_audio_encoding invalid params")
                        break
                    }
                    bypassAudioEncoding = enabled
                case .setMetricSystemEnabled:
                    guard let params = params, let enabled = params["enabled"] as? Bool else {
                        Core.log("AOS: set_metric_system_enabled invalid params")
                        break
                    }
                    setMetricSystemEnabled(enabled)
                case .toggleUpdatingScreen:
                    guard let params = params, let enabled = params["enabled"] as? Bool else {
                        Core.log("AOS: toggle_updating_screen invalid params")
                        break
                    }
                    toggleUpdatingScreen(enabled)
                case .requestWifiScan:
                    requestWifiScan()
                case .sendWifiCredentials:
                    guard let params = params, let ssid = params["ssid"] as? String, let password = params["password"] as? String else {
                        Core.log("AOS: send_wifi_credentials invalid params")
                        break
                    }
                    sendWifiCredentials(ssid, password)
                case .setHotspotState:
                    guard let params = params, let enabled = params["enabled"] as? Bool else {
                        Core.log("AOS: set_hotspot_state invalid params")
                        break
                    }
                    setGlassesHotspotState(enabled)
                case .queryGalleryStatus:
                    Core.log("AOS: Querying gallery status")
                    queryGalleryStatus()
                case .simulateHeadPosition:
                    guard let params = params, let position = params["position"] as? String else {
                        Core.log("AOS: simulate_head_position invalid params")
                        break
                    }
                    // Send to server
                    ServerComms.shared.sendHeadPosition(isUp: position == "up")
                    // Trigger dashboard display locally
                    sendCurrentState(position == "up")
                case .simulateButtonPress:
                    guard let params = params,
                          let buttonId = params["buttonId"] as? String,
                          let pressType = params["pressType"] as? String
                    else {
                        Core.log("AOS: simulate_button_press invalid params")
                        break
                    }
                    // Use existing sendButtonPress method
                    ServerComms.shared.sendButtonPress(buttonId: buttonId, pressType: pressType)
                case .enforceLocalTranscription:
                    guard let params = params, let enabled = params["enabled"] as? Bool else {
                        Core.log("AOS: enforce_local_transcription invalid params")
                        break
                    }
                    enforceLocalTranscription(enabled)
                case .startBufferRecording:
                    Core.log("AOS: Starting buffer recording")
                    liveManager?.startBufferRecording()
                case .stopBufferRecording:
                    Core.log("AOS: Stopping buffer recording")
                    liveManager?.stopBufferRecording()
                case .saveBufferVideo:
                    guard let params = params,
                          let requestId = params["request_id"] as? String,
                          let durationSeconds = params["duration_seconds"] as? Int
                    else {
                        Core.log("AOS: save_buffer_video invalid params")
                        break
                    }
                    Core.log("AOS: Saving buffer video: requestId=\(requestId), duration=\(durationSeconds)s")
                    liveManager?.saveBufferVideo(requestId: requestId, durationSeconds: durationSeconds)
                case .startVideoRecording:
                    guard let params = params,
                          let requestId = params["request_id"] as? String,
                          let save = params["save"] as? Bool
                    else {
                        Core.log("AOS: start_video_recording invalid params")
                        break
                    }
                    Core.log("AOS: Starting video recording: requestId=\(requestId), save=\(save)")
                    liveManager?.startVideoRecording(requestId: requestId, save: save)
                case .stopVideoRecording:
                    guard let params = params,
                          let requestId = params["request_id"] as? String
                    else {
                        Core.log("AOS: stop_video_recording invalid params")
                        break
                    }
                    Core.log("AOS: Stopping video recording: requestId=\(requestId)")
                    liveManager?.stopVideoRecording(requestId: requestId)
                case .unknown:
                    Core.log("AOS: Unknown command type: \(commandString)")
                    handleRequestStatus()
                case .ping:
                    break
                }
            }
        } catch {
            Core.log("AOS: Error parsing JSON command: \(error.localizedDescription)")
        }
    }

    private func getGlassesHasMic() -> Bool {
        if defaultWearable.contains("G1") {
            return true
        }
        if defaultWearable.contains("Live") {
            return false
        }
        if defaultWearable.contains("Mach1") {
            return false
        }
        return false
    }

    func enableGlassesMic(_: Bool) async {
        await g1Manager?.setMicEnabled(enabled: true)
    }

    func handleRequestStatus() {
        // construct the status object:

        let g1Connected = g1Manager?.g1Ready ?? false
        let liveConnected = liveManager?.connectionState == .connected
        let mach1Connected = mach1Manager?.ready ?? false
        let simulatedConnected = defaultWearable == "Simulated Glasses"
        let isGlassesConnected = g1Connected || liveConnected || mach1Connected || simulatedConnected
        if isGlassesConnected {
            isSearching = false
        }

        // also referenced as glasses_info:
        var glassesSettings: [String: Any] = [:]
        var connectedGlasses: [String: Any] = [:]

        if isGlassesConnected {
            connectedGlasses = [
                "model_name": defaultWearable,
                "battery_level": batteryLevel,
                "glasses_app_version": liveManager?.glassesAppVersion ?? "",
                "glasses_build_number": liveManager?.glassesBuildNumber ?? "",
                "glasses_device_model": liveManager?.glassesDeviceModel ?? "",
                "glasses_android_version": liveManager?.glassesAndroidVersion ?? "",
                "glasses_ota_version_url": liveManager?.glassesOtaVersionUrl ?? "",
            ]
        }

        if simulatedConnected {
            connectedGlasses["model_name"] = defaultWearable
        }

        if g1Connected {
            connectedGlasses["case_removed"] = g1Manager?.caseRemoved ?? true
            connectedGlasses["case_open"] = g1Manager?.caseOpen ?? true
            connectedGlasses["case_charging"] = g1Manager?.caseCharging ?? false
            connectedGlasses["case_battery_level"] = g1Manager?.caseBatteryLevel ?? -1

            if let serialNumber = g1Manager?.glassesSerialNumber, !serialNumber.isEmpty {
                connectedGlasses["glasses_serial_number"] = serialNumber
                connectedGlasses["glasses_style"] = g1Manager?.glassesStyle ?? ""
                connectedGlasses["glasses_color"] = g1Manager?.glassesColor ?? ""
            }
        }

        if liveConnected {
            if let wifiSsid = liveManager?.wifiSsid, !wifiSsid.isEmpty {
                connectedGlasses["glasses_wifi_ssid"] = wifiSsid
                connectedGlasses["glasses_wifi_connected"] = glassesWifiConnected
                connectedGlasses["glasses_wifi_local_ip"] = liveManager?.wifiLocalIp
            }

            // Add hotspot information - always include all fields for consistency
            connectedGlasses["glasses_hotspot_enabled"] = liveManager?.isHotspotEnabled ?? false
            connectedGlasses["glasses_hotspot_ssid"] = liveManager?.hotspotSsid ?? ""
            connectedGlasses["glasses_hotspot_password"] = liveManager?.hotspotPassword ?? ""
            connectedGlasses["glasses_hotspot_gateway_ip"] = liveManager?.hotspotGatewayIp ?? ""
        }

        // Add Bluetooth device name if available
        if let bluetoothName = getConnectedGlassesBluetoothName() {
            connectedGlasses["bluetooth_name"] = bluetoothName
        }

        glassesSettings = [
            "brightness": brightness,
            "auto_brightness": autoBrightness,
            "dashboard_height": dashboardHeight,
            "dashboard_depth": dashboardDepth,
            "head_up_angle": headUpAngle,
            "button_mode": buttonPressMode,
            "button_photo_size": UserDefaults.standard.string(forKey: "button_photo_size") ?? "medium",
            "button_video_settings": [
                "width": UserDefaults.standard.integer(forKey: "button_video_width") != 0 ? UserDefaults.standard.integer(forKey: "button_video_width") : 1280,
                "height": UserDefaults.standard.integer(forKey: "button_video_height") != 0 ? UserDefaults.standard.integer(forKey: "button_video_height") : 720,
                "fps": UserDefaults.standard.integer(forKey: "button_video_fps") != 0 ? UserDefaults.standard.integer(forKey: "button_video_fps") : 30,
            ],
            "button_camera_led": UserDefaults.standard.bool(forKey: "button_camera_led"),
        ]

        let cloudConnectionStatus = serverComms.isWebSocketConnected() ? "CONNECTED" : "DISCONNECTED"
        // let cloudConnectionStatus = self.serverComms.wsManager.status

        let coreInfo: [String: Any] = [
            "augmentos_core_version": "Unknown",
            "cloud_connection_status": cloudConnectionStatus,
            "default_wearable": defaultWearable as Any,
            "force_core_onboard_mic": useOnboardMic,
            "preferred_mic": preferredMic,
            // "is_searching": self.isSearching && !self.defaultWearable.isEmpty,
            "is_searching": isSearching,
            // only on if recording from glasses:
            // TODO: this isn't robust:
            "is_mic_enabled_for_frontend": micEnabled && (preferredMic == "glasses") && isSomethingConnected(),
            "sensing_enabled": sensingEnabled,
            "power_saving_mode": powerSavingMode,
            "always_on_status_bar": alwaysOnStatusBar,
            "bypass_vad_for_debugging": bypassVad,
            "enforce_local_transcription": enforceLocalTranscription,
            "bypass_audio_encoding_for_debugging": bypassAudioEncoding,
            "core_token": coreToken,
            "puck_connected": true,
            "metric_system_enabled": metricSystemEnabled,
            "contextual_dashboard_enabled": contextualDashboard,
        ]

        // hardcoded list of apps:
        var apps: [[String: Any]] = []

        // for app in self.cachedThirdPartyAppList {
        //   if app.name == "Notify" { continue }// TODO: ios notifications don't work so don't display the App
        //   let appDict = [
        //     "packageName": app.packageName,
        //     "name": app.name,
        //     "description": app.description,
        //     "webhookURL": app.webhookURL,
        //     "logoURL": app.logoURL,
        //     "is_running": app.isRunning,
        //     "is_foreground": false
        //   ] as [String: Any]
        //   // apps.append(appDict)
        // }

        let authObj: [String: Any] = [
            "core_token_owner": coreTokenOwner,
            //      "core_token_status":
        ]

        let statusObj: [String: Any] = [
            "connected_glasses": connectedGlasses,
            "glasses_settings": glassesSettings,
            "apps": apps,
            "core_info": coreInfo,
            "auth": authObj,
        ]

        lastStatusObj = statusObj

        let wrapperObj: [String: Any] = ["status": statusObj]

        // Core.log("wrapperStatusObj \(wrapperObj)")
        // must convert to string before sending:
        do {
            let jsonData = try JSONSerialization.data(withJSONObject: wrapperObj, options: [])
            if let jsonString = String(data: jsonData, encoding: .utf8) {
                Core.sendEvent(withName: "CoreMessageEvent", body: jsonString)
            }
        } catch {
            Core.log("AOS: Error converting to JSON: \(error)")
        }
        saveSettings()
    }

    func triggerStatusUpdate() {
        Core.log("🔄 Triggering immediate status update")
        handleRequestStatus()
    }

    private func playStartupSequence() {
        Core.log("AOS: playStartupSequence()")
        // Arrow frames for the animation
        let arrowFrames = ["↑", "↗", "↑", "↖"]

        let delay = 0.25 // Frame delay in seconds
        let totalCycles = 2 // Number of animation cycles

        // Variables to track animation state
        var frameIndex = 0
        var cycles = 0

        // Create a dispatch queue for the animation
        let animationQueue = DispatchQueue.global(qos: .userInteractive)

        // Function to display the current animation frame
        func displayFrame() {
            // Check if we've completed all cycles
            if cycles >= totalCycles {
                // End animation with final message
                sendText("                  /// MentraOS Connected \\\\\\")
                animationQueue.asyncAfter(deadline: .now() + 1.0) {
                    self.sendText(" ")
                }
                return
            }

            // Display current animation frame
            let frameText = "                    \(arrowFrames[frameIndex]) MentraOS Booting \(arrowFrames[frameIndex])"
            sendText(frameText)

            // Move to next frame
            frameIndex = (frameIndex + 1) % arrowFrames.count

            // Count completed cycles
            if frameIndex == 0 {
                cycles += 1
            }

            // Schedule next frame
            animationQueue.asyncAfter(deadline: .now() + delay) {
                displayFrame()
            }
        }

        // Start the animation after a short initial delay
        animationQueue.asyncAfter(deadline: .now() + 0.35) {
            displayFrame()
        }
    }

    private func isSomethingConnected() -> Bool {
        if g1Manager?.g1Ready ?? false {
            return true
        }
        if liveManager?.connectionState == .connected {
            return true
        }
        if mach1Manager?.ready ?? false {
            return true
        }
        if defaultWearable.contains("Simulated") {
            return true
        }
        return false
    }

    private func handleDeviceReady() {
        // send to the server our battery status:
        serverComms.sendBatteryStatus(level: batteryLevel, charging: false)
        serverComms.sendGlassesConnectionState(modelName: defaultWearable, status: "CONNECTED")

        if pendingWearable.contains("Live") {
            handleLiveReady()
        } else if pendingWearable.contains("G1") {
            handleG1Ready()
        } else if defaultWearable.contains("Mach1") {
            handleMach1Ready()
        }
    }

    private func handleG1Ready() {
        isSearching = false
        defaultWearable = "Even Realities G1"
        handleRequestStatus()

        let shouldSendBootingMessage = true

        // load settings and send the animation:
        Task {
            // give the glasses some extra time to finish booting:
            try? await Task.sleep(nanoseconds: 1_000_000_000) // 3 seconds
            await self.g1Manager?.setSilentMode(false) // turn off silent mode
            await self.g1Manager?.getBatteryStatus()

            if shouldSendBootingMessage {
                sendText("// BOOTING MENTRAOS")
            }

            // send loaded settings to glasses:
            self.g1Manager?.RN_getBatteryStatus()
            try? await Task.sleep(nanoseconds: 400_000_000)
            self.g1Manager?.RN_setHeadUpAngle(headUpAngle)
            try? await Task.sleep(nanoseconds: 400_000_000)
            self.g1Manager?.RN_setHeadUpAngle(headUpAngle)
            try? await Task.sleep(nanoseconds: 400_000_000)
            self.g1Manager?.RN_setBrightness(brightness, autoMode: autoBrightness)
            try? await Task.sleep(nanoseconds: 400_000_000)
            // self.g1Manager?.RN_setDashboardPosition(self.dashboardHeight, self.dashboardDepth)
            // try? await Task.sleep(nanoseconds: 400_000_000)
            //      playStartupSequence()
            if shouldSendBootingMessage {
                sendText("// MENTRAOS CONNECTED")
                try? await Task.sleep(nanoseconds: 1_000_000_000) // 1 second
                sendText(" ") // clear screen
            }

            self.handleRequestStatus()
        }
    }

    private func handleLiveReady() {
        Core.log("AOS: Mentra Live device ready")
        isSearching = false
        defaultWearable = "Mentra Live"
        handleRequestStatus()
    }

    private func handleMach1Ready() {
        Core.log("AOS: Mach1 device ready")
        isSearching = false
        defaultWearable = "Mentra Mach1"
        handleRequestStatus()

        Task {
            // Send startup message
            sendText("MENTRAOS CONNECTED")
            try? await Task.sleep(nanoseconds: 1_000_000_000) // 1 second
            clearDisplay()

            self.handleRequestStatus()
        }
    }

    private func handleDeviceDisconnected() {
        Core.log("AOS: Device disconnected")
        onMicrophoneStateChange([], false)
        serverComms.sendGlassesConnectionState(modelName: defaultWearable, status: "DISCONNECTED")
        handleRequestStatus()
    }

    func handleConnectWearable(_ deviceName: String, modelName: String? = nil) {
        Core.log("AOS: Connecting to modelName: \(modelName ?? "nil") deviceName: \(deviceName) defaultWearable: \(defaultWearable) pendingWearable: \(pendingWearable) selfDeviceName: \(self.deviceName)")

        if modelName != nil {
            pendingWearable = modelName!
        }

        if pendingWearable.contains("Simulated") {
            Core.log("AOS: Pending wearable is simulated, setting default wearable to Simulated Glasses")
            defaultWearable = "Simulated Glasses"
            handleRequestStatus()
            return
        }

        if pendingWearable.isEmpty && defaultWearable.isEmpty {
            Core.log("AOS: No pending or default wearable, returning")
            return
        }

        if pendingWearable.isEmpty && !defaultWearable.isEmpty {
            Core.log("AOS: No pending wearable, using default wearable: \(defaultWearable)")
            pendingWearable = defaultWearable
        }

        Task {
            disconnectWearable()

            try? await Task.sleep(nanoseconds: 100 * 1_000_000) // 100ms
            self.isSearching = true
            handleRequestStatus() // update the UI

            if deviceName != "" {
                self.deviceName = deviceName
                saveSettings()
            }

            initManager(self.pendingWearable)
            if pendingWearable.contains("Live") {
                self.liveManager?.connectById(self.deviceName)
            } else if self.pendingWearable.contains("G1") {
                self.g1Manager?.connectById(self.deviceName)
            } else if self.pendingWearable.contains("Mach1") {
                self.mach1Manager?.connectById(self.deviceName)
            }
        }

        // wait for the g1's to be fully ready:
        //    connectTask?.cancel()
        //    connectTask = Task {
        //      while !(connectTask?.isCancelled ?? true) {
        //        Core.log("checking if g1 is ready... \(self.g1Manager?.g1Ready ?? false)")
        //        Core.log("leftReady \(self.g1Manager?.leftReady ?? false) rightReady \(self.g1Manager?.rightReady ?? false)")
        //        if self.g1Manager?.g1Ready ?? false {
        //          // we actualy don't need this line:
        //          //          handleDeviceReady()
        //          handleRequestStatus()
        //          break
        //        } else {
        //          // todo: ios not the cleanest solution here
        //          self.g1Manager?.RN_startScan()
        //        }
        //
        //        try? await Task.sleep(nanoseconds: 15_000_000_000) // 15 seconds
        //      }
        //    }
    }

    // MARK: - Settings Management

    private enum SettingsKeys {
        static let defaultWearable = "defaultWearable"
        static let deviceName = "deviceName"
        static let useOnboardMic = "useBoardMic"
        static let contextualDashboard = "contextualDashboard"
        static let headUpAngle = "headUpAngle"
        static let brightness = "brightness"
        static let autoBrightness = "autoBrightness"
        static let sensingEnabled = "sensingEnabled"
        static let powerSavingMode = "powerSavingMode"
        static let dashboardHeight = "dashboardHeight"
        static let dashboardDepth = "dashboardDepth"
        static let alwaysOnStatusBar = "alwaysOnStatusBar"
        static let bypassVad = "bypassVad"
        static let bypassAudioEncoding = "bypassAudioEncoding"
        static let preferredMic = "preferredMic"
        static let metricSystemEnabled = "metricSystemEnabled"
        static let enforceLocalTranscription = "enforceLocalTranscription"
        static let buttonPressMode = "buttonPressMode"
    }

    func onStatusUpdate(_ status: [String: Any]) {
        // handle the settings from the server:
        // Core.log("onStatusUpdate: \(status)")

        // get the core_info and glasses_settings objects from the status:
        let coreInfo = status["core_info"] as? [String: Any]
        let glassesSettings = status["glasses_settings"] as? [String: Any]

        // {
        //   "status": {
        //     "core_info": {
        //       "augmentos_core_version": "1.1.3",
        //       "cloud_connection_status": "CONNECTED",
        //       "puck_battery_life": 100,
        //       "charging_status": true,
        //       "sensing_enabled": true,
        //       "bypass_vad_for_debugging": false,
        //       "bypass_audio_encoding_for_debugging": false,
        //       "contextual_dashboard_enabled": true,
        //       "always_on_status_bar_enabled": false,
        //       "force_core_onboard_mic": true,
        //       "preferred_mic": "phone",
        //       "default_wearable": "Even Realities G1",
        //       "is_mic_enabled_for_frontend": false,
        //       "metric_system_enabled": false,
        //       "is_searching": false
        //     },
        //     "connected_glasses": {
        //       "glasses_serial_number": "100LAAJ110003",
        //       "glasses_style": "Round",
        //       "glasses_color": "Grey",
        //       "model_name": "Even Realities G1",
        //       "battery_level": 56,
        //       "case_battery_level": 50,
        //       "case_charging": false,
        //       "case_open": false,
        //       "case_removed": true,
        //       "glasses_use_wifi": false
        //     },
        //     "glasses_settings": {
        //       "auto_brightness": false,
        //       "head_up_angle": 37,
        //       "dashboard_height": 4,
        //       "dashboard_depth": 5,
        //       "brightness": 96
        //     },
        //   }
        // }

        // update our settings with the new values:
        if let newPreferredMic = coreInfo?["preferred_mic"] as? String, newPreferredMic != preferredMic {
            setPreferredMic(newPreferredMic)
        }

        if let newHeadUpAngle = coreInfo?["head_up_angle"] as? Int, newHeadUpAngle != headUpAngle {
            updateGlassesHeadUpAngle(newHeadUpAngle)
        }

        if let newBrightness = glassesSettings?["brightness"] as? Int, newBrightness != brightness {
            updateGlassesBrightness(newBrightness, autoBrightness: false)
        }

        if let newDashboardHeight = glassesSettings?["dashboard_height"] as? Int, newDashboardHeight != dashboardHeight {
            updateGlassesHeight(newDashboardHeight)
        }

        if let newDashboardDepth = glassesSettings?["dashboard_depth"] as? Int, newDashboardDepth != dashboardDepth {
            updateGlassesDepth(newDashboardDepth)
        }

        if let newAutoBrightness = glassesSettings?["auto_brightness"] as? Bool, newAutoBrightness != autoBrightness {
            updateGlassesBrightness(brightness, autoBrightness: newAutoBrightness)
        }

        if let sensingEnabled = coreInfo?["sensing_enabled"] as? Bool, sensingEnabled != self.sensingEnabled {
            enableSensing(sensingEnabled)
        }

        if let powerSavingMode = coreInfo?["power_saving_mode"] as? Bool, powerSavingMode != self.powerSavingMode {
            enablePowerSavingMode(powerSavingMode)
        }

        if let newAlwaysOnStatusBar = coreInfo?["always_on_status_bar_enabled"] as? Bool, newAlwaysOnStatusBar != alwaysOnStatusBar {
            enableAlwaysOnStatusBar(newAlwaysOnStatusBar)
        }

        if let newBypassVad = coreInfo?["bypass_vad_for_debugging"] as? Bool, newBypassVad != bypassVad {
            bypassVad(newBypassVad)
        }

        if let newEnforceLocalTranscription = coreInfo?["enforce_local_transcription"] as? Bool, newEnforceLocalTranscription != enforceLocalTranscription {
            enforceLocalTranscription(newEnforceLocalTranscription)
        }

        if let newMetricSystemEnabled = coreInfo?["metric_system_enabled"] as? Bool, newMetricSystemEnabled != metricSystemEnabled {
            setMetricSystemEnabled(newMetricSystemEnabled)
        }

        if let newContextualDashboard = coreInfo?["contextual_dashboard_enabled"] as? Bool, newContextualDashboard != contextualDashboard {
            enableContextualDashboard(newContextualDashboard)
        }

        // get default wearable from core_info:
        if let newDefaultWearable = coreInfo?["default_wearable"] as? String, newDefaultWearable != defaultWearable {
            defaultWearable = newDefaultWearable
            saveSettings()
        }

        // get device
    }

    private func saveSettings() {
        // Core.log("about to save settings, waiting for loaded settings first: \(settingsLoaded)")
        if !settingsLoaded {
            // Wait for settings to load with a timeout
            let timeout = DispatchTime.now() + .seconds(5) // 5 second timeout
            let result = settingsLoadedSemaphore.wait(timeout: timeout)

            if result == .timedOut {
                Core.log("AOS: Warning: Settings load timed out, proceeding with default values")
            }
        }

        let defaults = UserDefaults.standard

        // Save each setting with its corresponding key
        defaults.set(defaultWearable, forKey: SettingsKeys.defaultWearable)
        defaults.set(deviceName, forKey: SettingsKeys.deviceName)
        defaults.set(contextualDashboard, forKey: SettingsKeys.contextualDashboard)
        defaults.set(headUpAngle, forKey: SettingsKeys.headUpAngle)
        defaults.set(brightness, forKey: SettingsKeys.brightness)
        defaults.set(autoBrightness, forKey: SettingsKeys.autoBrightness)
        defaults.set(sensingEnabled, forKey: SettingsKeys.sensingEnabled)
        defaults.set(powerSavingMode, forKey: SettingsKeys.powerSavingMode)
        defaults.set(dashboardHeight, forKey: SettingsKeys.dashboardHeight)
        defaults.set(dashboardDepth, forKey: SettingsKeys.dashboardDepth)
        defaults.set(alwaysOnStatusBar, forKey: SettingsKeys.alwaysOnStatusBar)
        defaults.set(bypassVad, forKey: SettingsKeys.bypassVad)
        defaults.set(bypassAudioEncoding, forKey: SettingsKeys.bypassAudioEncoding)
        defaults.set(preferredMic, forKey: SettingsKeys.preferredMic)
        defaults.set(metricSystemEnabled, forKey: SettingsKeys.metricSystemEnabled)
        defaults.set(enforceLocalTranscription, forKey: SettingsKeys.enforceLocalTranscription)

        // Force immediate save (optional, as UserDefaults typically saves when appropriate)
        defaults.synchronize()

        // Core.log("Settings saved: Default Wearable: \(defaultWearable ?? "None"), Preferred Mic: \(preferredMic), " +
        //       "Contextual Dashboard: \(contextualDashboard), Head Up Angle: \(headUpAngle), Brightness: \(brightness)")

        // Core.log("Sending settings to server")
        serverComms.sendCoreStatus(status: lastStatusObj)
    }

    private func loadSettings() async {
        // set default settings here:
        UserDefaults.standard.register(defaults: [SettingsKeys.defaultWearable: ""])
        UserDefaults.standard.register(defaults: [SettingsKeys.deviceName: ""])
        UserDefaults.standard.register(defaults: [SettingsKeys.preferredMic: "phone"])
        UserDefaults.standard.register(defaults: [SettingsKeys.contextualDashboard: true])
        UserDefaults.standard.register(defaults: [SettingsKeys.autoBrightness: true])
        UserDefaults.standard.register(defaults: [SettingsKeys.sensingEnabled: true])
        UserDefaults.standard.register(defaults: [SettingsKeys.powerSavingMode: false])
        UserDefaults.standard.register(defaults: [SettingsKeys.dashboardHeight: 4])
        UserDefaults.standard.register(defaults: [SettingsKeys.dashboardDepth: 5])
        UserDefaults.standard.register(defaults: [SettingsKeys.alwaysOnStatusBar: false])
        UserDefaults.standard.register(defaults: [SettingsKeys.bypassVad: true])
        UserDefaults.standard.register(defaults: [SettingsKeys.bypassAudioEncoding: false])
        UserDefaults.standard.register(defaults: [SettingsKeys.headUpAngle: 30])
        UserDefaults.standard.register(defaults: [SettingsKeys.brightness: 50])
        UserDefaults.standard.register(defaults: [SettingsKeys.metricSystemEnabled: false])
        UserDefaults.standard.register(defaults: [SettingsKeys.enforceLocalTranscription: false])
        UserDefaults.standard.register(defaults: [SettingsKeys.buttonPressMode: "photo"])

        let defaults = UserDefaults.standard

        // Load each setting with appropriate type handling
        defaultWearable = defaults.string(forKey: SettingsKeys.defaultWearable)!
        deviceName = defaults.string(forKey: SettingsKeys.deviceName)!
        preferredMic = defaults.string(forKey: SettingsKeys.preferredMic)!
        contextualDashboard = defaults.bool(forKey: SettingsKeys.contextualDashboard)
        autoBrightness = defaults.bool(forKey: SettingsKeys.autoBrightness)
        sensingEnabled = defaults.bool(forKey: SettingsKeys.sensingEnabled)
        powerSavingMode = defaults.bool(forKey: SettingsKeys.powerSavingMode)
        dashboardHeight = defaults.integer(forKey: SettingsKeys.dashboardHeight)
        dashboardDepth = defaults.integer(forKey: SettingsKeys.dashboardDepth)
        alwaysOnStatusBar = defaults.bool(forKey: SettingsKeys.alwaysOnStatusBar)
        bypassVad = defaults.bool(forKey: SettingsKeys.bypassVad)
        bypassAudioEncoding = defaults.bool(forKey: SettingsKeys.bypassAudioEncoding)
        headUpAngle = defaults.integer(forKey: SettingsKeys.headUpAngle)
        brightness = defaults.integer(forKey: SettingsKeys.brightness)
        metricSystemEnabled = defaults.bool(forKey: SettingsKeys.metricSystemEnabled)
        enforceLocalTranscription = defaults.bool(forKey: SettingsKeys.enforceLocalTranscription)
        buttonPressMode = defaults.string(forKey: SettingsKeys.buttonPressMode)!

        // TODO: load settings from the server

        // Mark settings as loaded and signal completion
        settingsLoaded = true
        settingsLoadedSemaphore.signal()

        Core.log("AOS: Settings loaded: Default Wearable: \(defaultWearable ?? "None"), Preferred Mic: \(preferredMic), " +
            "Contextual Dashboard: \(contextualDashboard), Head Up Angle: \(headUpAngle), Brightness: \(brightness)")
    }

    // MARK: - Helper Functions

    private func getConnectedGlassesBluetoothName() -> String? {
        // Check each connected glasses type and return the Bluetooth name
        if let liveManager = liveManager, liveManager.glassesReady {
            return liveManager.getConnectedBluetoothName()
        }

        if let g1Manager = g1Manager, g1Manager.g1Ready {
            return g1Manager.getConnectedBluetoothName()
        }

        if let mach1Manager = mach1Manager, mach1Manager.ready {
            return mach1Manager.getConnectedBluetoothName()
        }

        return nil
    }

    // MARK: - Cleanup

    @objc func cleanup() {
        // Clean up transcriber resources
        transcriber?.shutdown()
        transcriber = nil

        cancellables.removeAll()
        saveSettings()
    }

    // MARK: - SherpaOnnxTranscriber / STT Model Management

    func didReceivePartialTranscription(_ text: String) {
        // Send partial result to server with proper formatting
        let transcription: [String: Any] = [
            "type": "local_transcription",
            "text": text,
            "isFinal": false,
            "startTime": Int(Date().timeIntervalSince1970 * 1000) - 1000, // 1 second ago
            "endTime": Int(Date().timeIntervalSince1970 * 1000),
            "speakerId": 0,
            "transcribeLanguage": "en-US",
            "provider": "sherpa-onnx",
        ]

        serverComms.sendTranscriptionResult(transcription: transcription)
    }

    func didReceiveFinalTranscription(_ text: String) {
        // Send final result to server with proper formatting
        if !text.isEmpty {
            let transcription: [String: Any] = [
                "type": "local_transcription",
                "text": text,
                "isFinal": true,
                "startTime": Int(Date().timeIntervalSince1970 * 1000) - 2000, // 2 seconds ago
                "endTime": Int(Date().timeIntervalSince1970 * 1000),
                "speakerId": 0,
                "transcribeLanguage": "en-US",
                "provider": "sherpa-onnx",
            ]

            serverComms.sendTranscriptionResult(transcription: transcription)
        }
    }

    func setSttModelPath(_ path: String) {
        UserDefaults.standard.set(path, forKey: "STTModelPath")
        UserDefaults.standard.synchronize()
    }

    func checkSTTModelAvailable() -> Bool {
        guard let modelPath = UserDefaults.standard.string(forKey: "STTModelPath") else {
            return false
        }

        let fileManager = FileManager.default

        // Check for tokens.txt (required for all models)
        let tokensPath = (modelPath as NSString).appendingPathComponent("tokens.txt")
        if !fileManager.fileExists(atPath: tokensPath) {
            return false
        }

        // Check for CTC model
        let ctcModelPath = (modelPath as NSString).appendingPathComponent("model.int8.onnx")
        if fileManager.fileExists(atPath: ctcModelPath) {
            return true
        }

        // Check for transducer model
        let transducerFiles = ["encoder.onnx", "decoder.onnx", "joiner.onnx"]
        for file in transducerFiles {
            let filePath = (modelPath as NSString).appendingPathComponent(file)
            if !fileManager.fileExists(atPath: filePath) {
                return false
            }
        }

        return true
    }

    func validateSTTModel(_ path: String) -> Bool {
        do {
            let fileManager = FileManager.default

            // Check for tokens.txt (required for all models)
            let tokensPath = (path as NSString).appendingPathComponent("tokens.txt")
            if !fileManager.fileExists(atPath: tokensPath) {
                return false
            }

            // Check for CTC model
            let ctcModelPath = (path as NSString).appendingPathComponent("model.int8.onnx")
            if fileManager.fileExists(atPath: ctcModelPath) {
                return true
            }

            // Check for transducer model
            let transducerFiles = ["encoder.onnx", "decoder.onnx", "joiner.onnx"]
            var allTransducerFilesPresent = true

            for file in transducerFiles {
                let filePath = (path as NSString).appendingPathComponent(file)
                if !fileManager.fileExists(atPath: filePath) {
                    allTransducerFilesPresent = false
                    break
                }
            }

            return allTransducerFilesPresent
        } catch {
            Core.log("STT_ERROR: \(error.localizedDescription)")
            return false
        }
    }

    func extractTarBz2(sourcePath: String, destinationPath: String) -> Bool {
        do {
            let fileManager = FileManager.default

            // Create destination directory if it doesn't exist
            try fileManager.createDirectory(atPath: destinationPath,
                                            withIntermediateDirectories: true,
                                            attributes: nil)

            // Try to read compressed file
            guard let compressedData = try? Data(contentsOf: URL(fileURLWithPath: sourcePath)) else {
                Core.log("EXTRACTION_ERROR: Failed to read compressed file")
                return false
            }

            // Create a temporary directory for extraction
            let tempExtractPath = NSTemporaryDirectory().appending("/\(UUID().uuidString)")
            try fileManager.createDirectory(atPath: tempExtractPath,
                                            withIntermediateDirectories: true,
                                            attributes: nil)

            // Use the Swift TarBz2Extractor with SWCompression
            var extractionError: NSError?
            let success = TarBz2Extractor.extractTarBz2From(sourcePath,
                                                            to: destinationPath,
                                                            error: &extractionError)

            if !success || extractionError != nil {
                print("EXTRACTION_ERROR: \(extractionError?.localizedDescription ?? "Failed to extract tar.bz2")")
                return false
            }

            // Rename encoder
            let oldEncoderPath = (destinationPath as NSString).appendingPathComponent("encoder-epoch-99-avg-1.onnx")
            let newEncoderPath = (destinationPath as NSString).appendingPathComponent("encoder.onnx")
            if fileManager.fileExists(atPath: oldEncoderPath) {
                try? fileManager.moveItem(atPath: oldEncoderPath, toPath: newEncoderPath)
            }

            // Rename decoder
            let oldDecoderPath = (destinationPath as NSString).appendingPathComponent("decoder-epoch-99-avg-1.onnx")
            let newDecoderPath = (destinationPath as NSString).appendingPathComponent("decoder.onnx")
            if fileManager.fileExists(atPath: oldDecoderPath) {
                try? fileManager.moveItem(atPath: oldDecoderPath, toPath: newDecoderPath)
            }

            // Rename joiner
            let oldJoinerPath = (destinationPath as NSString).appendingPathComponent("joiner-epoch-99-avg-1.int8.onnx")
            let newJoinerPath = (destinationPath as NSString).appendingPathComponent("joiner.onnx")
            if fileManager.fileExists(atPath: oldJoinerPath) {
                try? fileManager.moveItem(atPath: oldJoinerPath, toPath: newJoinerPath)
            }

            return true
        } catch {
            Core.log("EXTRACTION_ERROR: \(error.localizedDescription)")
            return false
        }
    }
}<|MERGE_RESOLUTION|>--- conflicted
+++ resolved
@@ -971,7 +971,7 @@
         handleRequestStatus()
     }
 
-    func onRouteChange(reason: AVAudioSession.RouteChangeReason, availableInputs: [AVAudioSessionPortDescription]) {
+    func onRouteChange(reason _: AVAudioSession.RouteChangeReason, availableInputs _: [AVAudioSessionPortDescription]) {
         // Core.log("AOS: onRouteChange: reason: \(reason)")
         // Core.log("AOS: onRouteChange: inputs: \(availableInputs)")
 
@@ -999,11 +999,7 @@
         //        default:
         //            break
         //        }
-<<<<<<< HEAD
         // TODO: re-enable this:
-=======
-
->>>>>>> d797830e
         // onMicrophoneStateChange(currentRequiredData, bypassVadForPCM)
     }
 
@@ -2020,12 +2016,12 @@
             return
         }
 
-        if pendingWearable.isEmpty && defaultWearable.isEmpty {
+        if pendingWearable.isEmpty, defaultWearable.isEmpty {
             Core.log("AOS: No pending or default wearable, returning")
             return
         }
 
-        if pendingWearable.isEmpty && !defaultWearable.isEmpty {
+        if pendingWearable.isEmpty, !defaultWearable.isEmpty {
             Core.log("AOS: No pending wearable, using default wearable: \(defaultWearable)")
             pendingWearable = defaultWearable
         }

//
//  MentraManager.swift
//  MentraOS_Manager
//
//  Created by Matthew Fosse on 3/5/25.
//

import AVFoundation
import Combine
import CoreBluetooth
import Foundation
import React
import UIKit

struct ViewState {
    var topText: String
    var bottomText: String
    var title: String
    var layoutType: String
    var text: String
    var eventStr: String
    var data: String?
    var animationData: [String: Any]?
}

// This class handles logic for managing devices and connections to AugmentOS servers
@objc(MentraManager) class MentraManager: NSObject {
    private static var instance: MentraManager?

    @objc static func getInstance() -> MentraManager {
        if instance == nil {
            instance = MentraManager()
        }
        return instance!
    }

    private var coreToken: String = ""
    private var coreTokenOwner: String = ""

    @objc var g1Manager: ERG1Manager?
    @objc var liveManager: MentraLiveManager?
    @objc var mach1Manager: Mach1Manager?
    @objc var frameManager: FrameManager?
    var serverComms = ServerComms.shared
    var micManager = OnboardMicrophoneManager.shared

    private var lastStatusObj: [String: Any] = [:]

    private var cancellables = Set<AnyCancellable>()
    private var cachedThirdPartyAppList: [ThirdPartyCloudApp] = []
    //  private var cachedWhatToStream = [String]()
    private var defaultWearable: String = ""
    private var pendingWearable: String = ""
    private var deviceName: String = ""
    private var shouldEnableMic: Bool = false
    private var contextualDashboard = true
    private var headUpAngle = 30
    private var brightness = 50
    private var batteryLevel = -1
    private var autoBrightness: Bool = true
    private var dashboardHeight: Int = 4
    private var dashboardDepth: Int = 5
    private var sensingEnabled: Bool = true
    private var powerSavingMode: Bool = false
    private var isSearching: Bool = false
    private var isUpdatingScreen: Bool = false
    private var alwaysOnStatusBar: Bool = false
    private var bypassVad: Bool = true
    private var bypassVadForPCM: Bool = false // NEW: PCM subscription bypass
    private var enforceLocalTranscription: Bool = false
    private var bypassAudioEncoding: Bool = false
    private var onboardMicUnavailable: Bool = false
    private var metricSystemEnabled: Bool = false
    private var settingsLoaded = false
    private let settingsLoadedSemaphore = DispatchSemaphore(value: 0)
    private var connectTask: Task<Void, Never>?
    private var glassesWifiConnected: Bool = false
    private var glassesWifiSsid: String = ""
    private var isHeadUp: Bool = false

    var viewStates: [ViewState] = [
        ViewState(
            topText: " ", bottomText: " ", title: " ", layoutType: "text_wall", text: "",
            eventStr: ""
        ),
        ViewState(
            topText: " ", bottomText: " ", title: " ", layoutType: "text_wall",
            text: "$TIME12$ $DATE$ $GBATT$ $CONNECTION_STATUS$", eventStr: ""
        ),
        ViewState(
            topText: " ", bottomText: " ", title: " ", layoutType: "text_wall", text: "",
            eventStr: "", data: nil, animationData: nil
        ),
        ViewState(
            topText: " ", bottomText: " ", title: " ", layoutType: "text_wall",
            text: "$TIME12$ $DATE$ $GBATT$ $CONNECTION_STATUS$", eventStr: "", data: nil,
            animationData: nil
        ),
    ]

    private var sendStateWorkItem: DispatchWorkItem?
    private let sendStateQueue = DispatchQueue(label: "sendStateQueue", qos: .userInitiated)

    // mic:
    private var useOnboardMic = false
    private var preferredMic = "glasses"
    private var micEnabled = false
    private var currentRequiredData: [SpeechRequiredDataType] = []

    // button settings:
    private var buttonPressMode = "photo"

    // VAD:
    private var vad: SileroVADStrategy?
    private var vadBuffer = [Data]()
    private var isSpeaking = false

    private var transcriber: SherpaOnnxTranscriber?

    private var shouldSendPcmData = false
    private var shouldSendTranscript = false

    override init() {
        Core.log("Mentra: init()")
        vad = SileroVADStrategy()
        super.init()

        // Initialize SherpaOnnx Transcriber
        if let windowScene = UIApplication.shared.connectedScenes.first as? UIWindowScene,
           let window = windowScene.windows.first,
           let rootViewController = window.rootViewController
        {
            transcriber = SherpaOnnxTranscriber(context: rootViewController)
        } else {
            Core.log("Failed to create SherpaOnnxTranscriber - no root view controller found")
        }

        // Initialize the transcriber
        if let transcriber = transcriber {
            transcriber.initialize()
            Core.log("SherpaOnnxTranscriber fully initialized")
        }

        Task {
            await loadSettings()
            self.vad?.setup(
                sampleRate: .rate_16k,
                frameSize: .size_1024,
                quality: .normal,
                silenceTriggerDurationMs: 4000,
                speechTriggerDurationMs: 50
            )
        }
    }

    // MARK: - Public Methods (for React Native)

    func setup() {
        Core.log("Mentra: setup()")
        LocationManager.shared.setup()
        MediaManager.shared.setup()

        // Set up voice data handling
        setupVoiceDataHandling()

        // Subscribe to WebSocket status changes
        WebSocketManager.shared.status
            .sink { [weak self] _ in
                guard let self = self else { return }
                handleRequestStatus()
            }
            .store(in: &cancellables)
    }

    func initManager(_ wearable: String) {
        Core.log("Initializing manager for wearable: \(wearable)")
        if wearable.contains("G1") && g1Manager == nil {
            g1Manager = ERG1Manager.getInstance()
        } else if wearable.contains("Live") && liveManager == nil {
            liveManager = MentraLiveManager()
        } else if wearable.contains("Mach1") && mach1Manager == nil {
            mach1Manager = Mach1Manager()
        } else if wearable.contains("Frame") || wearable.contains("Brilliant Labs"),
                  frameManager == nil
        {
            frameManager = FrameManager.shared
        }
        initManagerCallbacks()
    }

    func initManagerCallbacks() {
        // calback to handle actions when the connectionState changes (when g1 is ready)

        if g1Manager != nil {
            g1Manager!.onConnectionStateChanged = { [weak self] in
                guard let self = self else { return }
                Core.log(
                    "G1 glasses connection changed to: \(self.g1Manager!.g1Ready ? "Connected" : "Disconnected")"
                )
                //      self.handleRequestStatus()
                if self.g1Manager!.g1Ready {
                    handleDeviceReady()
                } else {
                    handleDeviceDisconnected()
                    handleRequestStatus()
                }
            }

            // listen to changes in battery level:
            g1Manager!.$batteryLevel.sink { [weak self] (level: Int) in
                guard let self = self else { return }
                guard level >= 0 else { return }
                self.batteryLevel = level
                self.serverComms.sendBatteryStatus(level: self.batteryLevel, charging: false)
                handleRequestStatus()
            }.store(in: &cancellables)

            // listen to headUp events:
            g1Manager!.$isHeadUp.sink { [weak self] (value: Bool) in
                guard let self = self else { return }
                updateHeadUp(value)
            }.store(in: &cancellables)

            // listen to case events:
            g1Manager!.$caseOpen.sink { [weak self] (_: Bool) in
                guard let self = self else { return }
                handleRequestStatus()
            }.store(in: &cancellables)

            g1Manager!.$caseRemoved.sink { [weak self] (_: Bool) in
                guard let self = self else { return }
                handleRequestStatus()
            }.store(in: &cancellables)

            g1Manager!.$caseCharging.sink { [weak self] (_: Bool) in
                guard let self = self else { return }
                handleRequestStatus()
            }.store(in: &cancellables)

            // Set up serial number discovery callback
            g1Manager!.onSerialNumberDiscovered = { [weak self] in
                self?.handleRequestStatus()
            }
            //    g1Manager!.$caseBatteryLevel.sink { [weak self] (value: Bool) in
            //        guard let self = self else { return }
            //      handleRequestStatus()
            //    }.store(in: &cancellables)

            // decode the g1 audio data to PCM and feed to the VAD:
            g1Manager!.$compressedVoiceData.sink { [weak self] rawLC3Data in
                guard let self = self else { return }

                // Ensure we have enough data to process
                guard rawLC3Data.count > 2 else {
                    Core.log("Received invalid PCM data size: \(rawLC3Data.count)")
                    return
                }

                // Skip the first 2 bytes which are command bytes
                let lc3Data = rawLC3Data.subdata(in: 2 ..< rawLC3Data.count)

                // Ensure we have valid PCM data
                guard lc3Data.count > 0 else {
                    Core.log("No LC3 data after removing command bytes")
                    return
                }

                if self.bypassVad || self.bypassVadForPCM {
                    Core.log(
                        "Mentra: Glasses mic VAD bypassed - bypassVad=\(self.bypassVad), bypassVadForPCM=\(self.bypassVadForPCM)"
                    )
                    checkSetVadStatus(speaking: true)
                    // first send out whatever's in the vadBuffer (if there is anything):
                    emptyVadBuffer()
                    let pcmConverter = PcmConverter()
                    let pcmData = pcmConverter.decode(lc3Data) as Data
                    //        self.serverComms.sendAudioChunk(lc3Data)
                    self.serverComms.sendAudioChunk(pcmData)
                    return
                }

                let pcmConverter = PcmConverter()
                let pcmData = pcmConverter.decode(lc3Data) as Data

                guard pcmData.count > 0 else {
                    Core.log("PCM conversion resulted in empty data")
                    return
                }

                // feed PCM to the VAD:
                guard let vad = self.vad else {
                    Core.log("VAD not initialized")
                    return
                }

                // convert audioData to Int16 array:
                let pcmDataArray = pcmData.withUnsafeBytes { pointer -> [Int16] in
                    Array(
                        UnsafeBufferPointer(
                            start: pointer.bindMemory(to: Int16.self).baseAddress,
                            count: pointer.count / MemoryLayout<Int16>.stride
                        ))
                }

                vad.checkVAD(pcm: pcmDataArray) { [weak self] state in
                    guard let self = self else { return }
                    Core.log("VAD State: \(state)")
                }

                let vadState = vad.currentState()
                if vadState == .speeching {
                    checkSetVadStatus(speaking: true)
                    // first send out whatever's in the vadBuffer (if there is anything):
                    emptyVadBuffer()
                    //        self.serverComms.sendAudioChunk(lc3Data)
                    self.serverComms.sendAudioChunk(pcmData)
                } else {
                    checkSetVadStatus(speaking: false)
                    // add to the vadBuffer:
                    //        addToVadBuffer(lc3Data)
                    addToVadBuffer(pcmData)
                }
            }
            .store(in: &cancellables)
        }

        if frameManager != nil {
            frameManager!.onConnectionStateChanged = { [weak self] in
                guard let self = self else { return }
                let isConnected = self.frameManager?.connectionState == "CONNECTED"
                Core.log(
                    "Frame glasses connection changed to: \(isConnected ? "Connected" : "Disconnected")"
                )
                if isConnected {
                    handleDeviceReady()
                } else {
                    handleDeviceDisconnected()
                    handleRequestStatus()
                }
            }

            // Listen to battery level changes if Frame supports it
            frameManager!.$batteryLevel.sink { [weak self] (level: Int) in
                guard let self = self else { return }
                guard level >= 0 else { return }
                self.batteryLevel = level
                self.serverComms.sendBatteryStatus(level: self.batteryLevel, charging: false)
                handleRequestStatus()
            }.store(in: &cancellables)
        }

        if liveManager != nil {
            liveManager!.onConnectionStateChanged = { [weak self] in
                guard let self = self else { return }
                Core.log(
                    "Live glasses connection changed to: \(self.liveManager!.ready ? "Connected" : "Disconnected")"
                )
                if self.liveManager!.ready {
                    handleDeviceReady()
                } else {
                    handleDeviceDisconnected()
                    handleRequestStatus()
                }
            }

            liveManager!.$batteryLevel.sink { [weak self] (level: Int) in
                guard let self = self else { return }
                guard level >= 0 else { return }
                self.batteryLevel = level
                self.serverComms.sendBatteryStatus(level: self.batteryLevel, charging: false)
                handleRequestStatus()
            }.store(in: &cancellables)

            liveManager!.$isWifiConnected.sink { [weak self] (isConnected: Bool) in
                guard let self = self else { return }
                self.glassesWifiConnected = isConnected
                handleRequestStatus()
            }.store(in: &cancellables)

            liveManager!.onButtonPress = { [weak self] (buttonId: String, pressType: String) in
                guard let self = self else { return }
                self.serverComms.sendButtonPress(buttonId: buttonId, pressType: pressType)
            }
            liveManager!.onPhotoRequest = { [weak self] (requestId: String, photoUrl: String) in
                guard let self = self else { return }
                self.serverComms.sendPhotoResponse(requestId: requestId, photoUrl: photoUrl)
            }
            liveManager!.onVideoStreamResponse = { [weak self] (appId: String, streamUrl: String) in
                guard let self = self else { return }
                self.serverComms.sendVideoStreamResponse(appId: appId, streamUrl: streamUrl)
            }
        }

        if mach1Manager != nil {
            mach1Manager!.onConnectionStateChanged = { [weak self] in
                guard let self = self else { return }
                Core.log(
                    "Mach1 glasses connection changed to: \(self.mach1Manager!.ready ? "Connected" : "Disconnected")"
                )
                if self.mach1Manager!.ready {
                    handleDeviceReady()
                } else {
                    handleDeviceDisconnected()
                    handleRequestStatus()
                }
            }

            mach1Manager!.$batteryLevel.sink { [weak self] (level: Int) in
                guard let self = self else { return }
                guard level >= 0 else { return }
                self.batteryLevel = level
                self.serverComms.sendBatteryStatus(level: self.batteryLevel, charging: false)
                handleRequestStatus()
            }.store(in: &cancellables)

            mach1Manager!.$isHeadUp.sink { [weak self] (value: Bool) in
                guard let self = self else { return }
                updateHeadUp(value)
            }.store(in: &cancellables)
        }
    }

    func updateHeadUp(_ isHeadUp: Bool) {
        self.isHeadUp = isHeadUp
        sendCurrentState(isHeadUp)
        ServerComms.shared.sendHeadPosition(isUp: isHeadUp)
    }

    // MARK: - Audio Bridge Methods

    @objc func playAudio(
        _ requestId: String,
        audioUrl: String,
        volume: Float,
        stopOtherAudio: Bool
    ) {
        Core.log("AOSManager: playAudio bridge called for requestId: \(requestId)")

        let audioManager = AudioManager.getInstance()
        audioManager.playAudio(
            requestId: requestId,
            audioUrl: audioUrl,
            volume: volume,
            stopOtherAudio: stopOtherAudio
        )
    }

    @objc func stopAudio(_ requestId: String) {
        Core.log("AOSManager: stopAudio bridge called for requestId: \(requestId)")

        let audioManager = AudioManager.getInstance()
        audioManager.stopAudio(requestId: requestId)
    }

    @objc func stopAllAudio() {
        Core.log("AOSManager: stopAllAudio bridge called")

        let audioManager = AudioManager.getInstance()
        audioManager.stopAllAudio()
    }

    func onConnectionAck() {
        handleRequestStatus()

        let isoDatetime = ServerComms.getCurrentIsoDatetime()
        serverComms.sendUserDatetimeToBackend(isoDatetime: isoDatetime)
    }

    func onAppStateChange(_ apps: [ThirdPartyCloudApp]) {
        cachedThirdPartyAppList = apps
        handleRequestStatus()
    }

    func onConnectionError(_: String) {
        handleRequestStatus()
    }

    func onAuthError() {}

    // MARK: - Voice Data Handling

    private func checkSetVadStatus(speaking: Bool) {
        if speaking != isSpeaking {
            isSpeaking = speaking
            serverComms.sendVadStatus(isSpeaking)
        }
    }

    private func emptyVadBuffer() {
        // go through the buffer, popping from the first element in the array (FIFO):
        while !vadBuffer.isEmpty {
            let chunk = vadBuffer.removeFirst()
            serverComms.sendAudioChunk(chunk)
        }
    }

    private func addToVadBuffer(_ chunk: Data) {
        let MAX_BUFFER_SIZE = 20
        vadBuffer.append(chunk)
        while vadBuffer.count > MAX_BUFFER_SIZE {
            // pop from the front of the array:
            vadBuffer.removeFirst()
        }
    }

    private func setupVoiceDataHandling() {
        // handle incoming PCM data from the microphone manager and feed to the VAD:
        micManager.voiceData
            .sink { [weak self] pcmData in
                guard let self = self else { return }

                // feed PCM to the VAD:
                guard let vad = self.vad else {
                    Core.log("VAD not initialized")
                    return
                }

                if self.bypassVad || self.bypassVadForPCM {
                    //          let pcmConverter = PcmConverter()
                    //          let lc3Data = pcmConverter.encode(pcmData) as Data
                    //          checkSetVadStatus(speaking: true)
                    //          // first send out whatever's in the vadBuffer (if there is anything):
                    //          emptyVadBuffer()
                    //          self.serverComms.sendAudioChunk(lc3Data)
                    if self.shouldSendPcmData {
                        self.serverComms.sendAudioChunk(pcmData)
                    }

                    // Also send to local transcriber when bypassing VAD
                    if self.shouldSendTranscript {
                        self.transcriber?.acceptAudio(pcm16le: pcmData)
                    }
                    return
                }

                // convert audioData to Int16 array:
                let pcmDataArray = pcmData.withUnsafeBytes { pointer -> [Int16] in
                    Array(
                        UnsafeBufferPointer(
                            start: pointer.bindMemory(to: Int16.self).baseAddress,
                            count: pointer.count / MemoryLayout<Int16>.stride
                        ))
                }

                vad.checkVAD(pcm: pcmDataArray) { [weak self] state in
                    guard let self = self else { return }
                    //            self.handler?(state)
                    Core.log("VAD State: \(state)")
                }

                // encode the pcmData as LC3:
                //        let pcmConverter = PcmConverter()
                //        let lc3Data = pcmConverter.encode(pcmData) as Data

                let vadState = vad.currentState()
                if vadState == .speeching {
                    checkSetVadStatus(speaking: true)
                    // first send out whatever's in the vadBuffer (if there is anything):
                    emptyVadBuffer()
                    //          self.serverComms.sendAudioChunk(lc3Data)
                    if self.shouldSendPcmData {
                        self.serverComms.sendAudioChunk(pcmData)
                    }

                    // Send to local transcriber when speech is detected
                    if self.shouldSendTranscript {
                        self.transcriber?.acceptAudio(pcm16le: pcmData)
                    }
                } else {
                    checkSetVadStatus(speaking: false)
                    // add to the vadBuffer:
                    //          addToVadBuffer(lc3Data)
                    addToVadBuffer(pcmData)
                }
            }
            .store(in: &cancellables)
    }

    // MARK: - ServerCommsCallback Implementation

    func handle_microphone_state_change(_ requiredData: [SpeechRequiredDataType], _ bypassVad: Bool) {
        Core.log(
            "Mentra: MIC: @@@@@@@@ changing mic with requiredData: \(requiredData) bypassVad=\(bypassVad) enforceLocalTranscription=\(enforceLocalTranscription) @@@@@@@@@@@@@@@@"
        )

        bypassVadForPCM = bypassVad

        shouldSendPcmData = false
        shouldSendTranscript = false

        if requiredData.contains(.PCM), requiredData.contains(.TRANSCRIPTION) {
            shouldSendPcmData = true
            shouldSendTranscript = true
        } else if requiredData.contains(.PCM) {
            shouldSendPcmData = true
            shouldSendTranscript = false
        } else if requiredData.contains(.TRANSCRIPTION) {
            shouldSendTranscript = true
            shouldSendPcmData = false
        } else if requiredData.contains(.PCM_OR_TRANSCRIPTION) {
            // TODO: Later add bandwidth based logic
            if enforceLocalTranscription {
                shouldSendTranscript = true
                shouldSendPcmData = false
            } else {
                shouldSendPcmData = true
                shouldSendTranscript = false
            }
        }

        currentRequiredData = requiredData

        // Core.log("Mentra: MIC: shouldSendPcmData=\(shouldSendPcmData), shouldSendTranscript=\(shouldSendTranscript)")

        // in any case, clear the vadBuffer:
        vadBuffer.removeAll()
        micEnabled = shouldSendPcmData

        // Handle microphone state change if needed
        Task {
            // Only enable microphone if sensing is also enabled
            var actuallyEnabled = micEnabled && self.sensingEnabled

            let glassesHasMic = getGlassesHasMic()

            var useGlassesMic = false
            var useOnboardMic = false

            useOnboardMic = self.preferredMic == "phone"
            useGlassesMic = self.preferredMic == "glasses"

            if self.onboardMicUnavailable {
                useOnboardMic = false
            }

            if !glassesHasMic {
                useGlassesMic = false
            }

            if !useGlassesMic, !useOnboardMic {
                // if we have a non-preferred mic, use it:
                if glassesHasMic {
                    useGlassesMic = true
                } else if !self.onboardMicUnavailable {
                    useOnboardMic = true
                }

                if !useGlassesMic, !useOnboardMic {
                    Core.log(
                        "Mentra: no mic to use! falling back to glasses mic!!!!! (this should not happen)"
                    )
                    useGlassesMic = true
                }
            }

            useGlassesMic = actuallyEnabled && useGlassesMic
            useOnboardMic = actuallyEnabled && useOnboardMic

            // Core.log(
            //     "Mentra: MIC: isEnabled: \(isEnabled) sensingEnabled: \(self.sensingEnabled) useOnboardMic: \(useOnboardMic) " +
            //         "useGlassesMic: \(useGlassesMic) glassesHasMic: \(glassesHasMic) preferredMic: \(self.preferredMic) " +
            //         "somethingConnected: \(isSomethingConnected()) onboardMicUnavailable: \(self.onboardMicUnavailable)" +
            //         "actuallyEnabled: \(actuallyEnabled)"
            // )

            // if a g1 is connected, set the mic enabled:
            if g1Manager?.g1Ready ?? false {
                await self.g1Manager?.setMicEnabled(enabled: useGlassesMic)
            }

            setOnboardMicEnabled(useOnboardMic)
        }
    }

    // MARK: - App Started/Stopped Handling

    func onAppStarted(_ packageName: String) {
        // tell the server what pair of glasses we're using:
        serverComms.sendGlassesConnectionState(modelName: defaultWearable, status: "CONNECTED")
        Core.sendAppStartedEvent(packageName)

        Core.log("Mentra: App started: \(packageName)")

        if !defaultWearable.isEmpty, !isSomethingConnected() {
            handleConnectWearable(deviceName)
        }
    }

    func onAppStopped(_ packageName: String) {
        Core.log("Mentra: App stopped: \(packageName)")
        Core.sendAppStoppedEvent(packageName)
    }

    func onJsonMessage(_ message: [String: Any]) {
        Core.log("Mentra: onJsonMessage: \(message)")
        liveManager?.sendJson(message)
    }

    func onPhotoRequest(_ requestId: String, _ appId: String, _ webhookUrl: String, _ size: String) {
        Core.log("Mentra: onPhotoRequest: \(requestId), \(appId), \(webhookUrl), size=\(size)")
        liveManager?.requestPhoto(
            requestId, appId: appId, webhookUrl: webhookUrl.isEmpty ? nil : webhookUrl, size: size
        )
    }

    func onRtmpStreamStartRequest(_ message: [String: Any]) {
        Core.log("Mentra: onRtmpStreamStartRequest: \(message)")
        liveManager?.startRtmpStream(message)
    }

    func onRtmpStreamStop() {
        Core.log("Mentra: onRtmpStreamStop")
        liveManager?.stopRtmpStream()
    }

    func onRtmpStreamKeepAlive(_ message: [String: Any]) {
        Core.log("Mentra: onRtmpStreamKeepAlive: \(message)")
        liveManager?.sendRtmpKeepAlive(message)
    }

    func onStartBufferRecording() {
        Core.log("Mentra: onStartBufferRecording")
        liveManager?.startBufferRecording()
    }

    func onStopBufferRecording() {
        Core.log("Mentra: onStopBufferRecording")
        liveManager?.stopBufferRecording()
    }

    func onSaveBufferVideo(_ requestId: String, _ durationSeconds: Int) {
        Core.log("Mentra: onSaveBufferVideo: requestId=\(requestId), duration=\(durationSeconds)s")
        liveManager?.saveBufferVideo(requestId: requestId, durationSeconds: durationSeconds)
    }

    func onStartVideoRecording(_ requestId: String, _ save: Bool) {
        Core.log("Mentra: onStartVideoRecording: requestId=\(requestId), save=\(save)")
        liveManager?.startVideoRecording(requestId: requestId, save: save)
    }

    func onStopVideoRecording(_ requestId: String) {
        Core.log("Mentra: onStopVideoRecording: requestId=\(requestId)")
        liveManager?.stopVideoRecording(requestId: requestId)
    }

    func setOnboardMicEnabled(_ isEnabled: Bool) {
        Task {
            if isEnabled {
                // Just check permissions - we no longer request them directly from Swift
                // Permissions should already be granted via React Native UI flow
                if !(micManager.checkPermissions()) {
                    Core.log("Microphone permissions not granted. Cannot enable microphone.")
                    return
                }

                let success = micManager.startRecording()
                if !success {
                    // fallback to glasses mic if possible:
                    if getGlassesHasMic() {
                        await enableGlassesMic(true)
                    }
                }
            } else {
                micManager.stopRecording()
            }
        }
    }

    //  func onDashboardDisplayEvent(_ event: [String: Any]) {
    //    Core.log("got dashboard display event")
    ////    onDisplayEvent?(["event": event, "type": "dashboard"])
    //    Core.log(event)
    ////    Task {
    ////      await self.g1Manager.sendText(text: "\(event)")
    ////    }
    //  }

    // send whatever was there before sending something else:
    func clearState() {
        sendCurrentState(g1Manager?.isHeadUp ?? false)
    }

    func sendCurrentState(_ isDashboard: Bool) {
        // Cancel any pending delayed execution
        // sendStateWorkItem?.cancel()

        // don't send the screen state if we're updating the screen:
        if isUpdatingScreen {
            return
        }

        // Execute immediately
        executeSendCurrentState(isDashboard)

        // // Schedule a delayed execution that will fire in 1 second if not cancelled
        // let workItem = DispatchWorkItem { [weak self] in
        //     self?.executeSendCurrentState(isDashboard)
        // }

        // sendStateWorkItem = workItem
        // sendStateQueue.asyncAfter(deadline: .now() + 0.5, execute: workItem)
    }

    func executeSendCurrentState(_ isDashboard: Bool) {
        Task {
            var currentViewState: ViewState!
            if isDashboard {
                currentViewState = self.viewStates[1]
            } else {
                currentViewState = self.viewStates[0]
            }
            self.isHeadUp = isDashboard

            if isDashboard && !self.contextualDashboard {
                return
            }

            // TODO: config: remove
            let eventStr = currentViewState.eventStr
            if eventStr != "" {
                Core.sendEvent(withName: "CoreMessageEvent", body: eventStr)
            }

            if self.defaultWearable.contains("Simulated") || self.defaultWearable.isEmpty {
                // dont send the event to glasses that aren't there:
                return
            }

            if !self.isSomethingConnected() {
                return
            }

            // cancel any pending clear display work item:
            sendStateWorkItem?.cancel()

            let layoutType = currentViewState.layoutType
            switch layoutType {
            case "text_wall":
                let text = currentViewState.text
                sendText(text)
            case "double_text_wall":
                let topText = currentViewState.topText
                let bottomText = currentViewState.bottomText
                self.g1Manager?.sendDoubleTextWall(topText, bottomText)
                self.mach1Manager?.sendDoubleTextWall(topText, bottomText)
            case "reference_card":
                sendText(currentViewState.title + "\n\n" + currentViewState.text)
            case "bitmap_view":
                Core.log("Mentra: Processing bitmap_view layout")
                guard let data = currentViewState.data else {
                    Core.log("Mentra: ERROR: bitmap_view missing data field")
                    return
                }
                Core.log("Mentra: Processing bitmap_view with base64 data, length: \(data.count)")
                await self.g1Manager?.displayBitmap(base64ImageData: data)
                await self.mach1Manager?.displayBitmap(base64ImageData: data)
            case "clear_view":
                Core.log("Mentra: Processing clear_view layout - clearing display")
                self.g1Manager?.clearDisplay()
                self.mach1Manager?.clearDisplay()
            default:
                Core.log("UNHANDLED LAYOUT_TYPE \(layoutType)")
            }
        }
    }

    func parsePlaceholders(_ text: String) -> String {
        let dateFormatter = DateFormatter()
        dateFormatter.dateFormat = "M/dd, h:mm"
        let formattedDate = dateFormatter.string(from: Date())

        // 12-hour time format (with leading zeros for hours)
        let time12Format = DateFormatter()
        time12Format.dateFormat = "hh:mm"
        let time12 = time12Format.string(from: Date())

        // 24-hour time format
        let time24Format = DateFormatter()
        time24Format.dateFormat = "HH:mm"
        let time24 = time24Format.string(from: Date())

        // Current date with format MM/dd
        let dateFormat = DateFormatter()
        dateFormat.dateFormat = "MM/dd"
        let currentDate = dateFormat.string(from: Date())

        var placeholders: [String: String] = [:]
        placeholders["$no_datetime$"] = formattedDate
        placeholders["$DATE$"] = currentDate
        placeholders["$TIME12$"] = time12
        placeholders["$TIME24$"] = time24

        if batteryLevel == -1 {
            placeholders["$GBATT$"] = ""
        } else {
            placeholders["$GBATT$"] = "\(batteryLevel)%"
        }

        placeholders["$CONNECTION_STATUS$"] =
            serverComms.isWebSocketConnected() ? "Connected" : "Disconnected"

        var result = text
        for (key, value) in placeholders {
            result = result.replacingOccurrences(of: key, with: value)
        }

        return result
    }

    func handle_display_event(_ event: [String: Any]) {
        guard let view = event["view"] as? String else {
            Core.log("Mentra: invalid view")
            return
        }
        let isDashboard = view == "dashboard"

        var stateIndex = 0
        if isDashboard {
            stateIndex = 1
        } else {
            stateIndex = 0
        }

        // save the state string to forward to the mirror:
        // forward to the glasses mirror:
        // TODO: config: remove
        let wrapperObj: [String: Any] = ["glasses_display_event": event]
        var eventStr = ""
        do {
            let jsonData = try JSONSerialization.data(withJSONObject: wrapperObj, options: [])
            eventStr = String(data: jsonData, encoding: .utf8) ?? ""
        } catch {
            Core.log("Mentra: Error converting to JSON: \(error)")
        }

        let layout = event["layout"] as! [String: Any]
        let layoutType = layout["layoutType"] as! String
        var text = layout["text"] as? String ?? " "
        var topText = layout["topText"] as? String ?? " "
        var bottomText = layout["bottomText"] as? String ?? " "
        var title = layout["title"] as? String ?? " "
        var data = layout["data"] as? String ?? ""

        text = parsePlaceholders(text)
        topText = parsePlaceholders(topText)
        bottomText = parsePlaceholders(bottomText)
        title = parsePlaceholders(title)

        var newViewState = ViewState(
            topText: topText, bottomText: bottomText, title: title, layoutType: layoutType,
            text: text, eventStr: eventStr, data: data, animationData: nil
        )

        if layoutType == "bitmap_animation" {
            if let frames = layout["frames"] as? [String],
               let interval = layout["interval"] as? Double
            {
                let animationData: [String: Any] = [
                    "frames": frames,
                    "interval": interval,
                    "repeat": layout["repeat"] as? Bool ?? true,
                ]
                newViewState.animationData = animationData
                Core.log(
                    "Mentra: Parsed bitmap_animation with \(frames.count) frames, interval: \(interval)ms"
                )
            } else {
                Core.log("Mentra: ERROR: bitmap_animation missing frames or interval")
            }
        }

        let cS = viewStates[stateIndex]
        let nS = newViewState
        let currentState =
            cS.layoutType + cS.text + cS.topText + cS.bottomText + cS.title + (cS.data ?? "")
        let newState =
            nS.layoutType + nS.text + nS.topText + nS.bottomText + nS.title + (nS.data ?? "")

        if currentState == newState {
            // Core.log("Mentra: View state is the same, skipping update")
            return
        }

        Core.log(
            "Updating view state \(stateIndex) with \(layoutType) \(text) \(topText) \(bottomText)")

        viewStates[stateIndex] = newViewState

        let headUp = isHeadUp
        // send the state we just received if the user is currently in that state:
        if stateIndex == 0, !headUp {
            sendCurrentState(false)
        } else if stateIndex == 1, headUp {
            sendCurrentState(true)
        }
    }

    func onRequestSingle(_ dataType: String) {
        // Handle single data request
        if dataType == "battery" {
            // Send battery status if needed
        }
        // TODO:
        handleRequestStatus()
    }

    func onRouteChange(
        reason: AVAudioSession.RouteChangeReason, availableInputs: [AVAudioSessionPortDescription]
    ) {
        Core.log("Mentra: onRouteChange: reason: \(reason)")
        Core.log("Mentra: onRouteChange: inputs: \(availableInputs)")

        // Core.log the available inputs and see if any are an onboard mic:
        // for input in availableInputs {
        //   Core.log("input: \(input.portType)")
        // }

        // if availableInputs.isEmpty {
        //   self.onboardMicUnavailable = true
        //   self.setOnboardMicEnabled(false)
        //   handle_microphone_state_change([], false)
        //   return
        // } else {
        //   self.onboardMicUnavailable = false
        // }

        //        switch reason {
        //        case .newDeviceAvailable:
        //            micManager?.stopRecording()
        //            micManager?.startRecording()
        //        case .oldDeviceUnavailable:
        //            micManager?.stopRecording()
        //            micManager?.startRecording()
        //        default:
        //            break
        //        }

        // handle_microphone_state_change(currentRequiredData, bypassVadForPCM)
    }

    func onInterruption(began: Bool) {
        Core.log("Mentra: Interruption: \(began)")

        onboardMicUnavailable = began
        handle_microphone_state_change(currentRequiredData, bypassVadForPCM)
    }

    private func clearDisplay() {
        mach1Manager?.clearDisplay()
        frameManager?.blankScreen()

        if defaultWearable.contains("G1") {
            g1Manager?.sendTextWall(" ")

            // clear the screen after 3 seconds if the text is empty or a space:
            if powerSavingMode {
                sendStateWorkItem?.cancel()
                Core.log("Mentra: Clearing display after 3 seconds")
                // if we're clearing the display, after a delay, send a clear command if not cancelled with another
                let workItem = DispatchWorkItem { [weak self] in
                    guard let self = self else { return }
                    if self.isHeadUp {
                        return
                    }
                    self.g1Manager?.clearDisplay()
                }
                sendStateWorkItem = workItem
                sendStateQueue.asyncAfter(deadline: .now() + 3, execute: workItem)
            }
        }
    }

    private func sendText(_ text: String) {
        // Core.log("Mentra: Sending text: \(text)")
        if defaultWearable.contains("Simulated") || defaultWearable.isEmpty {
            return
        }

        if text == " " || text.isEmpty {
            clearDisplay()
            return
        }

        g1Manager?.sendTextWall(text)
        mach1Manager?.sendTextWall(text)
        frameManager?.displayTextWall(text)
    }

    // command functions:

    // TODO: config: remove
    func setAuthCreds(_ token: String, _ userId: String) {
        Core.log("Mentra: Setting core token to: \(token) for user: \(userId)")
        setup() // finish init():
        coreToken = token
        coreTokenOwner = userId
        serverComms.setAuthCreds(token, userId)
        serverComms.connectWebSocket()
        handleRequestStatus()
    }

    func disconnectWearable() {
        sendText(" ") // clear the screen
        Task {
            connectTask?.cancel()
            self.g1Manager?.disconnect()
            self.liveManager?.disconnect()
            self.mach1Manager?.disconnect()
            self.isSearching = false
            handleRequestStatus()
        }
    }

    func forgetSmartGlasses() {
        disconnectWearable()
        defaultWearable = ""
        deviceName = ""
        g1Manager?.forget()
        //    self.liveManager?.forget()
        mach1Manager?.forget()
        // self.g1Manager = nil
        // self.liveManager = nil
        handleRequestStatus()
        saveSettings()
    }

    func handleSearchForCompatibleDeviceNames(_ modelName: String) {
        Core.log("Mentra: Searching for compatible device names for: \(modelName)")
        if modelName.contains("Simulated") {
            defaultWearable = "Simulated Glasses" // there is no pairing process for simulated glasses
            handleRequestStatus()
            saveSettings()
        } else if modelName.contains("Audio") {
            defaultWearable = "Audio Wearable" // there is no pairing process for audio wearable
            handleRequestStatus()
            saveSettings()
        } else if modelName.contains("G1") {
            pendingWearable = "Even Realities G1"
            initManager(pendingWearable)
            g1Manager?.findCompatibleDevices()
        } else if modelName.contains("Live") {
            pendingWearable = "Mentra Live"
            initManager(pendingWearable)
            liveManager?.findCompatibleDevices()
        } else if modelName.contains("Mach1") || modelName.contains("Z100") {
            pendingWearable = "Mach1"
            initManager(pendingWearable)
            mach1Manager?.findCompatibleDevices()
        }
    }

    func enableContextualDashboard(_ enabled: Bool) {
        contextualDashboard = enabled
        handleRequestStatus() // to update the UI
        saveSettings()
    }

    func setPreferredMic(_ mic: String) {
        preferredMic = mic
        handle_microphone_state_change(currentRequiredData, bypassVadForPCM)
        handleRequestStatus() // to update the UI
        saveSettings()
    }

    func setButtonMode(_ mode: String) {
        buttonPressMode = mode
        UserDefaults.standard.set(mode, forKey: "button_press_mode")

        // Forward to glasses if Mentra Live
        if let mentraLiveManager = liveManager {
            mentraLiveManager.sendButtonModeSetting(mode)
        }

        handleRequestStatus() // to update the UI
        saveSettings()
    }

    func setButtonPhotoSize(_ size: String) {
        UserDefaults.standard.set(size, forKey: "button_photo_size")

        // Forward to glasses if Mentra Live
        if let mentraLiveManager = liveManager {
            mentraLiveManager.sendButtonPhotoSettings()
        }

        handleRequestStatus() // to update the UI
        saveSettings()
    }

    func setButtonVideoSettings(width: Int, height: Int, fps: Int) {
        UserDefaults.standard.set(width, forKey: "button_video_width")
        UserDefaults.standard.set(height, forKey: "button_video_height")
        UserDefaults.standard.set(fps, forKey: "button_video_fps")

        // Forward to glasses if Mentra Live
        if let mentraLiveManager = liveManager {
            mentraLiveManager.sendButtonVideoRecordingSettings()
        }

        handleRequestStatus() // to update the UI
        saveSettings()
    }

    func setButtonCameraLed(_ enabled: Bool) {
        UserDefaults.standard.set(enabled, forKey: "button_camera_led")

        // Forward to glasses if Mentra Live
        if let mentraLiveManager = liveManager {
            mentraLiveManager.sendButtonCameraLedSetting()
        }

        handleRequestStatus() // to update the UI
        saveSettings()
    }

    func startApp(_ target: String) {
        Core.log("Mentra: Starting app: \(target)")
        serverComms.startApp(packageName: target)
        handleRequestStatus()
    }

    func stopApp(_ target: String) {
        Core.log("Mentra: Stopping app: \(target)")
        serverComms.stopApp(packageName: target)
        handleRequestStatus()
    }

    func updateGlassesHeadUpAngle(_ value: Int) {
        headUpAngle = value
        g1Manager?.RN_setHeadUpAngle(value)
        saveSettings()
        handleRequestStatus() // to update the UI
    }

    func updateGlassesBrightness(_ value: Int, autoBrightness: Bool) {
        let autoBrightnessChanged = self.autoBrightness != autoBrightness
        brightness = value
        self.autoBrightness = autoBrightness
        Task {
            self.mach1Manager?.setBrightness(value)
            self.g1Manager?.RN_setBrightness(value, autoMode: autoBrightness)
            if autoBrightnessChanged {
                sendText(autoBrightness ? "Enabled auto brightness" : "Disabled auto brightness")
            } else {
                sendText("Set brightness to \(value)%")
            }
            try? await Task.sleep(nanoseconds: 800_000_000) // 0.8 seconds
            sendText(" ") // clear screen
        }
        handleRequestStatus() // to update the UI
        saveSettings()
    }

    func updateGlassesDepth(_ value: Int) {
        dashboardDepth = value
        Task {
            await self.g1Manager?.RN_setDashboardPosition(self.dashboardHeight, self.dashboardDepth)
            Core.log("Mentra: Set dashboard position to \(value)")
        }
        handleRequestStatus() // to update the UI
        saveSettings()
    }

    func updateGlassesHeight(_ value: Int) {
        dashboardHeight = value
        Task {
            await self.g1Manager?.RN_setDashboardPosition(self.dashboardHeight, self.dashboardDepth)
            Core.log("Mentra: Set dashboard position to \(value)")
        }
        handleRequestStatus() // to update the UI
        saveSettings()
    }

    func enableSensing(_ enabled: Bool) {
        sensingEnabled = enabled
        // Update microphone state when sensing is toggled
        handle_microphone_state_change(currentRequiredData, bypassVadForPCM)
        handleRequestStatus() // to update the UI
        saveSettings()
    }

    func enablePowerSavingMode(_ enabled: Bool) {
        powerSavingMode = enabled
        handleRequestStatus() // to update the UI
        saveSettings()
    }

    func enableAlwaysOnStatusBar(_ enabled: Bool) {
        alwaysOnStatusBar = enabled
        saveSettings()
        handleRequestStatus() // to update the UI
    }

    func bypassVad(_ enabled: Bool) {
        bypassVad = enabled
        handleRequestStatus() // to update the UI
        saveSettings()
    }

    func enforceLocalTranscription(_ enabled: Bool) {
        enforceLocalTranscription = enabled

        if currentRequiredData.contains(.PCM_OR_TRANSCRIPTION) {
            // TODO: Later add bandwidth based logic
            if enforceLocalTranscription {
                shouldSendTranscript = true
                shouldSendPcmData = false
            } else {
                shouldSendPcmData = true
                shouldSendTranscript = false
            }
        }

        handleRequestStatus() // to update the UI
        saveSettings()
    }

    func startBufferRecording() {
        liveManager?.startBufferRecording()
    }

    func stopBufferRecording() {
        liveManager?.stopBufferRecording()
    }

    func setBypassAudioEncoding(_ enabled: Bool) {
        bypassAudioEncoding = enabled
    }

    func setMetricSystemEnabled(_ enabled: Bool) {
        metricSystemEnabled = enabled
        handleRequestStatus()
        saveSettings()
    }

    func toggleUpdatingScreen(_ enabled: Bool) {
        Core.log("Mentra: Toggling updating screen: \(enabled)")
        if enabled {
            g1Manager?.RN_exit()
            isUpdatingScreen = true
        } else {
            isUpdatingScreen = false
        }
    }

    func saveBufferVideo(requestId: String, durationSeconds: Int) {
        liveManager?.saveBufferVideo(requestId: requestId, durationSeconds: durationSeconds)
    }

    func startVideoRecording(requestId: String, save: Bool) {
        liveManager?.startVideoRecording(requestId: requestId, save: save)
    }

    @objc func stopVideoRecording(requestId: String) {
        liveManager?.stopVideoRecording(requestId: requestId)
    }

    func requestWifiScan() {
        Core.log("Mentra: Requesting wifi scan")
        liveManager?.requestWifiScan()
    }

    func sendWifiCredentials(_ ssid: String, _ password: String) {
        Core.log("Mentra: Sending wifi credentials: \(ssid) \(password)")
        liveManager?.sendWifiCredentials(ssid, password: password)
    }

    func setGlassesHotspotState(_ enabled: Bool) {
        Core.log("Mentra: 🔥 Setting glasses hotspot state: \(enabled)")
        liveManager?.sendHotspotState(enabled)
    }

    func queryGalleryStatus() {
        Core.log("Mentra: 📸 Querying gallery status from glasses")
        liveManager?.queryGalleryStatus()
    }

    func showDashboard() {
        Task {
            await self.g1Manager?.RN_showDashboard()
        }
    }

    @objc func handleCommand(_ command: String) {
        Core.log("Mentra: Received command: \(command)")

        if !settingsLoaded {
            // Wait for settings to load with a timeout
            let timeout = DispatchTime.now() + .seconds(5) // 5 second timeout
            let result = settingsLoadedSemaphore.wait(timeout: timeout)

            if result == .timedOut {
                Core.log("Warning: Settings load timed out, proceeding with default values")
            }
        }

        // Define command types enum
        enum CommandType: String {
            case requestStatus = "request_status"
            case connectWearable = "connect_wearable"
            case disconnectWearable = "disconnect_wearable"
            case searchForCompatibleDeviceNames = "search_for_compatible_device_names"
            case enableContextualDashboard = "enable_contextual_dashboard"
            case setPreferredMic = "set_preferred_mic"
            case restartTranscriber = "restart_transcriber"
            case setButtonMode = "set_button_mode"
            case setButtonPhotoSize = "set_button_photo_size"
            case setButtonVideoSettings = "set_button_video_settings"
            case setButtonCameraLed = "set_button_camera_led"
            case ping
            case forgetSmartGlasses = "forget_smart_glasses"
            case startApp = "start_app"
            case stopApp = "stop_app"
            case updateGlassesHeadUpAngle = "update_glasses_head_up_angle"
            case updateGlassesBrightness = "update_glasses_brightness"
            case updateGlassesDepth = "update_glasses_depth"
            case updateGlassesHeight = "update_glasses_height"
            case enableSensing = "enable_sensing"
            case enablePowerSavingMode = "enable_power_saving_mode"
            case enableAlwaysOnStatusBar = "enable_always_on_status_bar"
            case bypassVad = "bypass_vad_for_debugging"
            case bypassAudioEncoding = "bypass_audio_encoding_for_debugging"
            case enforceLocalTranscription = "enforce_local_transcription"
            case setMetricSystemEnabled = "set_metric_system_enabled"
            case toggleUpdatingScreen = "toggle_updating_screen"
            case showDashboard = "show_dashboard"
            case requestWifiScan = "request_wifi_scan"
            case sendWifiCredentials = "send_wifi_credentials"
            case setHotspotState = "set_hotspot_state"
            case queryGalleryStatus = "query_gallery_status"
            case simulateHeadPosition = "simulate_head_position"
            case simulateButtonPress = "simulate_button_press"
            case startBufferRecording = "start_buffer_recording"
            case stopBufferRecording = "stop_buffer_recording"
            case saveBufferVideo = "save_buffer_video"
            case startVideoRecording = "start_video_recording"
            case stopVideoRecording = "stop_video_recording"
            case unknown
        }

        // Try to parse JSON
        guard let data = command.data(using: .utf8) else {
            Core.log("Mentra: Could not convert command string to data")
            return
        }

        do {
            if let jsonDict = try JSONSerialization.jsonObject(with: data, options: [])
                as? [String: Any]
            {
                // Extract command type
                guard let commandString = jsonDict["command"] as? String else {
                    Core.log("Mentra: Invalid command format: missing 'command' field")
                    return
                }

                let commandType = CommandType(rawValue: commandString) ?? .unknown
                let params = jsonDict["params"] as? [String: Any]

                // Process based on command type
                switch commandType {
                case .requestStatus:
                    handleRequestStatus()
                case .connectWearable:
                    guard let params = params, let modelName = params["model_name"] as? String,
                          let deviceName = params["device_name"] as? String
                    else {
                        Core.log("Mentra: connect_wearable invalid params")
                        handleConnectWearable("")
                        break
                    }
                    handleConnectWearable(deviceName, modelName: modelName)
                case .disconnectWearable:
                    disconnectWearable()
                case .forgetSmartGlasses:
                    forgetSmartGlasses()
                case .searchForCompatibleDeviceNames:
                    guard let params = params, let modelName = params["model_name"] as? String
                    else {
                        Core.log("Mentra: search_for_compatible_device_names invalid params")
                        break
                    }
                    handleSearchForCompatibleDeviceNames(modelName)
                case .enableContextualDashboard:
                    guard let params = params, let enabled = params["enabled"] as? Bool else {
                        Core.log("Mentra: enable_contextual_dashboard invalid params")
                        break
                    }
                    enableContextualDashboard(enabled)
                case .setPreferredMic:
                    guard let params = params, let mic = params["mic"] as? String else {
                        Core.log("Mentra: set_preferred_mic invalid params")
                        break
                    }
                    setPreferredMic(mic)
                case .restartTranscriber:
                    Core.log("Mentra: Restarting SherpaOnnxTranscriber via command")
                    transcriber?.restart()
                case .setButtonMode:
                    guard let params = params, let mode = params["mode"] as? String else {
                        Core.log("Mentra: set_button_mode invalid params")
                        break
                    }
                    setButtonMode(mode)
                case .setButtonPhotoSize:
                    guard let params = params, let size = params["size"] as? String else {
                        Core.log("Mentra: set_button_photo_size invalid params")
                        break
                    }
                    setButtonPhotoSize(size)
                case .setButtonVideoSettings:
                    guard let params = params,
                          let width = params["width"] as? Int,
                          let height = params["height"] as? Int,
                          let fps = params["fps"] as? Int
                    else {
                        Core.log("Mentra: set_button_video_settings invalid params")
                        break
                    }
                    setButtonVideoSettings(width: width, height: height, fps: fps)
                case .setButtonCameraLed:
                    guard let params = params, let enabled = params["enabled"] as? Bool else {
                        Core.log("Mentra: set_button_camera_led invalid params")
                        break
                    }
                    setButtonCameraLed(enabled)
                case .startApp:
                    guard let params = params, let target = params["target"] as? String else {
                        Core.log("Mentra: start_app invalid params")
                        break
                    }
                    startApp(target)
                case .stopApp:
                    guard let params = params, let target = params["target"] as? String else {
                        Core.log("Mentra: stop_app invalid params")
                        break
                    }
                    stopApp(target)
                case .updateGlassesHeadUpAngle:
                    guard let params = params, let value = params["headUpAngle"] as? Int else {
                        Core.log("Mentra: update_glasses_head_up_angle invalid params")
                        break
                    }
                    updateGlassesHeadUpAngle(value)
                case .updateGlassesBrightness:
                    guard let params = params, let value = params["brightness"] as? Int,
                          let autoBrightness = params["autoBrightness"] as? Bool
                    else {
                        Core.log("Mentra: update_glasses_brightness invalid params")
                        break
                    }
                    updateGlassesBrightness(value, autoBrightness: autoBrightness)
                case .updateGlassesHeight:
                    guard let params = params, let value = params["height"] as? Int else {
                        Core.log("Mentra: update_glasses_height invalid params")
                        break
                    }
                    updateGlassesHeight(value)
                case .showDashboard:
                    showDashboard()
                case .updateGlassesDepth:
                    guard let params = params, let value = params["depth"] as? Int else {
                        Core.log("Mentra: update_glasses_depth invalid params")
                        break
                    }
                    updateGlassesDepth(value)
                case .enableSensing:
                    guard let params = params, let enabled = params["enabled"] as? Bool else {
                        Core.log("Mentra: enable_sensing invalid params")
                        break
                    }
                    enableSensing(enabled)
                case .enablePowerSavingMode:
                    guard let params = params, let enabled = params["enabled"] as? Bool else {
                        Core.log("Mentra: enable_power_saving_mode invalid params")
                        break
                    }
                    enablePowerSavingMode(enabled)
                case .enableAlwaysOnStatusBar:
                    guard let params = params, let enabled = params["enabled"] as? Bool else {
                        Core.log("Mentra: enable_always_on_status_bar invalid params")
                        break
                    }
                    enableAlwaysOnStatusBar(enabled)
                case .bypassVad:
                    guard let params = params, let enabled = params["enabled"] as? Bool else {
                        Core.log("Mentra: bypass_vad invalid params")
                        break
                    }
                    bypassVad(enabled)
                case .bypassAudioEncoding:
                    guard let params = params, let enabled = params["enabled"] as? Bool else {
                        Core.log("Mentra: bypass_audio_encoding invalid params")
                        break
                    }
                    bypassAudioEncoding = enabled
                case .setMetricSystemEnabled:
                    guard let params = params, let enabled = params["enabled"] as? Bool else {
                        Core.log("Mentra: set_metric_system_enabled invalid params")
                        break
                    }
                    setMetricSystemEnabled(enabled)
                case .toggleUpdatingScreen:
                    guard let params = params, let enabled = params["enabled"] as? Bool else {
                        Core.log("Mentra: toggle_updating_screen invalid params")
                        break
                    }
                    toggleUpdatingScreen(enabled)
                case .requestWifiScan:
                    requestWifiScan()
                case .sendWifiCredentials:
                    guard let params = params, let ssid = params["ssid"] as? String,
                          let password = params["password"] as? String
                    else {
                        Core.log("Mentra: send_wifi_credentials invalid params")
                        break
                    }
                    sendWifiCredentials(ssid, password)
                case .setHotspotState:
                    guard let params = params, let enabled = params["enabled"] as? Bool else {
                        Core.log("Mentra: set_hotspot_state invalid params")
                        break
                    }
                    setGlassesHotspotState(enabled)
                case .queryGalleryStatus:
                    Core.log("Mentra: Querying gallery status")
                    queryGalleryStatus()
                // TODO: config: remove
                case .simulateHeadPosition:
                    guard let params = params, let position = params["position"] as? String else {
                        Core.log("Mentra: simulate_head_position invalid params")
                        break
                    }
                    // Send to server
                    ServerComms.shared.sendHeadPosition(isUp: position == "up")
                    // Trigger dashboard display locally
                    sendCurrentState(position == "up")
                // TODO: config: remove
                case .simulateButtonPress:
                    guard let params = params,
                          let buttonId = params["buttonId"] as? String,
                          let pressType = params["pressType"] as? String
                    else {
                        Core.log("Mentra: simulate_button_press invalid params")
                        break
                    }
                    // Use existing sendButtonPress method
                    ServerComms.shared.sendButtonPress(
                        buttonId: buttonId, pressType: pressType
                    )
                case .enforceLocalTranscription:
                    guard let params = params, let enabled = params["enabled"] as? Bool else {
                        Core.log("Mentra: enforce_local_transcription invalid params")
                        break
                    }
                    enforceLocalTranscription(enabled)
                case .startBufferRecording:
                    Core.log("Mentra: Starting buffer recording")
                    liveManager?.startBufferRecording()
                case .stopBufferRecording:
                    Core.log("Mentra: Stopping buffer recording")
                    liveManager?.stopBufferRecording()
                case .saveBufferVideo:
                    guard let params = params,
                          let requestId = params["request_id"] as? String,
                          let durationSeconds = params["duration_seconds"] as? Int
                    else {
                        Core.log("Mentra: save_buffer_video invalid params")
                        break
                    }
                    Core.log(
                        "Mentra: Saving buffer video: requestId=\(requestId), duration=\(durationSeconds)s"
                    )
                    liveManager?.saveBufferVideo(
                        requestId: requestId, durationSeconds: durationSeconds
                    )
                case .startVideoRecording:
                    guard let params = params,
                          let requestId = params["request_id"] as? String,
                          let save = params["save"] as? Bool
                    else {
                        Core.log("Mentra: start_video_recording invalid params")
                        break
                    }
                    Core.log(
                        "Mentra: Starting video recording: requestId=\(requestId), save=\(save)")
                    liveManager?.startVideoRecording(requestId: requestId, save: save)
                case .stopVideoRecording:
                    guard let params = params,
                          let requestId = params["request_id"] as? String
                    else {
                        Core.log("Mentra: stop_video_recording invalid params")
                        break
                    }
                    Core.log("Mentra: Stopping video recording: requestId=\(requestId)")
                    liveManager?.stopVideoRecording(requestId: requestId)
                case .unknown:
                    Core.log("Mentra: Unknown command type: \(commandString)")
                    handleRequestStatus()
                case .ping:
                    break
                }
            }
        } catch {
            Core.log("Mentra: Error parsing JSON command: \(error.localizedDescription)")
        }
    }

    private func getGlassesHasMic() -> Bool {
        if defaultWearable.contains("G1") {
            return true
        }
        if defaultWearable.contains("Live") {
            return false
        }
        if defaultWearable.contains("Mach1") {
            return false
        }
        return false
    }

    func enableGlassesMic(_: Bool) async {
        await g1Manager?.setMicEnabled(enabled: true)
    }

    func handleRequestStatus() {
        // construct the status object:

        let g1Connected = g1Manager?.g1Ready ?? false
        let liveConnected = liveManager?.connectionState == .connected
        let mach1Connected = mach1Manager?.ready ?? false
        let simulatedConnected = defaultWearable == "Simulated Glasses"
        let isGlassesConnected =
            g1Connected || liveConnected || mach1Connected || simulatedConnected
        if isGlassesConnected {
            isSearching = false
        }

        // also referenced as glasses_info:
        var glassesSettings: [String: Any] = [:]
        var connectedGlasses: [String: Any] = [:]

        if isGlassesConnected {
            connectedGlasses = [
                "model_name": defaultWearable,
                "battery_level": batteryLevel,
                "glasses_app_version": liveManager?.glassesAppVersion ?? "",
                "glasses_build_number": liveManager?.glassesBuildNumber ?? "",
                "glasses_device_model": liveManager?.glassesDeviceModel ?? "",
                "glasses_android_version": liveManager?.glassesAndroidVersion ?? "",
                "glasses_ota_version_url": liveManager?.glassesOtaVersionUrl ?? "",
            ]
        }

        if simulatedConnected {
            connectedGlasses["model_name"] = defaultWearable
        }

        if g1Connected {
            connectedGlasses["case_removed"] = g1Manager?.caseRemoved ?? true
            connectedGlasses["case_open"] = g1Manager?.caseOpen ?? true
            connectedGlasses["case_charging"] = g1Manager?.caseCharging ?? false
            connectedGlasses["case_battery_level"] = g1Manager?.caseBatteryLevel ?? -1

            if let serialNumber = g1Manager?.glassesSerialNumber, !serialNumber.isEmpty {
                connectedGlasses["glasses_serial_number"] = serialNumber
                connectedGlasses["glasses_style"] = g1Manager?.glassesStyle ?? ""
                connectedGlasses["glasses_color"] = g1Manager?.glassesColor ?? ""
            }
        }

        if liveConnected {
            if let wifiSsid = liveManager?.wifiSsid, !wifiSsid.isEmpty {
                connectedGlasses["glasses_wifi_ssid"] = wifiSsid
                connectedGlasses["glasses_wifi_connected"] = glassesWifiConnected
                connectedGlasses["glasses_wifi_local_ip"] = liveManager?.wifiLocalIp
            }

            // Add hotspot information - always include all fields for consistency
            connectedGlasses["glasses_hotspot_enabled"] = liveManager?.isHotspotEnabled ?? false
            connectedGlasses["glasses_hotspot_ssid"] = liveManager?.hotspotSsid ?? ""
            connectedGlasses["glasses_hotspot_password"] = liveManager?.hotspotPassword ?? ""
            connectedGlasses["glasses_hotspot_gateway_ip"] = liveManager?.hotspotGatewayIp ?? ""
        }

        // Add Bluetooth device name if available
        if let bluetoothName = getConnectedGlassesBluetoothName() {
            connectedGlasses["bluetooth_name"] = bluetoothName
        }

        glassesSettings = [
            "brightness": brightness,
            "auto_brightness": autoBrightness,
            "dashboard_height": dashboardHeight,
            "dashboard_depth": dashboardDepth,
            "head_up_angle": headUpAngle,
            "button_mode": buttonPressMode,
            "button_photo_size": UserDefaults.standard.string(forKey: "button_photo_size")
                ?? "medium",
            "button_video_settings": [
                "width": UserDefaults.standard.integer(forKey: "button_video_width") != 0
                    ? UserDefaults.standard.integer(forKey: "button_video_width") : 1280,
                "height": UserDefaults.standard.integer(forKey: "button_video_height") != 0
                    ? UserDefaults.standard.integer(forKey: "button_video_height") : 720,
                "fps": UserDefaults.standard.integer(forKey: "button_video_fps") != 0
                    ? UserDefaults.standard.integer(forKey: "button_video_fps") : 30,
            ],
            "button_camera_led": UserDefaults.standard.bool(forKey: "button_camera_led"),
        ]

        let cloudConnectionStatus =
            serverComms.isWebSocketConnected() ? "CONNECTED" : "DISCONNECTED"
        // let cloudConnectionStatus = self.serverComms.wsManager.status

        let coreInfo: [String: Any] = [
            "augmentos_core_version": "Unknown",
            "cloud_connection_status": cloudConnectionStatus,
            "default_wearable": defaultWearable as Any,
            "force_core_onboard_mic": useOnboardMic,
            "preferred_mic": preferredMic,
            // "is_searching": self.isSearching && !self.defaultWearable.isEmpty,
            "is_searching": isSearching,
            // only on if recording from glasses:
            // TODO: this isn't robust:
            "is_mic_enabled_for_frontend": micEnabled && (preferredMic == "glasses")
                && isSomethingConnected(),
            "sensing_enabled": sensingEnabled,
            "power_saving_mode": powerSavingMode,
            "always_on_status_bar": alwaysOnStatusBar,
            "bypass_vad_for_debugging": bypassVad,
            "enforce_local_transcription": enforceLocalTranscription,
            "bypass_audio_encoding_for_debugging": bypassAudioEncoding,
            "core_token": coreToken,
            "puck_connected": true,
            "metric_system_enabled": metricSystemEnabled,
            "contextual_dashboard_enabled": contextualDashboard,
        ]

        // hardcoded list of apps:
        var apps: [[String: Any]] = []

        let authObj: [String: Any] = [
            "core_token_owner": coreTokenOwner,
            //      "core_token_status":
        ]

        let statusObj: [String: Any] = [
            "connected_glasses": connectedGlasses,
            "glasses_settings": glassesSettings,
            "apps": apps,
            "core_info": coreInfo,
            "auth": authObj,
        ]

        lastStatusObj = statusObj

        let wrapperObj: [String: Any] = ["status": statusObj]

        // Core.log("wrapperStatusObj \(wrapperObj)")
        // must convert to string before sending:
        do {
            let jsonData = try JSONSerialization.data(withJSONObject: wrapperObj, options: [])
            if let jsonString = String(data: jsonData, encoding: .utf8) {
                Core.sendEvent(withName: "CoreMessageEvent", body: jsonString)
            }
        } catch {
            Core.log("Mentra: Error converting to JSON: \(error)")
        }
        saveSettings()
    }

    func triggerStatusUpdate() {
        Core.log("🔄 Triggering immediate status update")
        handleRequestStatus()
    }

    private func playStartupSequence() {
        Core.log("Mentra: playStartupSequence()")
        // Arrow frames for the animation
        let arrowFrames = ["↑", "↗", "↑", "↖"]

        let delay = 0.25 // Frame delay in seconds
        let totalCycles = 2 // Number of animation cycles

        // Variables to track animation state
        var frameIndex = 0
        var cycles = 0

        // Create a dispatch queue for the animation
        let animationQueue = DispatchQueue.global(qos: .userInteractive)

        // Function to display the current animation frame
        func displayFrame() {
            // Check if we've completed all cycles
            if cycles >= totalCycles {
                // End animation with final message
                sendText("                  /// MentraOS Connected \\\\\\")
                animationQueue.asyncAfter(deadline: .now() + 1.0) {
                    self.sendText(" ")
                }
                return
            }

            // Display current animation frame
            let frameText =
                "                    \(arrowFrames[frameIndex]) MentraOS Booting \(arrowFrames[frameIndex])"
            sendText(frameText)

            // Move to next frame
            frameIndex = (frameIndex + 1) % arrowFrames.count

            // Count completed cycles
            if frameIndex == 0 {
                cycles += 1
            }

            // Schedule next frame
            animationQueue.asyncAfter(deadline: .now() + delay) {
                displayFrame()
            }
        }

        // Start the animation after a short initial delay
        animationQueue.asyncAfter(deadline: .now() + 0.35) {
            displayFrame()
        }
    }

    private func isSomethingConnected() -> Bool {
        if g1Manager?.g1Ready ?? false {
            return true
        }
        if liveManager?.connectionState == .connected {
            return true
        }
        if mach1Manager?.ready ?? false {
            return true
        }
        if defaultWearable.contains("Simulated") {
            return true
        }
        return false
    }

    private func handleDeviceReady() {
        // send to the server our battery status:
        serverComms.sendBatteryStatus(level: batteryLevel, charging: false)
        serverComms.sendGlassesConnectionState(modelName: defaultWearable, status: "CONNECTED")

        if pendingWearable.contains("Live") {
            handleLiveReady()
        } else if pendingWearable.contains("G1") {
            handleG1Ready()
        } else if defaultWearable.contains("Mach1") {
            handleMach1Ready()
        }
    }

    private func handleG1Ready() {
        isSearching = false
        defaultWearable = "Even Realities G1"
        handleRequestStatus()

        let shouldSendBootingMessage = true

        // load settings and send the animation:
        Task {
            // give the glasses some extra time to finish booting:
            try? await Task.sleep(nanoseconds: 1_000_000_000) // 3 seconds
            await self.g1Manager?.setSilentMode(false) // turn off silent mode
            await self.g1Manager?.getBatteryStatus()

            if shouldSendBootingMessage {
                sendText("// BOOTING MENTRAOS")
            }

            // send loaded settings to glasses:
            self.g1Manager?.getBatteryStatus()
            try? await Task.sleep(nanoseconds: 400_000_000)
            self.g1Manager?.RN_setHeadUpAngle(headUpAngle)
            try? await Task.sleep(nanoseconds: 400_000_000)
            self.g1Manager?.RN_setHeadUpAngle(headUpAngle)
            try? await Task.sleep(nanoseconds: 400_000_000)
            self.g1Manager?.RN_setBrightness(brightness, autoMode: autoBrightness)
            try? await Task.sleep(nanoseconds: 400_000_000)
            // self.g1Manager?.RN_setDashboardPosition(self.dashboardHeight, self.dashboardDepth)
            // try? await Task.sleep(nanoseconds: 400_000_000)
            //      playStartupSequence()
            if shouldSendBootingMessage {
                sendText("// MENTRAOS CONNECTED")
                try? await Task.sleep(nanoseconds: 1_000_000_000) // 1 second
                sendText(" ") // clear screen
            }

            self.handleRequestStatus()
        }
    }

    private func handleLiveReady() {
        Core.log("Mentra: Mentra Live device ready")
        isSearching = false
        defaultWearable = "Mentra Live"
        handleRequestStatus()
    }

    private func handleMach1Ready() {
        Core.log("Mentra: Mach1 device ready")
        isSearching = false
        defaultWearable = "Mentra Mach1"
        handleRequestStatus()

        Task {
            // Send startup message
            sendText("MENTRAOS CONNECTED")
            try? await Task.sleep(nanoseconds: 1_000_000_000) // 1 second
            clearDisplay()

            self.handleRequestStatus()
        }
    }

    private func handleDeviceDisconnected() {
        Core.log("Mentra: Device disconnected")
        handle_microphone_state_change([], false)
        serverComms.sendGlassesConnectionState(modelName: defaultWearable, status: "DISCONNECTED")
        handleRequestStatus()
    }

    func handleConnectWearable(_ deviceName: String, modelName: String? = nil) {
        Core.log(
            "Mentra: Connecting to modelName: \(modelName ?? "nil") deviceName: \(deviceName) defaultWearable: \(defaultWearable) pendingWearable: \(pendingWearable) selfDeviceName: \(self.deviceName)"
        )

        if modelName != nil {
            pendingWearable = modelName!
        }

        if pendingWearable.contains("Simulated") {
            Core.log(
                "Mentra: Pending wearable is simulated, setting default wearable to Simulated Glasses"
            )
            defaultWearable = "Simulated Glasses"
            handleRequestStatus()
            return
        }

        if pendingWearable.isEmpty, defaultWearable.isEmpty {
<<<<<<< HEAD
            Core.log("AOS: No pending or default wearable, returning")
=======
            Core.log("Mentra: No pending or default wearable, returning")
>>>>>>> e1017a3f
            return
        }

        if pendingWearable.isEmpty, !defaultWearable.isEmpty {
<<<<<<< HEAD
            Core.log("AOS: No pending wearable, using default wearable: \(defaultWearable)")
=======
            Core.log("Mentra: No pending wearable, using default wearable: \(defaultWearable)")
>>>>>>> e1017a3f
            pendingWearable = defaultWearable
        }

        Task {
            disconnectWearable()

            try? await Task.sleep(nanoseconds: 100 * 1_000_000) // 100ms
            self.isSearching = true
            handleRequestStatus() // update the UI

            if deviceName != "" {
                self.deviceName = deviceName
                saveSettings()
            }

            initManager(self.pendingWearable)
            if pendingWearable.contains("Live") {
                self.liveManager?.connectById(self.deviceName)
            } else if self.pendingWearable.contains("G1") {
                self.g1Manager?.connectById(self.deviceName)
            } else if self.pendingWearable.contains("Mach1") {
                self.mach1Manager?.connectById(self.deviceName)
            }
        }

        // wait for the g1's to be fully ready:
        //    connectTask?.cancel()
        //    connectTask = Task {
        //      while !(connectTask?.isCancelled ?? true) {
        //        Core.log("checking if g1 is ready... \(self.g1Manager?.g1Ready ?? false)")
        //        Core.log("leftReady \(self.g1Manager?.leftReady ?? false) rightReady \(self.g1Manager?.rightReady ?? false)")
        //        if self.g1Manager?.g1Ready ?? false {
        //          // we actualy don't need this line:
        //          //          handleDeviceReady()
        //          handleRequestStatus()
        //          break
        //        } else {
        //          // todo: ios not the cleanest solution here
        //          self.g1Manager?.RN_startScan()
        //        }
        //
        //        try? await Task.sleep(nanoseconds: 15_000_000_000) // 15 seconds
        //      }
        //    }
    }

    // MARK: - Settings Management

    private enum SettingsKeys {
        static let defaultWearable = "defaultWearable"
        static let deviceName = "deviceName"
        static let useOnboardMic = "useBoardMic"
        static let contextualDashboard = "contextualDashboard"
        static let headUpAngle = "headUpAngle"
        static let brightness = "brightness"
        static let autoBrightness = "autoBrightness"
        static let sensingEnabled = "sensingEnabled"
        static let powerSavingMode = "powerSavingMode"
        static let dashboardHeight = "dashboardHeight"
        static let dashboardDepth = "dashboardDepth"
        static let alwaysOnStatusBar = "alwaysOnStatusBar"
        static let bypassVad = "bypassVad"
        static let bypassAudioEncoding = "bypassAudioEncoding"
        static let preferredMic = "preferredMic"
        static let metricSystemEnabled = "metricSystemEnabled"
        static let enforceLocalTranscription = "enforceLocalTranscription"
        static let buttonPressMode = "buttonPressMode"
    }

    func onStatusUpdate(_ status: [String: Any]) {
        // handle the settings from the server:
        // Core.log("onStatusUpdate: \(status)")

        // get the core_info and glasses_settings objects from the status:
        let coreInfo = status["core_info"] as? [String: Any]
        let glassesSettings = status["glasses_settings"] as? [String: Any]

        // {
        //   "status": {
        //     "core_info": {
        //       "augmentos_core_version": "1.1.3",
        //       "cloud_connection_status": "CONNECTED",
        //       "puck_battery_life": 100,
        //       "charging_status": true,
        //       "sensing_enabled": true,
        //       "bypass_vad_for_debugging": false,
        //       "bypass_audio_encoding_for_debugging": false,
        //       "contextual_dashboard_enabled": true,
        //       "always_on_status_bar_enabled": false,
        //       "force_core_onboard_mic": true,
        //       "preferred_mic": "phone",
        //       "default_wearable": "Even Realities G1",
        //       "is_mic_enabled_for_frontend": false,
        //       "metric_system_enabled": false,
        //       "is_searching": false
        //     },
        //     "connected_glasses": {
        //       "glasses_serial_number": "100LAAJ110003",
        //       "glasses_style": "Round",
        //       "glasses_color": "Grey",
        //       "model_name": "Even Realities G1",
        //       "battery_level": 56,
        //       "case_battery_level": 50,
        //       "case_charging": false,
        //       "case_open": false,
        //       "case_removed": true,
        //       "glasses_use_wifi": false
        //     },
        //     "glasses_settings": {
        //       "auto_brightness": false,
        //       "head_up_angle": 37,
        //       "dashboard_height": 4,
        //       "dashboard_depth": 5,
        //       "brightness": 96
        //     },
        //   }
        // }

        // get device
    }

    func handle_update_settings(_ settings: [String: Any]) {
        Core.log("Mentra: Received update settings: \(settings)")
        // saveSettings()

        // update our settings with the new values:
        if let newPreferredMic = settings["preferred_mic"] as? String,
           newPreferredMic != preferredMic
        {
            setPreferredMic(newPreferredMic)
        }

        if let newHeadUpAngle = settings["head_up_angle"] as? Int, newHeadUpAngle != headUpAngle {
            updateGlassesHeadUpAngle(newHeadUpAngle)
        }

        if let newBrightness = settings["brightness"] as? Int, newBrightness != brightness {
            updateGlassesBrightness(newBrightness, autoBrightness: false)
        }

        if let newDashboardHeight = settings["dashboard_height"] as? Int,
           newDashboardHeight != dashboardHeight
        {
            updateGlassesHeight(newDashboardHeight)
        }

        if let newDashboardDepth = settings["dashboard_depth"] as? Int,
           newDashboardDepth != dashboardDepth
        {
            updateGlassesDepth(newDashboardDepth)
        }

        if let newAutoBrightness = settings["auto_brightness"] as? Bool,
           newAutoBrightness != autoBrightness
        {
            updateGlassesBrightness(brightness, autoBrightness: newAutoBrightness)
        }

        if let sensingEnabled = settings["sensing_enabled"] as? Bool,
           sensingEnabled != self.sensingEnabled
        {
            enableSensing(sensingEnabled)
        }

        if let powerSavingMode = settings["power_saving_mode"] as? Bool,
           powerSavingMode != self.powerSavingMode
        {
            enablePowerSavingMode(powerSavingMode)
        }

        if let newAlwaysOnStatusBar = settings["always_on_status_bar_enabled"] as? Bool,
           newAlwaysOnStatusBar != alwaysOnStatusBar
        {
            enableAlwaysOnStatusBar(newAlwaysOnStatusBar)
        }

        if let newBypassVad = settings["bypass_vad_for_debugging"] as? Bool,
           newBypassVad != bypassVad
        {
            bypassVad(newBypassVad)
        }

        if let newEnforceLocalTranscription = settings["enforce_local_transcription"] as? Bool,
           newEnforceLocalTranscription != enforceLocalTranscription
        {
            enforceLocalTranscription(newEnforceLocalTranscription)
        }

        if let newMetricSystemEnabled = settings["metric_system_enabled"] as? Bool,
           newMetricSystemEnabled != metricSystemEnabled
        {
            setMetricSystemEnabled(newMetricSystemEnabled)
        }

        if let newContextualDashboard = settings["contextual_dashboard_enabled"] as? Bool,
           newContextualDashboard != contextualDashboard
        {
            enableContextualDashboard(newContextualDashboard)
        }

        // get default wearable from core_info:
        if let newDefaultWearable = settings["default_wearable"] as? String,
           newDefaultWearable != defaultWearable
        {
            defaultWearable = newDefaultWearable
            saveSettings()
        }
    }

    private func saveSettings() {
        // Core.log("about to save settings, waiting for loaded settings first: \(settingsLoaded)")
        if !settingsLoaded {
            // Wait for settings to load with a timeout
            let timeout = DispatchTime.now() + .seconds(5) // 5 second timeout
            let result = settingsLoadedSemaphore.wait(timeout: timeout)

            if result == .timedOut {
                Core.log("Mentra: Warning: Settings load timed out, proceeding with default values")
            }
        }

        let defaults = UserDefaults.standard

        // Save each setting with its corresponding key
        defaults.set(defaultWearable, forKey: SettingsKeys.defaultWearable)
        defaults.set(deviceName, forKey: SettingsKeys.deviceName)
        defaults.set(contextualDashboard, forKey: SettingsKeys.contextualDashboard)
        defaults.set(headUpAngle, forKey: SettingsKeys.headUpAngle)
        defaults.set(brightness, forKey: SettingsKeys.brightness)
        defaults.set(autoBrightness, forKey: SettingsKeys.autoBrightness)
        defaults.set(sensingEnabled, forKey: SettingsKeys.sensingEnabled)
        defaults.set(powerSavingMode, forKey: SettingsKeys.powerSavingMode)
        defaults.set(dashboardHeight, forKey: SettingsKeys.dashboardHeight)
        defaults.set(dashboardDepth, forKey: SettingsKeys.dashboardDepth)
        defaults.set(alwaysOnStatusBar, forKey: SettingsKeys.alwaysOnStatusBar)
        defaults.set(bypassVad, forKey: SettingsKeys.bypassVad)
        defaults.set(bypassAudioEncoding, forKey: SettingsKeys.bypassAudioEncoding)
        defaults.set(preferredMic, forKey: SettingsKeys.preferredMic)
        defaults.set(metricSystemEnabled, forKey: SettingsKeys.metricSystemEnabled)
        defaults.set(enforceLocalTranscription, forKey: SettingsKeys.enforceLocalTranscription)

        // Force immediate save (optional, as UserDefaults typically saves when appropriate)
        defaults.synchronize()

        // Core.log("Settings saved: Default Wearable: \(defaultWearable ?? "None"), Preferred Mic: \(preferredMic), " +
        //       "Contextual Dashboard: \(contextualDashboard), Head Up Angle: \(headUpAngle), Brightness: \(brightness)")

        // Core.log("Sending settings to server")
        serverComms.sendCoreStatus(status: lastStatusObj)
    }

    private func loadSettings() async {
        // set default settings here:
        UserDefaults.standard.register(defaults: [SettingsKeys.defaultWearable: ""])
        UserDefaults.standard.register(defaults: [SettingsKeys.deviceName: ""])
        UserDefaults.standard.register(defaults: [SettingsKeys.preferredMic: "phone"])
        UserDefaults.standard.register(defaults: [SettingsKeys.contextualDashboard: true])
        UserDefaults.standard.register(defaults: [SettingsKeys.autoBrightness: true])
        UserDefaults.standard.register(defaults: [SettingsKeys.sensingEnabled: true])
        UserDefaults.standard.register(defaults: [SettingsKeys.powerSavingMode: false])
        UserDefaults.standard.register(defaults: [SettingsKeys.dashboardHeight: 4])
        UserDefaults.standard.register(defaults: [SettingsKeys.dashboardDepth: 5])
        UserDefaults.standard.register(defaults: [SettingsKeys.alwaysOnStatusBar: false])
        UserDefaults.standard.register(defaults: [SettingsKeys.bypassVad: true])
        UserDefaults.standard.register(defaults: [SettingsKeys.bypassAudioEncoding: false])
        UserDefaults.standard.register(defaults: [SettingsKeys.headUpAngle: 30])
        UserDefaults.standard.register(defaults: [SettingsKeys.brightness: 50])
        UserDefaults.standard.register(defaults: [SettingsKeys.metricSystemEnabled: false])
        UserDefaults.standard.register(defaults: [SettingsKeys.enforceLocalTranscription: false])
        UserDefaults.standard.register(defaults: [SettingsKeys.buttonPressMode: "photo"])

        let defaults = UserDefaults.standard

        // Load each setting with appropriate type handling
        defaultWearable = defaults.string(forKey: SettingsKeys.defaultWearable)!
        deviceName = defaults.string(forKey: SettingsKeys.deviceName)!
        preferredMic = defaults.string(forKey: SettingsKeys.preferredMic)!
        contextualDashboard = defaults.bool(forKey: SettingsKeys.contextualDashboard)
        autoBrightness = defaults.bool(forKey: SettingsKeys.autoBrightness)
        sensingEnabled = defaults.bool(forKey: SettingsKeys.sensingEnabled)
        powerSavingMode = defaults.bool(forKey: SettingsKeys.powerSavingMode)
        dashboardHeight = defaults.integer(forKey: SettingsKeys.dashboardHeight)
        dashboardDepth = defaults.integer(forKey: SettingsKeys.dashboardDepth)
        alwaysOnStatusBar = defaults.bool(forKey: SettingsKeys.alwaysOnStatusBar)
        bypassVad = defaults.bool(forKey: SettingsKeys.bypassVad)
        bypassAudioEncoding = defaults.bool(forKey: SettingsKeys.bypassAudioEncoding)
        headUpAngle = defaults.integer(forKey: SettingsKeys.headUpAngle)
        brightness = defaults.integer(forKey: SettingsKeys.brightness)
        metricSystemEnabled = defaults.bool(forKey: SettingsKeys.metricSystemEnabled)
        enforceLocalTranscription = defaults.bool(forKey: SettingsKeys.enforceLocalTranscription)
        buttonPressMode = defaults.string(forKey: SettingsKeys.buttonPressMode)!

        // TODO: load settings from the server

        // Mark settings as loaded and signal completion
        settingsLoaded = true
        settingsLoadedSemaphore.signal()

        Core.log(
            "Mentra: Settings loaded: Default Wearable: \(defaultWearable ?? "None"), Preferred Mic: \(preferredMic), "
                + "Contextual Dashboard: \(contextualDashboard), Head Up Angle: \(headUpAngle), Brightness: \(brightness)"
        )
    }

    // MARK: - Helper Functions

    private func getConnectedGlassesBluetoothName() -> String? {
        // Check each connected glasses type and return the Bluetooth name
        if let liveManager = liveManager, liveManager.glassesReady {
            return liveManager.getConnectedBluetoothName()
        }

        if let g1Manager = g1Manager, g1Manager.g1Ready {
            return g1Manager.getConnectedBluetoothName()
        }

        if let mach1Manager = mach1Manager, mach1Manager.ready {
            return mach1Manager.getConnectedBluetoothName()
        }

        return nil
    }

    // MARK: - Cleanup

    @objc func cleanup() {
        // Clean up transcriber resources
        transcriber?.shutdown()
        transcriber = nil

        cancellables.removeAll()
        saveSettings()
    }

    // MARK: - SherpaOnnxTranscriber / STT Model Management

    func didReceivePartialTranscription(_ text: String) {
        // Send partial result to server with proper formatting
        let transcription: [String: Any] = [
            "type": "local_transcription",
            "text": text,
            "isFinal": false,
            "startTime": Int(Date().timeIntervalSince1970 * 1000) - 1000, // 1 second ago
            "endTime": Int(Date().timeIntervalSince1970 * 1000),
            "speakerId": 0,
            "transcribeLanguage": "en-US",
            "provider": "sherpa-onnx",
        ]

        serverComms.sendTranscriptionResult(transcription: transcription)
    }

    func didReceiveFinalTranscription(_ text: String) {
        // Send final result to server with proper formatting
        if !text.isEmpty {
            let transcription: [String: Any] = [
                "type": "local_transcription",
                "text": text,
                "isFinal": true,
                "startTime": Int(Date().timeIntervalSince1970 * 1000) - 2000, // 2 seconds ago
                "endTime": Int(Date().timeIntervalSince1970 * 1000),
                "speakerId": 0,
                "transcribeLanguage": "en-US",
                "provider": "sherpa-onnx",
            ]

            serverComms.sendTranscriptionResult(transcription: transcription)
        }
    }

    func setSttModelPath(_ path: String) {
        UserDefaults.standard.set(path, forKey: "STTModelPath")
        UserDefaults.standard.synchronize()
    }

    func checkSTTModelAvailable() -> Bool {
        guard let modelPath = UserDefaults.standard.string(forKey: "STTModelPath") else {
            return false
        }

        let fileManager = FileManager.default

        // Check for tokens.txt (required for all models)
        let tokensPath = (modelPath as NSString).appendingPathComponent("tokens.txt")
        if !fileManager.fileExists(atPath: tokensPath) {
            return false
        }

        // Check for CTC model
        let ctcModelPath = (modelPath as NSString).appendingPathComponent("model.int8.onnx")
        if fileManager.fileExists(atPath: ctcModelPath) {
            return true
        }

        // Check for transducer model
        let transducerFiles = ["encoder.onnx", "decoder.onnx", "joiner.onnx"]
        for file in transducerFiles {
            let filePath = (modelPath as NSString).appendingPathComponent(file)
            if !fileManager.fileExists(atPath: filePath) {
                return false
            }
        }

        return true
    }

    func validateSTTModel(_ path: String) -> Bool {
        do {
            let fileManager = FileManager.default

            // Check for tokens.txt (required for all models)
            let tokensPath = (path as NSString).appendingPathComponent("tokens.txt")
            if !fileManager.fileExists(atPath: tokensPath) {
                return false
            }

            // Check for CTC model
            let ctcModelPath = (path as NSString).appendingPathComponent("model.int8.onnx")
            if fileManager.fileExists(atPath: ctcModelPath) {
                return true
            }

            // Check for transducer model
            let transducerFiles = ["encoder.onnx", "decoder.onnx", "joiner.onnx"]
            var allTransducerFilesPresent = true

            for file in transducerFiles {
                let filePath = (path as NSString).appendingPathComponent(file)
                if !fileManager.fileExists(atPath: filePath) {
                    allTransducerFilesPresent = false
                    break
                }
            }

            return allTransducerFilesPresent
        } catch {
            Core.log("STT_ERROR: \(error.localizedDescription)")
            return false
        }
    }

    func extractTarBz2(sourcePath: String, destinationPath: String) -> Bool {
        do {
            let fileManager = FileManager.default

            // Create destination directory if it doesn't exist
            try fileManager.createDirectory(
                atPath: destinationPath,
                withIntermediateDirectories: true,
                attributes: nil
            )

            // Try to read compressed file
            guard let compressedData = try? Data(contentsOf: URL(fileURLWithPath: sourcePath))
            else {
                Core.log("EXTRACTION_ERROR: Failed to read compressed file")
                return false
            }

            // Create a temporary directory for extraction
            let tempExtractPath = NSTemporaryDirectory().appending("/\(UUID().uuidString)")
            try fileManager.createDirectory(
                atPath: tempExtractPath,
                withIntermediateDirectories: true,
                attributes: nil
            )

            // Use the Swift TarBz2Extractor with SWCompression
            var extractionError: NSError?
            let success = TarBz2Extractor.extractTarBz2From(
                sourcePath,
                to: destinationPath,
                error: &extractionError
            )

            if !success || extractionError != nil {
                print(
                    "EXTRACTION_ERROR: \(extractionError?.localizedDescription ?? "Failed to extract tar.bz2")"
                )
                return false
            }

            // Rename encoder
            let oldEncoderPath = (destinationPath as NSString).appendingPathComponent(
                "encoder-epoch-99-avg-1.onnx")
            let newEncoderPath = (destinationPath as NSString).appendingPathComponent(
                "encoder.onnx")
            if fileManager.fileExists(atPath: oldEncoderPath) {
                try? fileManager.moveItem(atPath: oldEncoderPath, toPath: newEncoderPath)
            }

            // Rename decoder
            let oldDecoderPath = (destinationPath as NSString).appendingPathComponent(
                "decoder-epoch-99-avg-1.onnx")
            let newDecoderPath = (destinationPath as NSString).appendingPathComponent(
                "decoder.onnx")
            if fileManager.fileExists(atPath: oldDecoderPath) {
                try? fileManager.moveItem(atPath: oldDecoderPath, toPath: newDecoderPath)
            }

            // Rename joiner
            let oldJoinerPath = (destinationPath as NSString).appendingPathComponent(
                "joiner-epoch-99-avg-1.int8.onnx")
            let newJoinerPath = (destinationPath as NSString).appendingPathComponent("joiner.onnx")
            if fileManager.fileExists(atPath: oldJoinerPath) {
                try? fileManager.moveItem(atPath: oldJoinerPath, toPath: newJoinerPath)
            }

            return true
        } catch {
            Core.log("EXTRACTION_ERROR: \(error.localizedDescription)")
            return false
        }
    }
}<|MERGE_RESOLUTION|>--- conflicted
+++ resolved
@@ -2045,20 +2045,12 @@
         }
 
         if pendingWearable.isEmpty, defaultWearable.isEmpty {
-<<<<<<< HEAD
-            Core.log("AOS: No pending or default wearable, returning")
-=======
             Core.log("Mentra: No pending or default wearable, returning")
->>>>>>> e1017a3f
             return
         }
 
         if pendingWearable.isEmpty, !defaultWearable.isEmpty {
-<<<<<<< HEAD
-            Core.log("AOS: No pending wearable, using default wearable: \(defaultWearable)")
-=======
             Core.log("Mentra: No pending wearable, using default wearable: \(defaultWearable)")
->>>>>>> e1017a3f
             pendingWearable = defaultWearable
         }
 

--- conflicted
+++ resolved
@@ -1815,12 +1815,8 @@
             Bridge.log("LIVE: core_token not set!")
             return
         }
-<<<<<<< HEAD
-
-        BlePhotoUploadService.processAndUploadPhoto(imageData: imageData, requestId: transfer.requestId, webhookUrl: transfer.webhookUrl, authToken: authToken)
-=======
+
         BlePhotoUploadService.processAndUploadPhoto(imageData: imageData, requestId: transfer.requestId, webhookUrl: transfer.webhookUrl, authToken: coreToken)
->>>>>>> a1b00c18
     }
 
     private func sendBleTransferComplete(requestId: String, bleImgId: String, success: Bool) {

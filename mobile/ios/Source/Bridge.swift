--- conflicted
+++ resolved
@@ -363,24 +363,6 @@
             case search_for_compatible_device_names
             case ping
             case forget_smart_glasses
-<<<<<<< HEAD
-            case start_app
-            case stop_app
-            case update_glasses_head_up_angle
-            case update_glasses_brightness
-            case update_glasses_depth
-            case update_glasses_height
-            case enable_sensing
-            case enable_power_saving_mode
-            case enable_always_on_status_bar
-            case bypass_vad_for_debugging
-            case bypass_audio_encoding_for_debugging
-            case enforce_local_transcription
-            case enable_offline_mode
-            case set_server_url
-            case set_metric_system_enabled
-=======
->>>>>>> 491bf909
             case toggle_updating_screen
             case show_dashboard
             case request_wifi_scan
@@ -507,25 +489,7 @@
                         Bridge.log("CommandBridge: photo_request invalid params")
                         break
                     }
-<<<<<<< HEAD
-                    // Use existing sendButtonPress method
-                    ServerComms.shared.sendButtonPress(buttonId: buttonId, pressType: pressType)
-                case .enforce_local_transcription:
-                    guard let params = params, let enabled = params["enabled"] as? Bool else {
-                        Bridge.log("CommandBridge: enforce_local_transcription invalid params")
-                        break
-                    }
-                    m.enforceLocalTranscription(enabled)
-                case .enable_offline_mode:
-                    guard let params = params, let enabled = params["enabled"] as? Bool else {
-                        Bridge.log("CommandBridge: enable_offline_mode invalid params")
-                        break
-                    }
-                    m.enableOfflineMode(enabled)
-
-=======
                     m.handle_photo_request(requestId, appId, size, params["webhookUrl"] as? String)
->>>>>>> 491bf909
                 case .start_buffer_recording:
                     Bridge.log("CommandBridge: Starting buffer recording")
                     m.handle_start_buffer_recording()

--- conflicted
+++ resolved
@@ -112,13 +112,8 @@
         applicationId 'com.mentra.mentra'
         minSdkVersion rootProject.ext.minSdkVersion
         targetSdkVersion rootProject.ext.targetSdkVersion
-<<<<<<< HEAD
-        versionCode 39
-        versionName "2.1.20"
-=======
         versionCode 41
         versionName "2.2.6"
->>>>>>> 50a11e38
     }
     signingConfigs {
         debug {

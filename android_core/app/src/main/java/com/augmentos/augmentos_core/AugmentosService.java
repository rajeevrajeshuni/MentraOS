--- conflicted
+++ resolved
@@ -2142,11 +2142,7 @@
 
         // Check if we're already using connectedDevice type
         int desiredType = ServiceInfo.FOREGROUND_SERVICE_TYPE_DATA_SYNC |
-<<<<<<< HEAD
                 ServiceInfo.FOREGROUND_SERVICE_TYPE_CONNECTED_DEVICE;
-=======
-                         ServiceInfo.FOREGROUND_SERVICE_TYPE_CONNECTED_DEVICE;
->>>>>>> 541a6027
 
         if (currentForegroundServiceType == desiredType) {
             Log.d(TAG, "Already using connectedDevice service type");

package com.augmentos.augmentos_core.smarterglassesmanager.smartglassescommunicators;

import android.Manifest;
import android.bluetooth.BluetoothAdapter;
import android.bluetooth.BluetoothDevice;
import android.bluetooth.BluetoothGatt;
import android.bluetooth.BluetoothGattCallback;
import android.bluetooth.BluetoothGattCharacteristic;
import android.bluetooth.BluetoothGattDescriptor;
import android.bluetooth.BluetoothGattService;
import android.bluetooth.BluetoothManager;
import android.bluetooth.BluetoothProfile;
import android.bluetooth.le.BluetoothLeScanner;
import android.bluetooth.le.ScanCallback;
import android.bluetooth.le.ScanFilter;
import android.bluetooth.le.ScanResult;
import android.bluetooth.le.ScanSettings;
import android.content.Context;
import android.content.SharedPreferences;
import android.content.pm.PackageManager;
import android.graphics.Bitmap;
import android.os.Build;
import android.os.Handler;
import android.os.Looper;
import android.util.Log;

import androidx.core.app.ActivityCompat;
import androidx.preference.PreferenceManager;

import com.augmentos.augmentos_core.smarterglassesmanager.eventbusmessages.BatteryLevelEvent;
import com.augmentos.augmentos_core.smarterglassesmanager.eventbusmessages.ButtonPressEvent;
import com.augmentos.augmentos_core.smarterglassesmanager.eventbusmessages.GlassesBluetoothSearchDiscoverEvent;
import com.augmentos.augmentos_core.smarterglassesmanager.eventbusmessages.GlassesBluetoothSearchStopEvent;
import com.augmentos.augmentos_core.smarterglassesmanager.eventbusmessages.GlassesWifiScanResultEvent;
//import com.augmentos.augmentos_core.smarterglassesmanager.eventbusmessages.SmartGlassesBatteryEvent;
import com.augmentos.augmentos_core.smarterglassesmanager.eventbusmessages.GlassesWifiStatusChange;
import com.augmentos.augmentos_core.smarterglassesmanager.eventbusmessages.KeepAliveAckEvent;
import com.augmentos.augmentos_core.smarterglassesmanager.eventbusmessages.RtmpStreamStatusEvent;
import com.augmentos.augmentos_core.smarterglassesmanager.supportedglasses.SmartGlassesDevice;
import com.augmentos.augmentos_core.smarterglassesmanager.utils.SmartGlassesConnectionState;
import com.augmentos.augmentos_core.smarterglassesmanager.eventbusmessages.GlassesVersionInfoEvent;
import com.augmentos.augmentos_core.smarterglassesmanager.eventbusmessages.DownloadProgressEvent;
import com.augmentos.augmentos_core.smarterglassesmanager.eventbusmessages.InstallationProgressEvent;
import com.augmentos.augmentos_core.smarterglassesmanager.eventbusmessages.PairFailureEvent;
import com.augmentos.augmentos_core.smarterglassesmanager.utils.K900ProtocolUtils;
import com.augmentos.augmentos_core.smarterglassesmanager.utils.BlePhotoUploadService;

import org.greenrobot.eventbus.EventBus;
import org.json.JSONException;
import org.json.JSONObject;

import java.nio.charset.StandardCharsets;
import java.util.ArrayList;
import java.util.Arrays;
import java.util.HashMap;
import java.util.List;
import java.util.Map;
import java.util.UUID;
import java.util.concurrent.ConcurrentLinkedQueue;
import java.util.concurrent.Executors;
import java.util.concurrent.ScheduledExecutorService;
import java.util.concurrent.TimeUnit;
import java.util.concurrent.ConcurrentHashMap;
import java.util.concurrent.atomic.AtomicLong;
import java.util.Random;
import java.security.SecureRandom;
import java.io.File;
import java.io.FileOutputStream;
import java.text.SimpleDateFormat;
import java.util.Date;
import java.util.Locale;

import io.reactivex.rxjava3.subjects.PublishSubject;

/**
 * Smart Glasses Communicator for Mentra Live (K900) glasses
 * Uses BLE to communicate with the glasses
 *
 * Note: Mentra Live glasses have no display capabilities, only camera and microphone.
 * All display-related methods are stubbed out and will log a message but not actually display anything.
 */
public class MentraLiveSGC extends SmartGlassesCommunicator {
    private static final String TAG = "WearableAi_MentraLiveSGC";

    // Glasses version information
    private String glassesAppVersion = "";
    private String glassesBuildNumber = "";
    private int glassesBuildNumberInt = 0; // Build number as integer for version checks
    private String glassesDeviceModel = "";
    private String glassesAndroidVersion = "";

    // BLE UUIDs - updated to match K900 BES2800 MCU UUIDs for compatibility with both glass types
    // CRITICAL FIX: Swapped TX and RX UUIDs to match actual usage from central device perspective
    // In BLE, characteristic names are from the perspective of the device that owns them:
    // - From peripheral's perspective: TX is for sending, RX is for receiving
    // - From central's perspective: RX is peripheral's TX, TX is peripheral's RX
    private static final UUID SERVICE_UUID = UUID.fromString("00004860-0000-1000-8000-00805f9b34fb");
    //000070FF-0000-1000-8000-00805f9b34fb
    private static final UUID RX_CHAR_UUID = UUID.fromString("000070FF-0000-1000-8000-00805f9b34fb"); // Central receives on peripheral's TX
    private static final UUID TX_CHAR_UUID = UUID.fromString("000071FF-0000-1000-8000-00805f9b34fb"); // Central transmits on peripheral's RX
    private static final UUID CLIENT_CHARACTERISTIC_CONFIG_UUID = UUID.fromString("00002902-0000-1000-8000-00805f9b34fb");

    // BES => PHONE
    private static final UUID FILE_READ_UUID = UUID.fromString("000072FF-0000-1000-8000-00805f9b34fb");
    private static final UUID FILE_WRITE_UUID = UUID.fromString("000073FF-0000-1000-8000-00805f9b34fb");

    // Reconnection parameters
    private static final int BASE_RECONNECT_DELAY_MS = 1000; // Start with 1 second
    private static final int MAX_RECONNECT_DELAY_MS = 30000; // Max 30 seconds
    private static final int MAX_RECONNECT_ATTEMPTS = 10;
    private int reconnectAttempts = 0;

    // Keep-alive parameters
    private static final int KEEP_ALIVE_INTERVAL_MS = 5000; // 5 seconds
    private static final int CONNECTION_TIMEOUT_MS = 10000; // 10 seconds

    // Heartbeat parameters
    private static final int HEARTBEAT_INTERVAL_MS = 30000; // 30 seconds
    private static final int BATTERY_REQUEST_EVERY_N_HEARTBEATS = 10; // Every 10 heartbeats (5 minutes)

    // Device settings
    private static final String PREFS_NAME = "MentraLivePrefs";
    private static final String PREF_DEVICE_NAME = "LastConnectedDeviceName";

    // Auth settings
    private static final String AUTH_PREFS_NAME = "augmentos_auth_prefs";
    private static final String KEY_CORE_TOKEN = "core_token";

    // State tracking
    private Context context;
    private SmartGlassesDevice smartGlassesDevice;
    private PublishSubject<JSONObject> dataObservable;
    private BluetoothAdapter bluetoothAdapter;
    private BluetoothLeScanner bluetoothScanner;
    private BluetoothGatt bluetoothGatt;
    private BluetoothDevice connectedDevice;
    private BluetoothGattCharacteristic txCharacteristic;
    private BluetoothGattCharacteristic rxCharacteristic;
    private Handler handler = new Handler(Looper.getMainLooper());
    private ScheduledExecutorService scheduler;
    private boolean isScanning = false;
    private boolean isConnecting = false;
    private boolean isKilled = false;
    private ConcurrentLinkedQueue<byte[]> sendQueue = new ConcurrentLinkedQueue<>();
    private Runnable connectionTimeoutRunnable;
    private Handler connectionTimeoutHandler = new Handler(Looper.getMainLooper());
    private Runnable processSendQueueRunnable;
    // Current MTU size
    private int currentMtu = 23; // Default BLE MTU

    // Rate limiting - minimum delay between BLE characteristic writes
    private static final long MIN_SEND_DELAY_MS = 160; // 160ms minimum delay (increased from 100ms)
    private long lastSendTimeMs = 0; // Timestamp of last send

    // Battery state tracking
    private int batteryLevel = 50; // Default until we get actual value
    private boolean isCharging = false;
    private boolean isConnected = false;

    // File transfer management
    private ConcurrentHashMap<String, FileTransferSession> activeFileTransfers = new ConcurrentHashMap<>();
    private static final String FILE_SAVE_DIR = "MentraLive_Images";

    // BLE photo transfer tracking
    private Map<String, BlePhotoTransfer> blePhotoTransfers = new HashMap<>();

    private static class BlePhotoTransfer {
        String bleImgId;
        String requestId;
        String webhookUrl;
        FileTransferSession session;
        long phoneStartTime;  // When phone received the request
        long bleTransferStartTime;  // When BLE transfer actually started
        long glassesCompressionDurationMs;  // How long glasses took to compress

        BlePhotoTransfer(String bleImgId, String requestId, String webhookUrl) {
            this.bleImgId = bleImgId;
            this.requestId = requestId;
            this.webhookUrl = webhookUrl;
            this.phoneStartTime = System.currentTimeMillis();
            this.bleTransferStartTime = 0;
            this.glassesCompressionDurationMs = 0;
        }
    }

    // Inner class to track incoming file transfers
    private static class FileTransferSession {
        String fileName;
        int fileSize;
        int totalPackets;
        int expectedNextPacket;
        ConcurrentHashMap<Integer, byte[]> receivedPackets;
        long startTime;
        boolean isComplete;

        FileTransferSession(String fileName, int fileSize) {
            this.fileName = fileName;
            this.fileSize = fileSize;
            this.totalPackets = (fileSize + K900ProtocolUtils.FILE_PACK_SIZE - 1) / K900ProtocolUtils.FILE_PACK_SIZE;
            this.expectedNextPacket = 0;
            this.receivedPackets = new ConcurrentHashMap<>();
            this.startTime = System.currentTimeMillis();
            this.isComplete = false;
        }

        boolean addPacket(int index, byte[] data) {
            if (index >= 0 && index < totalPackets && !receivedPackets.containsKey(index)) {
                receivedPackets.put(index, data);

                // Update expected next packet if this was the one we were waiting for
                while (receivedPackets.containsKey(expectedNextPacket)) {
                    expectedNextPacket++;
                }

                // Check if complete
                isComplete = (receivedPackets.size() == totalPackets);
                return true;
            }
            return false;
        }

        byte[] assembleFile() {
            if (!isComplete) {
                return null;
            }

            byte[] fileData = new byte[fileSize];
            int offset = 0;

            for (int i = 0; i < totalPackets; i++) {
                byte[] packet = receivedPackets.get(i);
                if (packet != null) {
                    System.arraycopy(packet, 0, fileData, offset, packet.length);
                    offset += packet.length;
                }
            }

            return fileData;
        }
    }

    // WiFi state tracking
    private boolean isWifiConnected = false;
    private String wifiSsid = "";

    // Heartbeat tracking
    private Handler heartbeatHandler = new Handler(Looper.getMainLooper());
    private Runnable heartbeatRunnable;
    private int heartbeatCounter = 0;
    private boolean glassesReady = false;

    // Message tracking for reliable delivery
    private final ConcurrentHashMap<Long, PendingMessage> pendingMessages = new ConcurrentHashMap<>();
    private final AtomicLong messageIdCounter = new AtomicLong(1);
    private static final long ACK_TIMEOUT_MS = 2000; // 2 seconds
    private static final int MAX_RETRY_ATTEMPTS = 3;
    private static final long RETRY_DELAY_MS = 1000; // 1 second base delay

    // Esoteric message ID generation
    private final SecureRandom secureRandom = new SecureRandom();
    private final long deviceId = System.currentTimeMillis() ^ new Random().nextLong();

    // Periodic test message for ACK testing
    private static final int TEST_MESSAGE_INTERVAL_MS = 5000; // 5 seconds
    private Handler testMessageHandler = new Handler(Looper.getMainLooper());
    private Runnable testMessageRunnable;
    private int testMessageCounter = 0;

    // Pending message data structure
    private static class PendingMessage {
        final String messageData;
        final long timestamp;
        final int retryCount;
        final Runnable retryRunnable;

        PendingMessage(String messageData, long timestamp, int retryCount, Runnable retryRunnable) {
            this.messageData = messageData;
            this.timestamp = timestamp;
            this.retryCount = retryCount;
            this.retryRunnable = retryRunnable;
        }
    }

    public MentraLiveSGC(Context context, SmartGlassesDevice smartGlassesDevice, PublishSubject<JSONObject> dataObservable) {
        super();
        this.context = context;
        this.smartGlassesDevice = smartGlassesDevice;
        this.dataObservable = dataObservable;

        // Initialize bluetooth adapter
        BluetoothManager bluetoothManager = (BluetoothManager) context.getSystemService(Context.BLUETOOTH_SERVICE);
        if (bluetoothManager != null) {
            bluetoothAdapter = bluetoothManager.getAdapter();
        }

        // Initialize connection state
        mConnectState = SmartGlassesConnectionState.DISCONNECTED;

        // Initialize the send queue processor
        processSendQueueRunnable = new Runnable() {
            @Override
            public void run() {
                processSendQueue();
                // Don't reschedule here - let processSendQueue and onCharacteristicWrite handle scheduling
            }
        };

        // Initialize heartbeat runnable
        heartbeatRunnable = new Runnable() {
            @Override
            public void run() {
                sendHeartbeat();
                // Schedule next heartbeat
                heartbeatHandler.postDelayed(this, HEARTBEAT_INTERVAL_MS);
            }
        };

        // Initialize test message runnable for ACK testing
        // testMessageRunnable = new Runnable() {
        //     @Override
        //     public void run() {
        //         sendTestMessage();
        //         // Schedule next test message
        //         testMessageHandler.postDelayed(this, TEST_MESSAGE_INTERVAL_MS);
        //     }
        // };

        // Initialize scheduler for keep-alive and reconnection
        scheduler = Executors.newScheduledThreadPool(1);
    }

    @Override
    protected void setFontSizes() {
        LARGE_FONT = 3;
        MEDIUM_FONT = 2;
        SMALL_FONT = 1;
    }

    /**
     * Starts BLE scanning for Mentra Live glasses
     */
    private void startScan() {
        if (bluetoothAdapter == null || isScanning) {
            return;
        }

        bluetoothScanner = bluetoothAdapter.getBluetoothLeScanner();
        if (bluetoothScanner == null) {
            Log.e(TAG, "BLE scanner not available");
            return;
        }

        // Configure scan settings
        ScanSettings settings = new ScanSettings.Builder()
                .setScanMode(ScanSettings.SCAN_MODE_LOW_LATENCY)
                .build();

        // Set up filters for both standard "Xy_A" and K900 "XyBLE_" device names
        List<ScanFilter> filters = new ArrayList<>();

        // Standard glasses filter
        ScanFilter standardFilter = new ScanFilter.Builder()
                .setDeviceName("Xy_A") // Name for standard glasses BLE peripheral
                .build();
       // filters.add(standardFilter);

        // K900/Mentra Live glasses filter
        ScanFilter k900Filter = new ScanFilter.Builder()
                .setDeviceName("XyBLE_") // Name for K900/Mentra Live glasses
                .build();
       // filters.add(k900Filter);

        // Start scanning
        try {
            Log.d(TAG, "Starting BLE scan for Mentra Live glasses");
            isScanning = true;
            bluetoothScanner.startScan(filters, settings, scanCallback);

            // Set a timeout to stop scanning after 60 seconds (increased from 30 seconds)
            // After timeout, just stop scanning but DON'T automatically try to connect
            handler.postDelayed(new Runnable() {
                @Override
                public void run() {
                    if (isScanning) {
                        Log.d(TAG, "Scan timeout reached - stopping BLE scan");
                        stopScan();
                        // NOTE: Removed automatic reconnection to last device
                        // Now waits for explicit connection request from UI
                    }
                }
            }, 60000); // 60 seconds (increased from 30)
        } catch (Exception e) {
            Log.e(TAG, "Error starting BLE scan", e);
            isScanning = false;
        }
    }

    /**
     * Stops BLE scanning
     */
    private void stopScan() {
        if (bluetoothAdapter == null || bluetoothScanner == null || !isScanning) {
            return;
        }

        try {
            bluetoothScanner.stopScan(scanCallback);
            isScanning = false;
            Log.d(TAG, "BLE scan stopped");

            // Post event only if we haven't been destroyed
            if (smartGlassesDevice != null) {
                EventBus.getDefault().post(new GlassesBluetoothSearchStopEvent(smartGlassesDevice.deviceModelName));
            }
        } catch (Exception e) {
            Log.e(TAG, "Error stopping BLE scan", e);
            // Ensure isScanning is false even if stop failed
            isScanning = false;
        }
    }

    /**
     * BLE Scan callback
     */
    private final ScanCallback scanCallback = new ScanCallback() {
        @Override
        public void onScanResult(int callbackType, ScanResult result) {
            // Check if the object has been destroyed to prevent NPE
            if (context == null || isKilled) {
                Log.d(TAG, "Ignoring scan result - object destroyed or killed");
                return;
            }

            if (result.getDevice() == null || result.getDevice().getName() == null) {
                return;
            }

            String deviceName = result.getDevice().getName();
            String deviceAddress = result.getDevice().getAddress();

            Log.d(TAG, "Found BLE device: " + deviceName + " (" + deviceAddress + ")");

            // Check if this device matches the saved device name
            SharedPreferences prefs = context.getSharedPreferences(PREFS_NAME, Context.MODE_PRIVATE);
            String savedDeviceName = prefs.getString(PREF_DEVICE_NAME, null);

            // Post the discovered device to the event bus ONLY
            // Don't automatically connect - wait for explicit connect request from UI
            if (deviceName.equals("Xy_A") || deviceName.startsWith("XyBLE_") || deviceName.startsWith("MENTRA_LIVE_BLE") || deviceName.startsWith("MENTRA_LIVE_BT")) {
                String glassType = deviceName.equals("Xy_A") ? "Standard" : "K900";
                Log.d(TAG, "Found compatible " + glassType + " glasses device: " + deviceName);
                EventBus.getDefault().post(new GlassesBluetoothSearchDiscoverEvent(
                        smartGlassesDevice.deviceModelName, deviceName));

                // If this is the specific device we want to connect to by name, connect to it
                if (savedDeviceName != null && savedDeviceName.equals(deviceName)) {
                    Log.d(TAG, "Found our remembered device by name, connecting: " + deviceName);
                    stopScan();
                    connectToDevice(result.getDevice());
                }
            }
        }

        @Override
        public void onScanFailed(int errorCode) {
            Log.e(TAG, "BLE scan failed with error: " + errorCode);
            isScanning = false;
        }
    };

    /**
     * Connect to a specific BLE device
     */
    private void connectToDevice(BluetoothDevice device) {
        if (device == null) {
            return;
        }

        // Cancel any previous connection timeouts
        if (connectionTimeoutRunnable != null) {
            connectionTimeoutHandler.removeCallbacks(connectionTimeoutRunnable);
        }

        // Set connection timeout
        connectionTimeoutRunnable = new Runnable() {
            @Override
            public void run() {
                if (isConnecting && !isConnected) {
                    Log.d(TAG, "Connection timeout - closing GATT connection");
                    isConnecting = false;

                    if (bluetoothGatt != null) {
                        bluetoothGatt.disconnect();
                        bluetoothGatt.close();
                        bluetoothGatt = null;
                    }

                    // Try to reconnect with exponential backoff
                    handleReconnection();
                }
            }
        };

        connectionTimeoutHandler.postDelayed(connectionTimeoutRunnable, CONNECTION_TIMEOUT_MS);

        // Update connection state
        isConnecting = true;
        connectionEvent(SmartGlassesConnectionState.CONNECTING);
        Log.d(TAG, "Connecting to device: " + device.getAddress());

        // Connect to the device
        try {
            if (Build.VERSION.SDK_INT >= Build.VERSION_CODES.M) {
                bluetoothGatt = device.connectGatt(context, false, gattCallback, BluetoothDevice.TRANSPORT_LE);
            } else {
                bluetoothGatt = device.connectGatt(context, false, gattCallback);
            }
        } catch (Exception e) {
            Log.e(TAG, "Error connecting to GATT server", e);
            isConnecting = false;
            connectionEvent(SmartGlassesConnectionState.DISCONNECTED);
        }
    }

    /**
     * Try to reconnect to the last known device by starting a scan and looking for the saved name
     */
    private void reconnectToLastKnownDevice() {
        SharedPreferences prefs = context.getSharedPreferences(PREFS_NAME, Context.MODE_PRIVATE);
        String lastDeviceName = prefs.getString(PREF_DEVICE_NAME, null);

        if (lastDeviceName != null && bluetoothAdapter != null) {
            Log.d(TAG, "Attempting to reconnect to last known device by name: " + lastDeviceName);

            // We can't directly connect by name, we need to scan to find the device first
            Log.d(TAG, "Starting scan to find device with name: " + lastDeviceName);
            startScan();

            // The scan callback will automatically connect when it finds a device with this name
        } else {
            // No last device to connect to, start scanning
            Log.d(TAG, "No last known device name, starting scan");
            startScan();
        }
    }

    /**
     * Handle reconnection with exponential backoff
     */
    private void handleReconnection() {
        if (reconnectAttempts >= MAX_RECONNECT_ATTEMPTS) {
            Log.d(TAG, "Maximum reconnection attempts reached (" + MAX_RECONNECT_ATTEMPTS + ")");
            reconnectAttempts = 0;
            connectionEvent(SmartGlassesConnectionState.DISCONNECTED);
            return;
        }

        // Calculate delay with exponential backoff
        long delay = Math.min(BASE_RECONNECT_DELAY_MS * (1L << reconnectAttempts), MAX_RECONNECT_DELAY_MS);
        reconnectAttempts++;

        Log.d(TAG, "Scheduling reconnection attempt " + reconnectAttempts +
              " in " + delay + "ms (max " + MAX_RECONNECT_ATTEMPTS + ")");

        // Schedule reconnection attempt
        handler.postDelayed(new Runnable() {
            @Override
            public void run() {
                if (!isConnected && !isConnecting && !isKilled) {
                    // Check for last known device name to start scan
                    SharedPreferences prefs = context.getSharedPreferences(PREFS_NAME, Context.MODE_PRIVATE);
                    String lastDeviceName = prefs.getString(PREF_DEVICE_NAME, null);

                    if (lastDeviceName != null && bluetoothAdapter != null) {
                        Log.d(TAG, "Reconnection attempt " + reconnectAttempts + " - looking for device with name: " + lastDeviceName);
                        // Start scan to find this device
                        startScan();
                        // The scan will automatically connect if it finds a device with the saved name
                    } else {
                        Log.d(TAG, "Reconnection attempt " + reconnectAttempts + " - no last device name available");
                        // Note: We don't start scanning here without a name to avoid unexpected behavior
                        // Instead, let the user explicitly trigger a new scan when needed
                        connectionEvent(SmartGlassesConnectionState.DISCONNECTED);
                    }
                }
            }
        }, delay);
    }

    /**
     * GATT callback for BLE operations
     */
    private final BluetoothGattCallback gattCallback = new BluetoothGattCallback() {
        @Override
        public void onConnectionStateChange(BluetoothGatt gatt, int status, int newState) {
            // Cancel the connection timeout
            if (connectionTimeoutRunnable != null) {
                connectionTimeoutHandler.removeCallbacks(connectionTimeoutRunnable);
                connectionTimeoutRunnable = null;
            }

            if (status == BluetoothGatt.GATT_SUCCESS) {
                if (newState == BluetoothProfile.STATE_CONNECTED) {
                    Log.d(TAG, "Connected to GATT server, discovering services...");
                    isConnecting = false;
                    isConnected = true;
                    connectedDevice = gatt.getDevice();

                    // Save the connected device name for future reconnections
                    if (connectedDevice != null && connectedDevice.getName() != null) {
                        SharedPreferences prefs = context.getSharedPreferences(PREFS_NAME, Context.MODE_PRIVATE);
                        prefs.edit().putString(PREF_DEVICE_NAME, connectedDevice.getName()).apply();
                        Log.d(TAG, "Saved device name for future reconnection: " + connectedDevice.getName());
                    }

                    // Discover services
                    gatt.discoverServices();

                    // Reset reconnect attempts on successful connection
                    reconnectAttempts = 0;
                } else if (newState == BluetoothProfile.STATE_DISCONNECTED) {
                    Log.d(TAG, "Disconnected from GATT server");
                    isConnected = false;
                    isConnecting = false;
                    connectedDevice = null;
                    glassesReady = false; // Reset ready state on disconnect
                    connectionEvent(SmartGlassesConnectionState.DISCONNECTED);

                    handler.removeCallbacks(processSendQueueRunnable);

                    // Stop the readiness check loop
                    stopReadinessCheckLoop();

                    // Stop heartbeat mechanism
                    stopHeartbeat();

                    // Clean up GATT resources
                    if (bluetoothGatt != null) {
                        bluetoothGatt.close();
                        bluetoothGatt = null;
                    }

                    // Attempt reconnection
                    handleReconnection();
                }
            } else {
                // Connection error
                Log.e(TAG, "GATT connection error: " + status);
                isConnected = false;
                isConnecting = false;
                connectionEvent(SmartGlassesConnectionState.DISCONNECTED);

                // Stop heartbeat mechanism
                stopHeartbeat();

                // Clean up resources
                if (bluetoothGatt != null) {
                    bluetoothGatt.close();
                    bluetoothGatt = null;
                }

                // Attempt reconnection
                handleReconnection();
            }
        }

        @Override
        public void onServicesDiscovered(BluetoothGatt gatt, int status) {
            if (status == BluetoothGatt.GATT_SUCCESS) {
                Log.d(TAG, "GATT services discovered");

                // Find our service and characteristics
                BluetoothGattService service = gatt.getService(SERVICE_UUID);
                if (service != null) {
                    txCharacteristic = service.getCharacteristic(TX_CHAR_UUID);
                    rxCharacteristic = service.getCharacteristic(RX_CHAR_UUID);

                    if (rxCharacteristic != null && txCharacteristic != null) {
                        // BLE connection established, but we still need to wait for glasses SOC
                        Log.d(TAG, "✅ Both TX and RX characteristics found - BLE connection ready");
                        Log.d(TAG, "🔄 Waiting for glasses SOC to become ready...");

                        // Keep the state as CONNECTING until the glasses SOC responds
                        connectionEvent(SmartGlassesConnectionState.CONNECTING);

                        // CRITICAL FIX: Request MTU size ONCE - don't schedule delayed retries
                        // This avoids BLE operations during active data flow
                        if (checkPermission()) {
                            boolean mtuRequested = gatt.requestMtu(512);
                            Log.d(TAG, "🔄 Requested MTU size 512, success: " + mtuRequested);
                        }

                        // Enable notifications AFTER BLE connection is established
                        enableNotifications();

                        // Start queue processing for sending data
                        handler.post(processSendQueueRunnable);

                        //openhotspot(); //TODO: REMOVE AFTER DONE DEVELOPING
                        // Start SOC readiness check loop - this will keep trying until
                        // the glasses SOC boots and responds with a "glasses_ready" message
                        // All other initialization will happen after receiving glasses_ready
                        startReadinessCheckLoop();
                    } else {
                        Log.e(TAG, "Required BLE characteristics not found");
                        if (rxCharacteristic == null) {
                            Log.e(TAG, "RX characteristic (peripheral's TX) not found");
                        }
                        if (txCharacteristic == null) {
                            Log.e(TAG, "TX characteristic (peripheral's RX) not found");
                        }
                        gatt.disconnect();
                    }
                } else {
                    Log.e(TAG, "Required BLE service not found: " + SERVICE_UUID);
                    gatt.disconnect();
                }
            } else {
                Log.e(TAG, "Service discovery failed with status: " + status);
                gatt.disconnect();
            }
        }

        @Override
        public void onCharacteristicRead(BluetoothGatt gatt, BluetoothGattCharacteristic characteristic, int status) {
            if (status == BluetoothGatt.GATT_SUCCESS) {
                Log.d(TAG, "Characteristic read successful");
                // Process the read data if needed
            } else {
                Log.e(TAG, "Characteristic read failed with status: " + status);
            }
        }

        @Override
        public void onCharacteristicWrite(BluetoothGatt gatt, BluetoothGattCharacteristic characteristic, int status) {
            if (status == BluetoothGatt.GATT_SUCCESS) {
                //Log.d(TAG, "Characteristic write successful");

                // Calculate time since last send to enforce rate limiting
                long currentTimeMs = System.currentTimeMillis();
                long timeSinceLastSendMs = currentTimeMs - lastSendTimeMs;
                long nextProcessDelayMs;

                if (timeSinceLastSendMs < MIN_SEND_DELAY_MS) {
                    // Not enough time has elapsed, enforce minimum delay
                    nextProcessDelayMs = MIN_SEND_DELAY_MS - timeSinceLastSendMs;
                    //Log.d(TAG, "Rate limiting: Next queue processing in " + nextProcessDelayMs + "ms");
                } else {
                    // Enough time has already passed
                    nextProcessDelayMs = 0;
                }

                // Schedule the next queue processing with appropriate delay
                handler.postDelayed(processSendQueueRunnable, nextProcessDelayMs);
            } else {
                Log.e(TAG, "Characteristic write failed with status: " + status);
                // If write fails, try again with a longer delay
                handler.postDelayed(processSendQueueRunnable, 500);
            }
        }

        @Override
        public void onCharacteristicChanged(BluetoothGatt gatt, BluetoothGattCharacteristic characteristic) {
            // Get thread ID for tracking thread issues
            long threadId = Thread.currentThread().getId();
            UUID uuid = characteristic.getUuid();

            Log.d(TAG, "onCharacteristicChanged triggered for: " + uuid);

            boolean isRxCharacteristic = uuid.equals(RX_CHAR_UUID);
            boolean isTxCharacteristic = uuid.equals(TX_CHAR_UUID);

            if (isRxCharacteristic) {
                Log.d(TAG, "Received data on RX characteristic");
            } else if (isTxCharacteristic) {
                Log.d(TAG, "Received data on TX characteristic");
            } else {
                Log.w(TAG, "Received data on unknown characteristic: " + uuid);
            }

            // Process ALL data regardless of which characteristic it came from
            {
                byte[] data = characteristic.getValue();

                // Convert first few bytes to hex for better viewing
//                StringBuilder hexDump = new StringBuilder();
//                for (int i = 0; i < Math.min(data.length, 40); i++) {
//                    hexDump.append(String.format("%02X ", data[i]));
//                }

                if (data != null && data.length > 0) {
//                    // Critical debugging for LC3 audio issue - dump ALL received data
//
//                    // Check for LC3 audio data multiple ways
//                    boolean isLc3Command = false;
//
//                    // Method 1: Exact byte comparison
//                    boolean method1 = data[0] == (byte)0xA0;
//
//                    // Method 2: Unsigned integer comparison
//                    boolean method2 = (data[0] & 0xFF) == 0xA0;
//
//                    // Method 3: Comparison with signed value equivalent
//                    boolean method3 = data[0] == -96; // 0xA0 as signed byte is -96 decimal
//
                    // Combined result
       //             isLc3Command = method1 || method2 || method3;


                    // Log MTU information with packet
//                    int mtuSize = -1;
//                    if (gatt != null) {
//                        try {
//                            // Calculate effective MTU (current MTU - 3 bytes BLE overhead)
//                            int effectiveMtu = currentMtu - 3;
//                    }
//


                    // Process the received data
                    processReceivedData(data, data.length);
                }
            }
        }

        @Override
        public void onDescriptorWrite(BluetoothGatt gatt, BluetoothGattDescriptor descriptor, int status) {
            long threadId = Thread.currentThread().getId();

            // CRITICAL FIX: Just log the result but take NO ACTION regardless of status
            // This prevents descriptor write failures from crashing the connection
            if (status == BluetoothGatt.GATT_SUCCESS) {
                Log.e(TAG, "Thread-" + threadId + ": ✅ Descriptor write successful");
            } else {
                // Just log the error without taking ANY action
                Log.e(TAG, "Thread-" + threadId + ": ℹ️ Descriptor write failed with status: " + status + " - IGNORING");
                // DO NOT add any other operations or logging as they might cause issues
            }

            // DO NOT:
            // - Schedule any operations
            // - Try to retry anything
            // - Create any new BLE operations
            // - Post any handlers
            // - Do any validation or checking

            // Any of these could cause thread conflicts that would kill the connection
        }

        @Override
        public void onMtuChanged(BluetoothGatt gatt, int mtu, int status) {
            if (status == BluetoothGatt.GATT_SUCCESS) {
                Log.d(TAG, "🔵 MTU negotiation successful - changed to " + mtu + " bytes");
                int effectivePayload = mtu - 3;
                Log.d(TAG, "   Effective payload size: " + effectivePayload + " bytes");

                // Store the new MTU value
                currentMtu = mtu;

                // If the negotiated MTU is sufficient for LC3 audio packets (typically 40-60 bytes)
                if (mtu >= 64) {
                    Log.d(TAG, "✅ MTU size is sufficient for LC3 audio data packets");
                } else {
                    Log.w(TAG, "⚠️ MTU size may be too small for LC3 audio data packets");

                    // Log the effective MTU payload directly
                    Log.d(TAG, "📊 Effective MTU payload: " + effectivePayload + " bytes");

                    // Check if it's sufficient for LC3 audio
                    if (effectivePayload < 60) {
                        Log.e(TAG, "❌ CRITICAL: Effective MTU too small for LC3 audio!");
                        Log.e(TAG, "   This will likely cause issues with LC3 audio transmission");
                    }

                    // If we still have a small MTU, try requesting again
                    if (mtu < 64 && gatt != null && checkPermission()) {
                        handler.postDelayed(() -> {
                            if (isConnected && gatt != null) {
                                Log.d(TAG, "🔄 Re-attempting MTU increase after initial small MTU");
                                boolean retryMtuRequest = gatt.requestMtu(512);
                                Log.d(TAG, "   MTU increase retry requested: " + retryMtuRequest);
                            }
                        }, 1000); // Wait 1 second before retry
                    }
                }
            } else {
                Log.e(TAG, "❌ MTU change failed with status: " + status);
                Log.w(TAG, "   Will continue with default MTU (23 bytes, 20 byte payload)");

                // Try again if the MTU request failed
                if (gatt != null && checkPermission()) {
                    handler.postDelayed(() -> {
                        if (isConnected && gatt != null) {
                            Log.d(TAG, "🔄 Re-attempting MTU increase after previous failure");
                            boolean retryMtuRequest = gatt.requestMtu(512);
                            Log.d(TAG, "   MTU increase retry requested: " + retryMtuRequest);
                        }
                    }, 1500); // Wait 1.5 seconds before retry
                }
            }
        }
    };

    /**
     * Enable notifications for all characteristics to ensure we catch data from any endpoint
     */
    private void enableNotifications() {
        long threadId = Thread.currentThread().getId();
        Log.e(TAG, "Thread-" + threadId + ": 🔵 enableNotifications() called");

        if (bluetoothGatt == null) {
            Log.e(TAG, "Thread-" + threadId + ": ❌ Cannot enable notifications - bluetoothGatt is null");
            return;
        }

        if (!hasPermissions()) {
            Log.e(TAG, "Thread-" + threadId + ": ❌ Cannot enable notifications - missing permissions");
            return;
        }

        // Find our service
        BluetoothGattService service = bluetoothGatt.getService(SERVICE_UUID);
        if (service == null) {
            Log.e(TAG, "Thread-" + threadId + ": ❌ Service not found: " + SERVICE_UUID);
            return;
        }

        // Get all characteristics
        List<BluetoothGattCharacteristic> characteristics = service.getCharacteristics();
        Log.d(TAG, "Thread-" + threadId + ": Found " + characteristics.size() + " characteristics in service " + SERVICE_UUID);

        boolean notificationSuccess = false;

        // Enable notifications for each characteristic
        for (BluetoothGattCharacteristic characteristic : characteristics) {
            UUID uuid = characteristic.getUuid();
            Log.d(TAG, "Thread-" + threadId + ": Examining characteristic: " + uuid);

            // Log if this is one of the file transfer characteristics
            if (uuid.equals(FILE_READ_UUID)) {
                Log.e(TAG, "Thread-" + threadId + ": 📁 Found FILE_READ characteristic (72FF)!");
            } else if (uuid.equals(FILE_WRITE_UUID)) {
                Log.e(TAG, "Thread-" + threadId + ": 📁 Found FILE_WRITE characteristic (73FF)!");
            }

            int properties = characteristic.getProperties();
            boolean hasNotify = (properties & BluetoothGattCharacteristic.PROPERTY_NOTIFY) != 0;
            boolean hasIndicate = (properties & BluetoothGattCharacteristic.PROPERTY_INDICATE) != 0;
            boolean hasRead = (properties & BluetoothGattCharacteristic.PROPERTY_READ) != 0;
            boolean hasWrite = (properties & BluetoothGattCharacteristic.PROPERTY_WRITE) != 0;
            boolean hasWriteNoResponse = (properties & BluetoothGattCharacteristic.PROPERTY_WRITE_NO_RESPONSE) != 0;

            Log.d(TAG, "Thread-" + threadId + ": Characteristic " + uuid + " properties: " +
                   (hasNotify ? "NOTIFY " : "") +
                   (hasIndicate ? "INDICATE " : "") +
                   (hasRead ? "READ " : "") +
                   (hasWrite ? "WRITE " : "") +
                   (hasWriteNoResponse ? "WRITE_NO_RESPONSE " : ""));

            // Store references to our main characteristics
            if (uuid.equals(RX_CHAR_UUID)) {
                rxCharacteristic = characteristic;
                Log.e(TAG, "Thread-" + threadId + ": ✅ Found and stored RX characteristic");
            } else if (uuid.equals(TX_CHAR_UUID)) {
                txCharacteristic = characteristic;
                Log.e(TAG, "Thread-" + threadId + ": ✅ Found and stored TX characteristic");
            }

            // Enable notifications for any characteristic that supports it
            if (hasNotify || hasIndicate) {
                try {
                    // Enable local notifications
                    boolean success = bluetoothGatt.setCharacteristicNotification(characteristic, true);
                    Log.e(TAG, "Thread-" + threadId + ": 📱 Set local notification for " + uuid + ": " + success);
                    notificationSuccess = notificationSuccess || success;

                    // Try to enable remote notifications by writing to descriptor
                    // We'll do this despite previous issues, since it's required for some devices
                    BluetoothGattDescriptor descriptor = characteristic.getDescriptor(
                        CLIENT_CHARACTERISTIC_CONFIG_UUID);

                    if (descriptor != null) {
                        try {
                            byte[] value;
                            if (hasNotify) {
                                value = BluetoothGattDescriptor.ENABLE_NOTIFICATION_VALUE;
                            } else {
                                value = BluetoothGattDescriptor.ENABLE_INDICATION_VALUE;
                            }

                            descriptor.setValue(value);
                            boolean writeSuccess = bluetoothGatt.writeDescriptor(descriptor);
                            Log.e(TAG, "Thread-" + threadId + ": 📱 Write descriptor for " + uuid + ": " + writeSuccess);
                        } catch (Exception e) {
                            // Just log the error and continue - doesn't stop us from trying other characteristics
                            Log.e(TAG, "Thread-" + threadId + ": ⚠️ Error writing descriptor for " + uuid + ": " + e.getMessage());
                        }
                    } else {
                        Log.e(TAG, "Thread-" + threadId + ": ⚠️ No notification descriptor found for " + uuid);
                    }
                } catch (Exception e) {
                    Log.e(TAG, "Thread-" + threadId + ": ❌ Exception enabling notifications for " + uuid + ": " + e.getMessage());
                }
            }
        }

        // Log notification status but AVOID any delayed operations!
        if (notificationSuccess) {
            Log.d(TAG, "Thread-" + threadId + ": Local notification registration SUCCESS for at least one characteristic");
            Log.e(TAG, "Thread-" + threadId + ": 🔔 Ready to receive data via onCharacteristicChanged()");
        } else {
            Log.e(TAG, "Thread-" + threadId + ": ❌ Failed to enable notifications on any characteristic");
        }
    }

    /**
     * Process the send queue with rate limiting
     */
    private void processSendQueue() {
        if (!isConnected || bluetoothGatt == null || txCharacteristic == null) {
            return;
        }

        // Check if we need to enforce rate limiting
        long currentTimeMs = System.currentTimeMillis();
        long timeSinceLastSendMs = currentTimeMs - lastSendTimeMs;

        if (timeSinceLastSendMs < MIN_SEND_DELAY_MS) {
            // Not enough time has elapsed since last send
            // Reschedule processing after the remaining delay
            long remainingDelayMs = MIN_SEND_DELAY_MS - timeSinceLastSendMs;
            Log.d(TAG, "Rate limiting: Waiting " + remainingDelayMs + "ms before next BLE send");
            handler.postDelayed(processSendQueueRunnable, remainingDelayMs);
            return;
        }

        // Send the next item from the queue
        byte[] data = sendQueue.poll();
        if (data != null) {
            // Update last send time before sending
            lastSendTimeMs = currentTimeMs;
            Log.d(TAG, "📤 Sending queued data - Queue size: " + sendQueue.size() +
                  ", Time since last send: " + timeSinceLastSendMs + "ms");
            sendDataInternal(data);
        }
    }

    /**
     * Send data through BLE
     */
    private void sendDataInternal(byte[] data) {
        if (!isConnected || bluetoothGatt == null || txCharacteristic == null || data == null) {
            return;
        }

        try {
            txCharacteristic.setValue(data);
            bluetoothGatt.writeCharacteristic(txCharacteristic);
        } catch (Exception e) {
            Log.e(TAG, "Error sending data via BLE", e);
        }
    }

    /**
     * Queue data to be sent
     */
    private void queueData(byte[] data) {
        if (data != null) {
            sendQueue.add(data);
            Log.d(TAG, "📋 Added " + data.length + " to send queue - New queue size: " + sendQueue.size());

            // Log all outgoing bytes for testing
            StringBuilder hexBytes = new StringBuilder();
            for (byte b : data) {
                hexBytes.append(String.format("%02X ", b));
            }
            Log.d(TAG, "🔍 Outgoing bytes: " + hexBytes.toString().trim());

            // Trigger queue processing if not already running
            handler.removeCallbacks(processSendQueueRunnable);
            handler.post(processSendQueueRunnable);
        }
    }

    /**
     * Generate an esoteric message ID using timestamp, device ID, and random values
     * @return A unique, unpredictable message ID
     */
    private long generateEsotericMessageId() {
        long timestamp = System.currentTimeMillis();
        long randomComponent = secureRandom.nextLong();
        long counter = messageIdCounter.getAndIncrement();

        // Combine timestamp, device ID, random value, and counter in a non-obvious way
        long messageId = timestamp ^ deviceId ^ randomComponent ^ (counter << 32);

        // Ensure it's positive (clear the sign bit)
        messageId = Math.abs(messageId);

        return messageId;
    }

    /**
     * Send a JSON object to the glasses with message ID and ACK tracking
     */
    private void sendJson(JSONObject json, boolean wakeup) {
        if (json != null) {
            try {
                if (glassesBuildNumberInt < 5) {
                    String jsonStr = json.toString();
                    Log.d(TAG, "📤 Sending JSON with esoteric message ID: " + jsonStr);
                    sendDataToGlasses(jsonStr, wakeup);
                } else {
                    // Add esoteric message ID to the JSON
                    long messageId = generateEsotericMessageId();
                    json.put("mId", messageId);

                    String jsonStr = json.toString();
                    Log.d(TAG, "📤 Sending JSON with esoteric message ID " + messageId + ": " + jsonStr);

                    // Track the message for ACK
                    trackMessageForAck(messageId, jsonStr);

                    // Send the data
                    sendDataToGlasses(jsonStr, wakeup);
                }
            } catch (JSONException e) {
                Log.e(TAG, "Error adding message ID to JSON", e);
            }
        } else {
            Log.d(TAG, "Cannot send JSON to ASG, JSON is null");
        }
    }

    private void sendJson(JSONObject json){
        sendJson(json, false);
    }

    /**
     * Track a message for ACK response
     */
    private void trackMessageForAck(long messageId, String messageData) {
        if (!isConnected) {
            Log.d(TAG, "Not connected, skipping ACK tracking for message " + messageId);
            return;
        }

        // Skip ACK tracking for glasses with build number < 5 (older firmware)
        if (glassesBuildNumberInt < 5) {
            Log.d(TAG, "Glasses build number (" + glassesBuildNumberInt + ") < 5, skipping ACK tracking for message " + messageId);
            return;
        }

        // Create retry runnable
        Runnable retryRunnable = new Runnable() {
            @Override
            public void run() {
                retryMessage(messageId);
            }
        };

        // Create pending message
        PendingMessage pendingMessage = new PendingMessage(messageData, System.currentTimeMillis(), 0, retryRunnable);
        pendingMessages.put(messageId, pendingMessage);

        // Schedule ACK timeout
        handler.postDelayed(new Runnable() {
            @Override
            public void run() {
                checkMessageAck(messageId);
            }
        }, ACK_TIMEOUT_MS);

        Log.d(TAG, "📋 Tracking message " + messageId + " for ACK (timeout: " + ACK_TIMEOUT_MS + "ms)");
    }

    /**
     * Check if a message has been acknowledged
     */
    private void checkMessageAck(long messageId) {
        PendingMessage pendingMessage = pendingMessages.get(messageId);
        if (pendingMessage != null) {
            Log.w(TAG, "⏰ ACK timeout for message " + messageId + " (attempt " + pendingMessage.retryCount + ")");

            if (pendingMessage.retryCount < MAX_RETRY_ATTEMPTS) {
                // Retry the message
                Log.d(TAG, "🔄 Retrying message " + messageId + " (attempt " + (pendingMessage.retryCount + 1) + "/" + MAX_RETRY_ATTEMPTS + ")");
                retryMessage(messageId);
            } else {
                // Max retries reached
                Log.e(TAG, "❌ Message " + messageId + " failed after " + MAX_RETRY_ATTEMPTS + " attempts");
                pendingMessages.remove(messageId);
            }
        }
    }

    /**
     * Retry a message
     */
    private void retryMessage(long messageId) {
        PendingMessage pendingMessage = pendingMessages.get(messageId);
        if (pendingMessage == null) {
            Log.w(TAG, "Message " + messageId + " no longer tracked for retry");
            return;
        }

        if (pendingMessage.retryCount >= MAX_RETRY_ATTEMPTS) {
            Log.e(TAG, "Max retries reached for message " + messageId);
            pendingMessages.remove(messageId);
            return;
        }

        // Create new pending message with incremented retry count
        PendingMessage retryMessage = new PendingMessage(
            pendingMessage.messageData,
            System.currentTimeMillis(),
            pendingMessage.retryCount + 1,
            pendingMessage.retryRunnable
        );

        // Update the tracked message
        pendingMessages.put(messageId, retryMessage);

        // Send the message again
        Log.d(TAG, "📤 Retrying message " + messageId + " (attempt " + retryMessage.retryCount + ")");
        sendDataToGlasses(pendingMessage.messageData, false);

        // Schedule next ACK check
        handler.postDelayed(new Runnable() {
            @Override
            public void run() {
                checkMessageAck(messageId);
            }
        }, ACK_TIMEOUT_MS);
    }

    /**
     * Process ACK response from glasses
     */
    private void processAckResponse(long messageId) {
        PendingMessage pendingMessage = pendingMessages.remove(messageId);
        if (pendingMessage != null) {
            Log.d(TAG, "✅ Received ACK for message " + messageId + " (attempts: " + pendingMessage.retryCount + ")");
        } else {
            Log.w(TAG, "⚠️ Received ACK for untracked message " + messageId);
        }
    }

    /**
     * Process data received from the glasses
     */
    private void processReceivedData(byte[] data, int size) {
        // Check if we have enough data
        if (data == null || size < 1) {
            Log.w(TAG, "Received empty or invalid data packet");
            return;
        }

        // Log the first few bytes to help with debugging
        StringBuilder hexData = new StringBuilder();
        for (int i = 0; i < Math.min(size, 16); i++) {
            hexData.append(String.format("%02X ", data[i]));
        }
        Log.d(TAG, "Processing data packet, first " + Math.min(size, 16) + " bytes: " + hexData.toString());

        // Get thread ID for consistent logging
        long threadId = Thread.currentThread().getId();

        // First check if this looks like a K900 protocol formatted message (starts with ##)
        if (size >= 7 && data[0] == 0x23 && data[1] == 0x23) {
            Log.d(TAG, "Thread-" + threadId + ": 🔍 DETECTED K900 PROTOCOL FORMAT (## prefix)");

            // Check the command type byte
            byte cmdType = data[2];

            // Check if this is a file transfer packet
            if (cmdType == K900ProtocolUtils.CMD_TYPE_PHOTO ||
                cmdType == K900ProtocolUtils.CMD_TYPE_VIDEO ||
                cmdType == K900ProtocolUtils.CMD_TYPE_AUDIO ||
                cmdType == K900ProtocolUtils.CMD_TYPE_DATA) {

                Log.d(TAG, "Thread-" + threadId + ": 📦 DETECTED FILE TRANSFER PACKET (type: 0x" +
                      String.format("%02X", cmdType) + ")");

                // Debug: Log the raw data
                StringBuilder hexDump = new StringBuilder();
                for (int i = 0; i < Math.min(data.length, 64); i++) {
                    hexDump.append(String.format("%02X ", data[i]));
                }
                Log.d(TAG, "Thread-" + threadId + ": 📦 Raw file packet data length=" + data.length +
                      ", first 64 bytes: " + hexDump.toString());

                // The data IS the file packet - it starts with ## and contains the full file packet structure
                K900ProtocolUtils.FilePacketInfo packetInfo = K900ProtocolUtils.extractFilePacket(data);
                if (packetInfo != null && packetInfo.isValid) {
                    processFilePacket(packetInfo);
                } else {
                    Log.e(TAG, "Thread-" + threadId + ": Failed to extract or validate file packet");
                    // BES chip handles ACKs automatically
                }

                return; // Exit after processing file packet
            }

            // Otherwise it's a normal JSON message
            JSONObject json = K900ProtocolUtils.processReceivedBytesToJson(data);
            if (json != null) {
                processJsonMessage(json);
            } else {
                Log.w(TAG, "Thread-" + threadId + ": Failed to parse K900 protocol data");
            }

            return; // Exit after processing K900 protocol format
        }

        // Check the first byte to determine the packet type for non-protocol formatted data
        byte commandByte = data[0];
        Log.d(TAG, "Command byte: 0x" + String.format("%02X", commandByte) + " (" + (int)(commandByte & 0xFF) + ")");

        // CRITICAL DEBUG: Try multiple ways to detect LC3 audio data
        boolean isLc3Audio = false;

        // Method 1: Check using switch case (what we were doing)
        if (commandByte == (byte)0xA0) {
            isLc3Audio = true;
            Log.e(TAG, "Thread-" + threadId + ": 🔍 LC3 DETECTION METHOD 1 (switch): MATCH");
        } else {
            Log.e(TAG, "Thread-" + threadId + ": 🔍 LC3 DETECTION METHOD 1 (switch): NO MATCH");
        }

        // Method 2: Check by comparing integer values
        int cmdByteInt = commandByte & 0xFF; // Convert signed byte to unsigned int
        if (cmdByteInt == 0xA0) {
            isLc3Audio = true;
            Log.e(TAG, "Thread-" + threadId + ": 🔍 LC3 DETECTION METHOD 2 (int compare): MATCH");
        } else {
            Log.e(TAG, "Thread-" + threadId + ": 🔍 LC3 DETECTION METHOD 2 (int compare): NO MATCH - Value: " + cmdByteInt);
        }

        // Method 3: Explicit check against -96 (0xA0 as signed byte)
        if (commandByte == -96) {
            isLc3Audio = true;
            Log.e(TAG, "Thread-" + threadId + ": 🔍 LC3 DETECTION METHOD 3 (signed byte): MATCH");
        } else {
            Log.e(TAG, "Thread-" + threadId + ": 🔍 LC3 DETECTION METHOD 3 (signed byte): NO MATCH - Value: " + (int)commandByte);
        }

        // Process based on detection results
        if (isLc3Audio) {
            Log.e(TAG, "Thread-" + threadId + ": ✅ DETECTED LC3 AUDIO PACKET!");

            // Report packet size vs. MTU diagnostic
            if (bluetoothGatt != null) {
                try {
                    int effectiveMtu = currentMtu - 3;
                    Log.e(TAG, "Thread-" + threadId + ": 📏 Packet size: " + size + " bytes, MTU limit: " + effectiveMtu + " bytes");

                    if (size > effectiveMtu) {
                        Log.e(TAG, "Thread-" + threadId + ": ⚠️ WARNING: Packet size exceeds MTU limit - may be truncated!");
                    }
                } catch (Exception e) {
                    Log.e(TAG, "Thread-" + threadId + ": ❌ Error getting MTU size: " + e.getMessage());
                }
            }

            if (size > 1) {
                // Extract the LC3 audio data (skip the command byte)
                byte[] lc3AudioData = Arrays.copyOfRange(data, 1, data.length);

                // Log callback status
                Log.e(TAG, "Thread-" + threadId + ": ⭐ Audio callback registered: " + (audioProcessingCallback != null ? "YES" : "NO"));

                // Forward to the audio processing system
                if (audioProcessingCallback != null) {
                    try {
                        Log.e(TAG, "Thread-" + threadId + ": ⏩ Forwarding LC3 audio data (" + lc3AudioData.length + " bytes) to processing system");
                        audioProcessingCallback.onLC3AudioDataAvailable(lc3AudioData);
                        Log.e(TAG, "Thread-" + threadId + ": ✅ LC3 audio data forwarded successfully");
                    } catch (Exception e) {
                        //Log.e(TAG, "Thread-" + threadId + ": ❌ EXCEPTION during audio data forwarding: " + e.getMessage(), e);
                    }
                } else {
                    Log.e(TAG, "Thread-" + threadId + ": ❌ Received LC3 audio data but no processing callback is registered");

                    // Fire a warning event that we're receiving audio but not processing it
                    // This will help the user understand why audio isn't working
                    handler.post(() -> {
                        Log.e(TAG, "Thread-" + threadId + ": 📢 Posting warning about missing audio callback");
                        // TODO: Consider adding a specific event for missing audio callback
                    });
                }
            } else {
                Log.e(TAG, "Thread-" + threadId + ": ⚠️ Received audio packet with no data");
            }
        } else {
            // Not LC3 audio, continue with regular switch statement
            switch (commandByte) {

            case '{': // Likely a JSON message (starts with '{')
                try {
                    String jsonStr = new String(data, 0, size, StandardCharsets.UTF_8);
                    if (jsonStr.startsWith("{") && jsonStr.endsWith("}")) {
                        JSONObject json = new JSONObject(jsonStr);
                        processJsonMessage(json);
                    } else {
                        Log.w(TAG, "Received data that starts with '{' but is not valid JSON");
                    }
                } catch (JSONException e) {
                    Log.e(TAG, "Error parsing received JSON data", e);
                }
                break;

            default:
                // Unknown packet type
                Log.w(TAG, "Received unknown packet type: " + String.format("0x%02X", commandByte));
                if (size > 10) {
                    Log.d(TAG, "First 10 bytes: " + bytesToHex(Arrays.copyOfRange(data, 0, 10)));
                } else {
                    Log.d(TAG, "Data: " + bytesToHex(data));
                }
                break;
            }
        }
    }

    /**
     * Process a JSON message
     */
    private void processJsonMessage(JSONObject json) {
        Log.d(TAG, "Got some JSON from glasses: " + json.toString());

        // Check if this is an ACK response
        String type = json.optString("type", "");
        if ("msg_ack".equals(type)) {
            long messageId = json.optLong("mId", -1);
            if (messageId != -1) {
                processAckResponse(messageId);
                return;
            }
        }

        // Check if this is a K900 command format (has "C" field instead of "type")
        if (json.has("C")) {
            processK900JsonMessage(json);
            return;
        }

        switch (type) {
            case "ble_photo_ready":
                processBlePhotoReady(json);
                break;
            case "rtmp_stream_status":
                // Process RTMP streaming status update from ASG client
                Log.d(TAG, "Received RTMP status update from glasses: " + json.toString());

                // Check if this is an error status
                String status = json.optString("status", "");
                if ("error".equals(status)) {
                    String errorDetails = json.optString("errorDetails", "");
                    Log.e(TAG, "🚨🚨🚨 RTMP STREAM ERROR DETECTED 🚨🚨🚨");
                    Log.e(TAG, "📄 Error details: " + errorDetails);
                    Log.e(TAG, "⏱️ Timestamp: " + System.currentTimeMillis());

                    // Check if it's the timeout error we're investigating
                    if (errorDetails.contains("Stream timed out") || errorDetails.contains("no keep-alive")) {
                        Log.e(TAG, "🔍 RTMP TIMEOUT ERROR - Dumping diagnostic info:");
                        Log.e(TAG, "💓 Last heartbeat counter: " + heartbeatCounter);
                        Log.e(TAG, "⏱️ Current timestamp: " + System.currentTimeMillis());

                        // Dump thread states for debugging
                        dumpThreadStates();

                        // Log BLE connection state
                        Log.e(TAG, "🔌 BLE Connection state:");
                        Log.e(TAG, "   - isConnected: " + isConnected);
                        Log.e(TAG, "   - bluetoothGatt: " + (bluetoothGatt != null ? "NOT NULL" : "NULL"));
                        Log.e(TAG, "   - txCharacteristic: " + (txCharacteristic != null ? "NOT NULL" : "NULL"));
                        Log.e(TAG, "   - rxCharacteristic: " + (rxCharacteristic != null ? "NOT NULL" : "NULL"));
                        Log.e(TAG, "   - mConnectState: " + mConnectState);
                        Log.e(TAG, "   - glassesReady: " + glassesReady);
                    }
                }

                // Forward via EventBus for cloud communication (consistent with battery/WiFi)
                EventBus.getDefault().post(new RtmpStreamStatusEvent(json));
                break;

            case "battery_status":
                // Process battery status
                int percent = json.optInt("percent", batteryLevel);
                boolean charging = json.optBoolean("charging", isCharging);
                updateBatteryStatus(percent, charging);
                break;

            case "pong":
                // Process heartbeat pong response
                Log.d(TAG, "💓 Received pong response - connection healthy");
                break;

            case "wifi_status":
                // Process WiFi status information
                boolean wifiConnected = json.optBoolean("connected", false);
                String ssid = json.optString("ssid", "");
                String localIp = json.optString("local_ip", "");

                // Update local tracking
                isWifiConnected = wifiConnected;
                wifiSsid = ssid;

                Log.d(TAG, "## Received WiFi status: connected=" + wifiConnected + ", SSID=" + ssid + ", Local IP=" + localIp);
                EventBus.getDefault().post(new GlassesWifiStatusChange(
                        smartGlassesDevice.deviceModelName,
                        wifiConnected,
                        ssid,
                        localIp));

                break;

            case "photo_response":
                // Process photo response (success or failure)
                String requestId = json.optString("requestId", "");
                String appId = json.optString("appId", "");
                boolean photoSuccess = json.optBoolean("success", false);

                if (!photoSuccess) {
                    // Handle failed photo response
                    String errorMsg = json.optString("error", "Unknown error");
                    Log.d(TAG, "Photo request failed - requestId: " + requestId +
                          ", appId: " + appId + ", error: " + errorMsg);
                } else {
                    // Handle successful photo (in future implementation)
                    Log.d(TAG, "Photo request succeeded - requestId: " + requestId);
                }
                break;

            case "ble_photo_complete":
                // Process BLE photo transfer completion
                String bleRequestId = json.optString("requestId", "");
                String bleBleImgId = json.optString("bleImgId", "");
                boolean bleSuccess = json.optBoolean("success", false);

                Log.d(TAG, "BLE photo transfer complete - requestId: " + bleRequestId +
                     ", bleImgId: " + bleBleImgId + ", success: " + bleSuccess);

                // Send completion notification back to glasses
                if (bleSuccess) {
                    sendBleTransferComplete(bleRequestId, bleBleImgId, true);
                } else {
                    Log.e(TAG, "BLE photo transfer failed for requestId: " + bleRequestId);
                }
                break;

            case "wifi_scan_result":
                // Process WiFi scan results
                try {
                    // Get the list of networks from the JSON
                    List<String> networks = new ArrayList<>();

                    if (json.has("networks")) {
                        // Could be either a JSONArray or a comma-separated string
                        if (json.get("networks") instanceof org.json.JSONArray) {
                            org.json.JSONArray networksArray = json.getJSONArray("networks");
                            for (int i = 0; i < networksArray.length(); i++) {
                                networks.add(networksArray.getString(i));
                            }
                        } else {
                            // Handle as comma-separated string
                            String networksStr = json.getString("networks");
                            String[] networksArray = networksStr.split(",");
                            for (String network : networksArray) {
                                networks.add(network.trim());
                            }
                        }

                        // Log the found networks
                        Log.d(TAG, "Received WiFi scan results: " + networks.size() + " networks found");
                        for (String network : networks) {
                            Log.d(TAG, "  WiFi network: " + network);
                        }

                        // Post event with the scan results
                        EventBus.getDefault().post(new GlassesWifiScanResultEvent(
                                smartGlassesDevice.deviceModelName,
                                networks));
                    } else {
                        Log.w(TAG, "Received WiFi scan results without networks field");
                        // Post empty list to notify that scan completed with no results
                        EventBus.getDefault().post(new GlassesWifiScanResultEvent(
                                smartGlassesDevice.deviceModelName,
                                networks));
                    }
                } catch (Exception e) {
                    Log.e(TAG, "Error processing WiFi scan results", e);
                }
                break;

            case "token_status":
                // Process coreToken acknowledgment
                boolean success = json.optBoolean("success", false);
                Log.d(TAG, "Received token status from ASG client: " + (success ? "SUCCESS" : "FAILED"));
                break;

            case "button_press":
                // Process button press event
                String buttonId = json.optString("buttonId", "unknown");
                String pressType = json.optString("pressType", "short");
                long timestamp = json.optLong("timestamp", System.currentTimeMillis());

                Log.d(TAG, "Received button press - buttonId: " + buttonId + ", pressType: " + pressType);

                // Post button press event to EventBus for core to handle
                EventBus.getDefault().post(new ButtonPressEvent(
                        smartGlassesDevice.deviceModelName,
                        buttonId,
                        pressType,
                        timestamp));
                break;

            case "sensor_data":
                // Process sensor data
                // ...
                break;

            case "glasses_ready":
                // Glasses SOC has booted and is ready for communication
                Log.d(TAG, "🎉 Received glasses_ready message - SOC is booted and ready!");

                // Set the ready flag to stop any future readiness checks
                glassesReady = true;

                // Stop the readiness check loop since we got confirmation
                stopReadinessCheckLoop();

                // Now we can perform all SOC-dependent initialization
                Log.d(TAG, "🔄 Requesting battery and WiFi status from glasses");
                requestBatteryStatus();
                requestWifiStatus();

                // Request version info from ASG client
                Log.d(TAG, "🔄 Requesting version info from ASG client");
                try {
                    JSONObject versionRequest = new JSONObject();
                    versionRequest.put("type", "request_version");
                    sendJson(versionRequest);
                } catch (JSONException e) {
                    Log.e(TAG, "Error creating version request", e);
                }

                Log.d(TAG, "🔄 Sending coreToken to ASG client");
                sendCoreTokenToAsgClient();

                //startDebugVideoCommandLoop();

                // Start the heartbeat mechanism now that glasses are ready
                startHeartbeat();

                // Send user settings to glasses
                sendUserSettings();

                // Finally, mark the connection as fully established
                Log.d(TAG, "✅ Glasses connection is now fully established!");
                connectionEvent(SmartGlassesConnectionState.CONNECTED);
                break;

            case "keep_alive_ack":
                // Process keep-alive ACK from ASG client
                Log.d(TAG, "Received keep-alive ACK from glasses: " + json.toString());

                // Forward via EventBus for cloud communication (consistent with other message types)
                EventBus.getDefault().post(new KeepAliveAckEvent(json));
                break;

            case "version_info":
                // Process version information from ASG client
                Log.d(TAG, "Received version info from ASG client: " + json.toString());

                // Extract version information and post event
                String appVersion = json.optString("app_version", "");
                String buildNumber = json.optString("build_number", "");
                String deviceModel = json.optString("device_model", "");
                String androidVersion = json.optString("android_version", "");
                String otaVersionUrl = json.optString("ota_version_url", null);

                // Parse build number as integer for version checks
                try {
                    glassesBuildNumberInt = Integer.parseInt(buildNumber);
                    Log.d(TAG, "Parsed build number as integer: " + glassesBuildNumberInt);
                } catch (NumberFormatException e) {
                    glassesBuildNumberInt = 0;
                    Log.e(TAG, "Failed to parse build number as integer: " + buildNumber);
                }

                Log.d(TAG, "Glasses Version - App: " + appVersion +
                      ", Build: " + buildNumber +
                      ", Device: " + deviceModel +
                      ", Android: " + androidVersion +
                      ", OTA URL: " + otaVersionUrl);

                // Post event for version information
                EventBus.getDefault().post(new GlassesVersionInfoEvent(
                    appVersion, buildNumber, deviceModel, androidVersion, otaVersionUrl));
                break;

            case "ota_download_progress":
                // Process OTA download progress from ASG client
                Log.d(TAG, "📥 Received OTA download progress from ASG client: " + json.toString());

                // Extract download progress information
                String downloadStatus = json.optString("status", "");
                int downloadProgress = json.optInt("progress", 0);
                long bytesDownloaded = json.optLong("bytes_downloaded", 0);
                long totalBytes = json.optLong("total_bytes", 0);
                String downloadErrorMessage = json.optString("error_message", null);
                long downloadTimestamp = json.optLong("timestamp", System.currentTimeMillis());

                Log.d(TAG, "📥 OTA Download Progress - Status: " + downloadStatus +
                      ", Progress: " + downloadProgress + "%" +
                      ", Bytes: " + bytesDownloaded + "/" + totalBytes +
                      (downloadErrorMessage != null ? ", Error: " + downloadErrorMessage : ""));

                // Emit EventBus event for AugmentosService on main thread
                try {
                    DownloadProgressEvent.DownloadStatus downloadEventStatus;
                    final DownloadProgressEvent event;
                    switch (downloadStatus) {
                        case "STARTED":
                            downloadEventStatus = DownloadProgressEvent.DownloadStatus.STARTED;
                            event = new DownloadProgressEvent(downloadEventStatus, totalBytes);
                            break;
                        case "PROGRESS":
                            downloadEventStatus = DownloadProgressEvent.DownloadStatus.PROGRESS;
                            event = new DownloadProgressEvent(downloadEventStatus, downloadProgress, bytesDownloaded, totalBytes);
                            break;
                        case "FINISHED":
                            downloadEventStatus = DownloadProgressEvent.DownloadStatus.FINISHED;
                            event = new DownloadProgressEvent(downloadEventStatus, totalBytes, true);
                            break;
                        case "FAILED":
                            downloadEventStatus = DownloadProgressEvent.DownloadStatus.FAILED;
                            event = new DownloadProgressEvent(downloadEventStatus, downloadErrorMessage);
                            break;
                        default:
                            Log.w(TAG, "Unknown download status: " + downloadStatus);
                            return;
                    }

                    // Post event on main thread to ensure proper delivery
                    handler.post(() -> {
                        Log.d(TAG, "📡 Posting download progress event on main thread: " + downloadEventStatus);
                        EventBus.getDefault().post(event);
                    });
                } catch (Exception e) {
                    Log.e(TAG, "Error creating download progress event", e);
                }

                // Forward to data observable for cloud communication
                if (dataObservable != null) {
                    dataObservable.onNext(json);
                }
                break;

            case "ota_installation_progress":
                // Process OTA installation progress from ASG client
                Log.d(TAG, "🔧 Received OTA installation progress from ASG client: " + json.toString());

                // Extract installation progress information
                String installationStatus = json.optString("status", "");
                String apkPath = json.optString("apk_path", "");
                String installationErrorMessage = json.optString("error_message", null);
                long installationTimestamp = json.optLong("timestamp", System.currentTimeMillis());

                Log.d(TAG, "🔧 OTA Installation Progress - Status: " + installationStatus +
                      ", APK: " + apkPath +
                      (installationErrorMessage != null ? ", Error: " + installationErrorMessage : ""));

                // Emit EventBus event for AugmentosService on main thread
                try {
                    InstallationProgressEvent.InstallationStatus installationEventStatus;
                    final InstallationProgressEvent event;
                    switch (installationStatus) {
                        case "STARTED":
                            installationEventStatus = InstallationProgressEvent.InstallationStatus.STARTED;
                            event = new InstallationProgressEvent(installationEventStatus, apkPath);
                            break;
                        case "FINISHED":
                            installationEventStatus = InstallationProgressEvent.InstallationStatus.FINISHED;
                            event = new InstallationProgressEvent(installationEventStatus, apkPath);
                            break;
                        case "FAILED":
                            installationEventStatus = InstallationProgressEvent.InstallationStatus.FAILED;
                            event = new InstallationProgressEvent(installationEventStatus, apkPath, installationErrorMessage);
                            break;
                        default:
                            Log.w(TAG, "Unknown installation status: " + installationStatus);
                            return;
                    }

                    // Post event on main thread to ensure proper delivery
                    handler.post(() -> {
                        Log.d(TAG, "📡 Posting installation progress event on main thread: " + installationEventStatus);
                        EventBus.getDefault().post(event);
                    });
                } catch (Exception e) {
                    Log.e(TAG, "Error creating installation progress event", e);
                }

                // Forward to data observable for cloud communication
                if (dataObservable != null) {
                    dataObservable.onNext(json);
                }
                break;

            default:
                // Pass the data to the subscriber for custom processing
                if (dataObservable != null) {
                    dataObservable.onNext(json);
                }
                break;
        }
    }

    /**
     * Process K900 command format JSON messages (messages with "C" field)
     */
    /**
     * Process BLE photo ready notification from glasses
     */
    private void processBlePhotoReady(JSONObject json) {
        try {
            String bleImgId = json.optString("bleImgId", "");
            String requestId = json.optString("requestId", "");
            long compressionDurationMs = json.optLong("compressionDurationMs", 0);

            Log.d(TAG, "📸 BLE photo ready notification: bleImgId=" + bleImgId + ", requestId=" + requestId);

            // Update the transfer with glasses compression duration
            BlePhotoTransfer transfer = blePhotoTransfers.get(bleImgId);
            if (transfer != null) {
                transfer.glassesCompressionDurationMs = compressionDurationMs;
                transfer.bleTransferStartTime = System.currentTimeMillis();  // BLE transfer starts now
                Log.d(TAG, "⏱️ Glasses compression took: " + compressionDurationMs + "ms");
            } else {
                Log.w(TAG, "Received ble_photo_ready for unknown transfer: " + bleImgId);
            }
        } catch (Exception e) {
            Log.e(TAG, "Error processing ble_photo_ready", e);
        }
    }

    private void processK900JsonMessage(JSONObject json) {
        String command = json.optString("C", "");
        Log.d(TAG, "Processing K900 command: " + command);

        switch (command) {
            case "sr_hrt":
                try {
                    JSONObject bodyObj = json.optJSONObject("B");
                    if (bodyObj != null) {

                        int batteryPercentage = bodyObj.optInt("pt", -1);
                        int ready = bodyObj.optInt("ready", 0);
                        if (ready == 0 && batteryPercentage > 0 && batteryPercentage <= 20) {
                            Log.d(TAG, "K900 battery percentage: " + batteryPercentage);
                            EventBus.getDefault().post(new PairFailureEvent("errors:pairingBatteryTooLow"));
                            return;
                        }
                        if (ready == 1) {
                            Log.d(TAG, "K900 SOC ready");
                            JSONObject readyMsg = new JSONObject();
                            readyMsg.put("type", "phone_ready");
                            readyMsg.put("timestamp", System.currentTimeMillis());

                            // Send it through our data channel
                            sendJson(readyMsg, true);
                        }
                        int charg = bodyObj.optInt("charg", -1);
                        if (batteryPercentage != -1 && charg != -1)
                            updateBatteryStatus(batteryPercentage, charg == 1);
                    }
                } catch (Exception e) {
                    Log.e(TAG, "Error parsing sr_hrt response", e);
                }
                break;
            case "sr_batv":
                // K900 battery voltage response
                try {
                    JSONObject bodyObj = json.optJSONObject("B");
                    if (bodyObj != null) {
                        int voltageMillivolts = bodyObj.optInt("vt", 0);
                        int batteryPercentage = bodyObj.optInt("pt", 0);

                        // Convert to volts for logging
                        double voltageVolts = voltageMillivolts / 1000.0;

                        Log.d(TAG, "🔋 K900 Battery Status - Voltage: " + voltageVolts + "V (" + voltageMillivolts + "mV), Level: " + batteryPercentage + "%");

                        // Determine charging status based on voltage (K900 typical charging voltage is >4.0V)
                        boolean isCharging = voltageMillivolts > 4000;

                        // Update battery status using the existing method
                        updateBatteryStatus(batteryPercentage, isCharging);
                    }
                } catch (Exception e) {
                    Log.e(TAG, "Error parsing sr_batv response", e);
                }
                break;

            case "sr_shut":
                Log.d(TAG, "K900 shutdown command received - glasses shutting down");
                // Mark as killed to prevent reconnection attempts
                isKilled = true;
                // Clean disconnect without reconnection
                if (bluetoothGatt != null) {
                    Log.d(TAG, "Disconnecting from glasses due to shutdown");
                    bluetoothGatt.disconnect();
                }
                // Notify the system that glasses are intentionally disconnected
                connectionEvent(SmartGlassesConnectionState.DISCONNECTED);
                break;

            default:
                Log.d(TAG, "Unknown K900 command: " + command);
                // Pass to data observable for custom processing
                if (dataObservable != null) {
                    dataObservable.onNext(json);
                }
                break;
        }
    }

    /**
     * Send the coreToken to the ASG client for direct backend authentication
     */
    private void sendCoreTokenToAsgClient() {
        Log.d(TAG, "Preparing to send coreToken to ASG client");

        // Get the coreToken from SharedPreferences
        SharedPreferences prefs = context.getSharedPreferences(AUTH_PREFS_NAME, Context.MODE_PRIVATE);
        String coreToken = prefs.getString(KEY_CORE_TOKEN, null);

        if (coreToken == null || coreToken.isEmpty()) {
            Log.e(TAG, "No coreToken available to send to ASG client");
            return;
        }

        try {
            // Create a JSON object with the token
            JSONObject tokenMsg = new JSONObject();
            tokenMsg.put("type", "auth_token");
            tokenMsg.put("coreToken", coreToken);
            tokenMsg.put("timestamp", System.currentTimeMillis());

            // Send the JSON object
            Log.d(TAG, "Sending coreToken to ASG client");
            sendJson(tokenMsg);

        } catch (JSONException e) {
            Log.e(TAG, "Error creating coreToken JSON message", e);
        }
    }

    /**
     * Convert bytes to hex string for debugging
     */
    private static String bytesToHex(byte[] bytes) {
        StringBuilder sb = new StringBuilder();
        for (byte b : bytes) {
            sb.append(String.format("%02X ", b));
        }
        return sb.toString();
    }

    /**
     * Request battery status from the glasses
     */
    private void requestBatteryStatus() {
        //JSONObject json = new JSONObject();
        //json.put("type", "request_battery_state");
        //sendDataToGlasses(json.toString());

        requestBatteryK900();
    }

    /**
     * Update battery status and notify listeners
     */
    private void updateBatteryStatus(int level, boolean charging) {
        batteryLevel = level;
        isCharging = charging;

        // Post battery event so the system knows the battery level
        EventBus.getDefault().post(new BatteryLevelEvent(level, charging));

        // Send battery status via BLE to connected phone
        // This was necessary for OG beta units
        // Not required for newer beta units
        // TODO: remove this line post hackathon
        // Commented out to prevent battery status echo loop between phone and glasses
        // sendBatteryStatusOverBle(level, charging);
    }

    /**
     * Send battery status to connected phone via BLE
     */
    private void sendBatteryStatusOverBle(int level, boolean charging) {
        if (isConnected && bluetoothGatt != null) {
            try {
                JSONObject batteryStatus = new JSONObject();
                batteryStatus.put("type", "battery_status");
                batteryStatus.put("level", level);
                batteryStatus.put("charging", charging);
                batteryStatus.put("timestamp", System.currentTimeMillis());

                // Convert to string and send via BLE
                String jsonString = batteryStatus.toString();
                Log.d(TAG, "🔋 Sending battery status via BLE: " + level + "% " + (charging ? "(charging)" : "(not charging)"));
                sendDataToGlasses(jsonString, false);

            } catch (JSONException e) {
                Log.e(TAG, "Error creating battery status JSON", e);
            }
        } else {
            Log.d(TAG, "Cannot send battery status - not connected to BLE device");
        }
    }

    /**
     * Request WiFi status from the glasses
     */
    private void requestWifiStatus() {
        try {
            JSONObject json = new JSONObject();
            json.put("type", "request_wifi_status");
            sendJson(json, true);
        } catch (JSONException e) {
            Log.e(TAG, "Error creating WiFi status request", e);
        }
    }

    /**
     * Request WiFi scan from the glasses
     * This will ask the glasses to scan for available networks
     */
    @Override
    public void requestWifiScan() {
        try {
            JSONObject json = new JSONObject();
            json.put("type", "request_wifi_scan");
            sendJson(json, true);
            Log.d(TAG, "Sending WiFi scan request to glasses");
        } catch (JSONException e) {
            Log.e(TAG, "Error creating WiFi scan request", e);
        }
    }

    /**
     * Send heartbeat ping to glasses and handle periodic battery requests
     */
    private void sendHeartbeat() {
        if (!glassesReady || mConnectState != SmartGlassesConnectionState.CONNECTED) {
            Log.d(TAG, "Skipping heartbeat - glasses not ready or not connected");
            return;
        }

        try {
            // Send ping message (no ACK needed for heartbeats)
            JSONObject pingMsg = new JSONObject();
            pingMsg.put("type", "ping");
            sendJsonWithoutAck(pingMsg);

            // Increment heartbeat counter
            heartbeatCounter++;
            Log.d(TAG, "💓 Heartbeat #" + heartbeatCounter + " sent");

            // Request battery status every N heartbeats
            if (heartbeatCounter % BATTERY_REQUEST_EVERY_N_HEARTBEATS == 0) {
                Log.d(TAG, "🔋 Requesting battery status (heartbeat #" + heartbeatCounter + ")");
                requestBatteryStatus();
            }

        } catch (JSONException e) {
            Log.e(TAG, "Error creating heartbeat message", e);
        }
    }

    /**
     * Start the heartbeat mechanism
     */
    private void startHeartbeat() {
        Log.d(TAG, "💓 Starting heartbeat mechanism");
        heartbeatCounter = 0;
        heartbeatHandler.removeCallbacks(heartbeatRunnable); // Remove any existing callbacks
        heartbeatHandler.postDelayed(heartbeatRunnable, HEARTBEAT_INTERVAL_MS);

        // Also start test messages for ACK verification
        // startTestMessages();
    }

    /**
     * Stop the heartbeat mechanism
     */
    private void stopHeartbeat() {
        Log.d(TAG, "💓 Stopping heartbeat mechanism");
        heartbeatHandler.removeCallbacks(heartbeatRunnable);
        heartbeatCounter = 0;

        // Also stop test messages
        // stopTestMessages();
    }

    /**
     * Send a periodic test message to verify ACK system
     */
    private void sendTestMessage() {
        if (!glassesReady || mConnectState != SmartGlassesConnectionState.CONNECTED) {
            Log.d(TAG, "Skipping test message - glasses not ready or not connected");
            return;
        }

        try {
            testMessageCounter++;
            JSONObject testMsg = new JSONObject();
            testMsg.put("type", "test_message");
            testMsg.put("counter", testMessageCounter);
            testMsg.put("timestamp", System.currentTimeMillis());
            testMsg.put("message", "ACK test message #" + testMessageCounter);
            testMsg.put("deviceId", deviceId); // Include device ID for debugging

            Log.d(TAG, "🧪 Sending test message #" + testMessageCounter + " for ACK verification");
            sendJson(testMsg, true); // This will include esoteric mId and ACK tracking

        } catch (JSONException e) {
            Log.e(TAG, "Error creating test message", e);
        }
    }

    /**
     * Start the periodic test message system
     */
    private void startTestMessages() {
        Log.d(TAG, "🧪 Starting periodic test message system (every " + TEST_MESSAGE_INTERVAL_MS + "ms)");
        testMessageCounter = 0;
        testMessageHandler.removeCallbacks(testMessageRunnable); // Remove any existing callbacks
        testMessageHandler.postDelayed(testMessageRunnable, TEST_MESSAGE_INTERVAL_MS);
    }

    /**
     * Stop the periodic test message system
     */
    private void stopTestMessages() {
        Log.d(TAG, "🧪 Stopping periodic test message system");
        testMessageHandler.removeCallbacks(testMessageRunnable);
        testMessageCounter = 0;
    }

    /**
     * Dump all thread states for debugging BLE failures
     */
    private void dumpThreadStates() {
        Log.e(TAG, "📸 THREAD STATE DUMP - START");
        try {
            Map<Thread, StackTraceElement[]> allThreads = Thread.getAllStackTraces();
            for (Map.Entry<Thread, StackTraceElement[]> entry : allThreads.entrySet()) {
                Thread thread = entry.getKey();
                StackTraceElement[] stack = entry.getValue();

                Log.e(TAG, "📌 Thread: " + thread.getName() +
                      " (ID: " + thread.getId() +
                      ", State: " + thread.getState() +
                      ", Priority: " + thread.getPriority() + ")");

                // Only print first 5 stack frames to avoid log spam
                for (int i = 0; i < Math.min(5, stack.length); i++) {
                    Log.e(TAG, "    at " + stack[i].toString());
                }
                if (stack.length > 5) {
                    Log.e(TAG, "    ... " + (stack.length - 5) + " more frames");
                }
            }
        } catch (Exception e) {
            Log.e(TAG, "Error dumping thread states", e);
        }
        Log.e(TAG, "📸 THREAD STATE DUMP - END");
    }

    /**
     * Check if we have the necessary permissions
     */
    private boolean hasPermissions() {
        if (Build.VERSION.SDK_INT >= Build.VERSION_CODES.S) {
            return ActivityCompat.checkSelfPermission(context, Manifest.permission.BLUETOOTH_CONNECT) ==
                   PackageManager.PERMISSION_GRANTED;
        } else {
            return ActivityCompat.checkSelfPermission(context, Manifest.permission.BLUETOOTH) ==
                   PackageManager.PERMISSION_GRANTED;
        }
    }

    // Helper method for permission checking when needed in different contexts
    private boolean checkPermission() {
        return hasPermissions();
    }

    // SmartGlassesCommunicator interface implementation

    @Override
    public void findCompatibleDeviceNames() {
        Log.d(TAG, "Finding compatible Mentra Live glasses");

        if (bluetoothAdapter == null) {
            Log.e(TAG, "Bluetooth not available");
            return;
        }

        if (!bluetoothAdapter.isEnabled()) {
            Log.e(TAG, "Bluetooth is not enabled");
            return;
        }

        // Start scanning for BLE devices
        startScan();
    }


    @Override
    public void connectToSmartGlasses() {
        Log.d(TAG, "Connecting to Mentra Live glasses");
        connectionEvent(SmartGlassesConnectionState.CONNECTING);

        if (isConnected) {
            Log.d(TAG, "#@32 Already connected to Mentra Live glasses");
            connectionEvent(SmartGlassesConnectionState.CONNECTED);
            return;
        }

        if (bluetoothAdapter == null) {
            Log.e(TAG, "Bluetooth not available");
            connectionEvent(SmartGlassesConnectionState.DISCONNECTED);
            return;
        }

        if (!bluetoothAdapter.isEnabled()) {
            Log.e(TAG, "Bluetooth is not enabled");
            connectionEvent(SmartGlassesConnectionState.DISCONNECTED);
            return;
        }

        // Get last known device address
        SharedPreferences prefs = context.getSharedPreferences(PREFS_NAME, Context.MODE_PRIVATE);
        String lastDeviceAddress = prefs.getString(PREF_DEVICE_NAME, null);

        if (lastDeviceAddress != null) {
            // Connect to last known device if available
            Log.d(TAG, "Attempting to connect to last known device: " + lastDeviceAddress);
            try {
                BluetoothDevice device = bluetoothAdapter.getRemoteDevice(lastDeviceAddress);
                if (device != null) {
                    Log.d(TAG, "Found saved device, connecting directly: " + lastDeviceAddress);
                    connectToDevice(device);
                } else {
                    Log.e(TAG, "Could not create device from address: " + lastDeviceAddress);
                    connectionEvent(SmartGlassesConnectionState.DISCONNECTED);
                    startScan(); // Fallback to scanning
                }
            } catch (Exception e) {
                Log.e(TAG, "Error connecting to saved device: " + e.getMessage());
                connectionEvent(SmartGlassesConnectionState.DISCONNECTED);
                startScan(); // Fallback to scanning
            }
        } else {
            // If no last known device, start scanning for devices
            Log.d(TAG, "No last known device, starting scan");
            startScan();
        }
    }

    @Override
    public void changeSmartGlassesMicrophoneState(boolean enable) {
        Log.d(TAG, "Changing microphone state to: " + enable);

        try {
            JSONObject json = new JSONObject();
            json.put("type", "set_mic_state");
            json.put("enabled", enable);
            sendJson(json, false);
        } catch (JSONException e) {
            Log.e(TAG, "Error creating microphone command", e);
        }
    }

    @Override
    public void requestPhoto(String requestId, String appId, String webhookUrl, String size) {
        Log.d(TAG, "Requesting photo: " + requestId + " for app: " + appId + " with webhookUrl: " + webhookUrl + ", size=" + size);

        try {
            JSONObject json = new JSONObject();
            json.put("type", "take_photo");
            json.put("requestId", requestId);
            json.put("appId", appId);
            if (webhookUrl != null && !webhookUrl.isEmpty()) {
                json.put("webhookUrl", webhookUrl);
            }
            if (size != null && !size.isEmpty()) {
                json.put("size", size);
            }

            // Always generate BLE ID for potential fallback
            String bleImgId = "I" + String.format("%09d", System.currentTimeMillis() % 1000000000);
            json.put("bleImgId", bleImgId);

            // Use auto mode by default - glasses will decide based on connectivity
            json.put("transferMethod", "auto");

            // Always prepare for potential BLE transfer
            if (webhookUrl != null && !webhookUrl.isEmpty()) {
                // Store the transfer info for BLE route
                blePhotoTransfers.put(bleImgId, new BlePhotoTransfer(bleImgId, requestId, webhookUrl));
            }

            Log.d(TAG, "Using auto transfer mode with BLE fallback ID: " + bleImgId);

            sendJson(json, true);
        } catch (JSONException e) {
            Log.e(TAG, "Error creating photo request JSON", e);
        }
    }

    @Override
    public void requestRtmpStreamStart(JSONObject message) {
    //    try {
            JSONObject json = message;
            json.remove("timestamp");
            json.remove("appId");
            json.remove("video");
            json.remove("audio");
            //String rtmpUrl=json.getString("rtmpUrl");
            //Log.d(TAG, "Requesting RTMP stream to URL: " + rtmpUrl);
            sendJson(json, true);
//            json.put("type", "start_rtmp_stream");
//            json.put("rtmpUrl", rtmpUrl);
//
//            // Add parameters if provided
//            if (parameters != null) {
//                // Just pass the parameters object directly
//                json.put("parameters", parameters);
//            }
//
//            sendJson(json);
//        } catch (JSONException e) {
//            Log.e(TAG, "Error creating RTMP stream request JSON", e);
//        }
    }

    @Override
    public void stopRtmpStream() {
        Log.d(TAG, "Requesting to stop RTMP stream");
        try {
            JSONObject json = new JSONObject();
            json.put("type", "stop_rtmp_stream");

            sendJson(json, true);
        } catch (JSONException e) {
            Log.e(TAG, "Error creating RTMP stream stop JSON", e);
        }
    }

    @Override
    public void sendRtmpStreamKeepAlive(JSONObject message) {
        Log.d(TAG, "Sending RTMP stream keep alive");
        try {
            // Forward the keep alive message directly to the glasses
            sendJson(message);
        } catch (Exception e) {
            Log.e(TAG, "Error sending RTMP stream keep alive", e);
        }
    }

    /**
     * Track a BLE photo transfer request
     */
    private void trackBlePhotoTransfer(String bleImgId, String requestId, String webhookUrl) {
        BlePhotoTransfer transfer = new BlePhotoTransfer(bleImgId, requestId, webhookUrl);
        blePhotoTransfers.put(bleImgId, transfer);
        Log.d(TAG, "Tracking BLE photo transfer - bleImgId: " + bleImgId + ", requestId: " + requestId);
    }

    /**
     * Check if the ASG client is connected to WiFi
     * @return true if connected to WiFi, false otherwise
     */
    public boolean isGlassesWifiConnected() {
        return isWifiConnected;
    }

    /**
     * Get the SSID of the WiFi network the ASG client is connected to
     * @return SSID string, or empty string if not connected
     */
    public String getGlassesWifiSsid() {
        return wifiSsid;
    }

    /**
     * Manually request a WiFi status update from the ASG client
     */
    public void refreshGlassesWifiStatus() {
        if (isConnected) {
            requestWifiStatus();
        }
    }

    // Debug video command loop vars
    private Runnable debugVideoCommandRunnable;
    private int debugCommandCounter = 0;
    private static final int DEBUG_VIDEO_INTERVAL_MS = 5000; // 5 seconds

    // SOC readiness check parameters
    private static final int READINESS_CHECK_INTERVAL_MS = 2500; // every 2.5 seconds
    private Runnable readinessCheckRunnable;
    private int readinessCheckCounter = 0;
    //private boolean glassesReady = false; // Track if glasses have confirmed they're ready

    /**
     * Starts the glasses SOC readiness check loop
     * This sends a "phone_ready" message every 5 seconds until
     * we receive a "glasses_ready" response, indicating the SOC is booted
     */
    private void startReadinessCheckLoop() {
        // Stop any existing readiness check
        stopReadinessCheckLoop();

        // Reset counter and ready flag
        readinessCheckCounter = 0;
        glassesReady = false;

        Log.d(TAG, "🔄 Starting glasses SOC readiness check loop");

        readinessCheckRunnable = new Runnable() {
            @Override
            public void run() {
                if (isConnected && !isKilled && !glassesReady) {
                    readinessCheckCounter++;

                    Log.d(TAG, "🔄 Readiness check #" + readinessCheckCounter + ": waiting for glasses SOC to boot");
                    requestReadyK900();


                    // Schedule next check only if glasses are still not ready
                    if (!glassesReady) {
                        handler.postDelayed(this, READINESS_CHECK_INTERVAL_MS);
                    }
                } else {
                    Log.d(TAG, "🔄 Readiness check loop stopping - connected: " + isConnected +
                          ", killed: " + isKilled + ", glassesReady: " + glassesReady);
                }
            }
        };

        // Start the loop
        handler.post(readinessCheckRunnable);
    }

    /**
     * Stops the glasses SOC readiness check loop
     */
    private void stopReadinessCheckLoop() {
        if (readinessCheckRunnable != null) {
            handler.removeCallbacks(readinessCheckRunnable);
            readinessCheckRunnable = null;
            Log.d(TAG, "🔄 Stopped glasses SOC readiness check loop");
        }
    }

    @Override
    public void destroy() {
        Log.d(TAG, "Destroying MentraLiveSGC");

        // Mark as killed to prevent reconnection attempts
        boolean wasKilled = isKilled;
        isKilled = true;

        // Stop scanning if in progress
        if (isScanning) {
            stopScan();
        }

        // Stop readiness check loop
        stopReadinessCheckLoop();

        // Stop heartbeat mechanism
        stopHeartbeat();

        // Cancel connection timeout
        if (connectionTimeoutRunnable != null) {
            connectionTimeoutHandler.removeCallbacks(connectionTimeoutRunnable);
        }

        // Cancel any pending handlers
        handler.removeCallbacksAndMessages(null);
        heartbeatHandler.removeCallbacksAndMessages(null);
        connectionTimeoutHandler.removeCallbacksAndMessages(null);
        testMessageHandler.removeCallbacksAndMessages(null);

        // Clean up message tracking
        pendingMessages.clear();
        Log.d(TAG, "Cleared pending message tracking");

        // Disconnect from GATT if connected
        if (bluetoothGatt != null) {
            bluetoothGatt.disconnect();
            bluetoothGatt.close();
            bluetoothGatt = null;
        }

        isConnected = false;
        isConnecting = false;

        // Clear the send queue
        sendQueue.clear();

        // Reset state variables
        reconnectAttempts = 0;
        glassesReady = false;

        // Note: We don't null context here to prevent race conditions with BLE callbacks
        // The isKilled flag above serves as our destruction indicator
        smartGlassesDevice = null;
        dataObservable = null;

        // Set connection state to disconnected
        connectionEvent(SmartGlassesConnectionState.DISCONNECTED);
    }

    // Display methods - all stub implementations since Mentra Live has no display

    @Override
    public void setFontSize(SmartGlassesFontSize fontSize) {
        Log.d(TAG, "[STUB] Device has no display. Cannot set font size: " + fontSize);
    }

    @Override
    public void displayTextWall(String text) {
        Log.d(TAG, "[STUB] Device has no display. Text wall would show: " + text);
    }

    @Override
    public void displayBitmap(Bitmap bitmap) {
        Log.d(TAG, "[STUB] Device has no display. Cannot display bitmap.");
    }

    @Override
    public void displayTextLine(String text) {
        Log.d(TAG, "[STUB] Device has no display. Text line would show: " + text);
    }

    @Override
    public void displayReferenceCardSimple(String title, String body) {
        Log.d(TAG, "[STUB] Device has no display. Reference card would show: " + title);
    }

    @Override
    public void updateGlassesBrightness(int brightness) {
        Log.d(TAG, "[STUB] Device has no display. Cannot set brightness: " + brightness);
    }

    @Override
    public void showHomeScreen() {
        Log.d(TAG, "[STUB] Device has no display. Cannot show home screen.");
    }

    @Override
    public void blankScreen() {
        Log.d(TAG, "[STUB] Device has no display. Cannot blank screen.");
    }

    @Override
    public void displayRowsCard(String[] rowStrings) {
        Log.d(TAG, "[STUB] Device has no display. Cannot display rows card with " + rowStrings.length + " rows");
    }

    @Override
    public void showNaturalLanguageCommandScreen(String prompt, String naturalLanguageArgs) {
        Log.d(TAG, "[STUB] Device has no display. Cannot show natural language command screen: " + prompt);
    }

    @Override
    public void updateNaturalLanguageCommandScreen(String naturalLanguageArgs) {
        Log.d(TAG, "[STUB] Device has no display. Cannot update natural language command screen");
    }

    @Override
    public void scrollingTextViewIntermediateText(String text) {
        Log.d(TAG, "[STUB] Device has no display. Cannot display scrolling text: " + text);
    }

    @Override
    public void displayPromptView(String title, String[] options) {
        Log.d(TAG, "[STUB] Device has no display. Cannot display prompt view: " + title);
    }

    @Override
    public void displayCustomContent(String json) {
        Log.d(TAG, "[STUB] Device has no display. Cannot display custom content");
    }

    @Override
    public void displayReferenceCardImage(String title, String body, String imgUrl) {
        Log.d(TAG, "[STUB] Device has no display. Reference card with image would show: " + title);
    }

    @Override
    public void displayDoubleTextWall(String textTop, String textBottom) {
        Log.d(TAG, "[STUB] Device has no display. Double text wall would show: " + textTop + " / " + textBottom);
    }

    @Override
    public void displayBulletList(String title, String[] bullets) {
        Log.d(TAG, "[STUB] Device has no display. Bullet list would show: " + title + " with " + bullets.length + " items");
    }

    @Override
    public void startScrollingTextViewMode(String title) {
        Log.d(TAG, "[STUB] Device has no display. Scrolling text view would start with: " + title);
    }

    @Override
    public void scrollingTextViewFinalText(String text) {
        Log.d(TAG, "[STUB] Device has no display. Scrolling text view would show: " + text);
    }

    @Override
    public void stopScrollingTextViewMode() {
        Log.d(TAG, "[STUB] Device has no display. Scrolling text view would stop");
    }

    public void requestReadyK900(){
        try{
            JSONObject cmdObject = new JSONObject();
            cmdObject.put("C", "cs_hrt"); // Video command
            cmdObject.put("B", "");     // Add the body
            String jsonStr = cmdObject.toString();
            Log.d(TAG, "Sending hrt command: " + jsonStr);
            byte[] packedData = K900ProtocolUtils.packDataToK900(jsonStr.getBytes(StandardCharsets.UTF_8), K900ProtocolUtils.CMD_TYPE_STRING);
            queueData(packedData);
        } catch (JSONException e) {
            Log.e(TAG, "Error creating video command", e);
        }
    }

    public void requestBatteryK900() {
        try {
            JSONObject cmdObject = new JSONObject();
            cmdObject.put("C", "cs_batv"); // Video command
            cmdObject.put("V", 1);        // Version is always 1
            cmdObject.put("B", "");     // Add the body
            String jsonStr = cmdObject.toString();
            Log.d(TAG, "Sending hotspot command: " + jsonStr);
            byte[] packedData = K900ProtocolUtils.packDataToK900(jsonStr.getBytes(StandardCharsets.UTF_8), K900ProtocolUtils.CMD_TYPE_STRING);
            queueData(packedData);

        } catch (JSONException e) {
            Log.e(TAG, "Error creating video command", e);
        }
    }


    /**
     * Send data directly to the glasses using the K900 protocol utility.
     * This method uses K900ProtocolUtils.packJsonToK900 to handle C-wrapping and protocol formatting.
     *
     * @param data The string data to be sent to the glasses
     */
    public void sendDataToGlasses(String data, boolean wakeup) {
        if (data == null || data.isEmpty()) {
            Log.e(TAG, "Cannot send empty data to glasses");
            return;
        }

        try {
            // Use K900ProtocolUtils to handle C-wrapping and protocol formatting
            Log.d(TAG, "Sending data to glasses: " + data);

            // Pack the data using the centralized utility
            byte[] packedData = K900ProtocolUtils.packJsonToK900(data, wakeup);

            // Queue the data for sending
            queueData(packedData);

        } catch (Exception e) {
            Log.e(TAG, "Error creating data JSON", e);
        }
    }

    public void sendStartVideoStream(){
        try {
            JSONObject command = new JSONObject();
            command.put("type", "start_video_stream");
            sendJson(command, true);
        } catch (JSONException e) {
            throw new RuntimeException(e);
        }
    }

    public void sendStopVideoStream(){
        try {
            JSONObject command = new JSONObject();
            command.put("type", "stop_video_stream");
            sendJson(command, true);
        } catch (JSONException e) {
            throw new RuntimeException(e);
        }
    }

    /**
     * Sends WiFi credentials to the smart glasses
     *
     * @param ssid The WiFi network name
     * @param password The WiFi password
     */
    @Override
    public void sendWifiCredentials(String ssid, String password) {
        Log.d(TAG, "432432 Sending WiFi credentials to glasses - SSID: " + ssid);

        // Validate inputs
        if (ssid == null || ssid.isEmpty()) {
            Log.e(TAG, "Cannot set WiFi credentials - SSID is empty");
            return;
        }

        try {
            // Send WiFi credentials to the ASG client
            JSONObject wifiCommand = new JSONObject();
            wifiCommand.put("type", "set_wifi_credentials");
            wifiCommand.put("ssid", ssid);
            wifiCommand.put("password", password != null ? password : "");
            sendJson(wifiCommand, true);
        } catch (JSONException e) {
            Log.e(TAG, "Error creating WiFi credentials JSON", e);
        }
    }

    @Override
    public void sendCustomCommand(String commandJson) {
        Log.d(TAG, "Received custom command: " + commandJson);

        try {
            JSONObject json = new JSONObject(commandJson);
            String type = json.optString("type", "");

            switch (type) {
                case "request_wifi_scan":
                    requestWifiScan();
                    break;
                default:
                    Log.w(TAG, "Unknown custom command type: " + type);
                    break;
            }
        } catch (JSONException e) {
            Log.e(TAG, "Error parsing custom command JSON", e);
        }
    }

    /**
     * Send a JSON object to the glasses without ACK tracking (for non-critical messages)
     */
    private void sendJsonWithoutAck(JSONObject json, boolean wakeup) {
        if (json != null) {
            String jsonStr = json.toString();
            Log.d(TAG, "📤 Sending JSON without ACK tracking: " + jsonStr);
            sendDataToGlasses(jsonStr, wakeup);
        } else {
            Log.d(TAG, "Cannot send JSON to ASG, JSON is null");
        }
    }

    private void sendJsonWithoutAck(JSONObject json){
        sendJsonWithoutAck(json, false);
    }

    /**
     * Get statistics about the message tracking system
     * @return String with tracking statistics
     */
    public String getMessageTrackingStats() {
        StringBuilder stats = new StringBuilder();
        stats.append("Message Tracking Stats:\n");
        stats.append("- Pending messages: ").append(pendingMessages.size()).append("\n");
        stats.append("- Next message ID: ").append(messageIdCounter.get()).append("\n");
        stats.append("- ACK timeout: ").append(ACK_TIMEOUT_MS).append("ms\n");
        stats.append("- Max retries: ").append(MAX_RETRY_ATTEMPTS).append("\n");

        if (!pendingMessages.isEmpty()) {
            stats.append("- Pending message IDs: ");
            for (Long messageId : pendingMessages.keySet()) {
                PendingMessage msg = pendingMessages.get(messageId);
                if (msg != null) {
                    stats.append(messageId).append("(retry:").append(msg.retryCount).append(") ");
                }
            }
        }

        return stats.toString();
    }

    //---------------------------------------
    // File Transfer Methods
    //---------------------------------------

    /**
     * Process a received file packet
     */
    private void processFilePacket(K900ProtocolUtils.FilePacketInfo packetInfo) {
        Log.d(TAG, "📦 Processing file packet: " + packetInfo.fileName +
              " [" + packetInfo.packIndex + "/" + ((packetInfo.fileSize + K900ProtocolUtils.FILE_PACK_SIZE - 1) / K900ProtocolUtils.FILE_PACK_SIZE - 1) + "]" +
              " (" + packetInfo.packSize + " bytes)");

        // Check if this is a BLE photo transfer we're tracking
        // The filename might have an extension (.avif or .jpg), but we track by ID only
        String bleImgId = packetInfo.fileName;
        int dotIndex = bleImgId.lastIndexOf('.');
        if (dotIndex > 0) {
            bleImgId = bleImgId.substring(0, dotIndex);
        }

        BlePhotoTransfer photoTransfer = blePhotoTransfers.get(bleImgId);
        if (photoTransfer != null) {
            // This is a BLE photo transfer
            Log.d(TAG, "📦 BLE photo transfer packet for requestId: " + photoTransfer.requestId);

            // Get or create session for this transfer
            if (photoTransfer.session == null) {
                photoTransfer.session = new FileTransferSession(packetInfo.fileName, packetInfo.fileSize);
                Log.d(TAG, "📦 Started BLE photo transfer: " + packetInfo.fileName +
                      " (" + packetInfo.fileSize + " bytes, " + photoTransfer.session.totalPackets + " packets)");
            }

            // Add packet to session
            boolean added = photoTransfer.session.addPacket(packetInfo.packIndex, packetInfo.data);

            if (added && photoTransfer.session.isComplete) {
                long transferEndTime = System.currentTimeMillis();
                long totalDuration = transferEndTime - photoTransfer.phoneStartTime;
                long bleTransferDuration = photoTransfer.bleTransferStartTime > 0 ?
                    (transferEndTime - photoTransfer.bleTransferStartTime) : 0;

                Log.d(TAG, "✅ BLE photo transfer complete: " + packetInfo.fileName);
                Log.d(TAG, "⏱️ Total duration (request to complete): " + totalDuration + "ms");
                Log.d(TAG, "⏱️ Glasses compression: " + photoTransfer.glassesCompressionDurationMs + "ms");
                if (bleTransferDuration > 0) {
                    Log.d(TAG, "⏱️ BLE transfer duration: " + bleTransferDuration + "ms");
                    Log.d(TAG, "📊 Transfer rate: " + (packetInfo.fileSize * 1000 / bleTransferDuration) + " bytes/sec");
                }

                // Get complete image data (AVIF or JPEG)
                byte[] imageData = photoTransfer.session.assembleFile();
                if (imageData != null) {
                    // Process and upload the photo
                    processAndUploadBlePhoto(photoTransfer, imageData);
                }

                // Clean up - use the bleImgId without extension
                blePhotoTransfers.remove(bleImgId);
            }

            return; // Exit after handling BLE photo
        }

        // Regular file transfer (not a BLE photo)
        FileTransferSession session = activeFileTransfers.get(packetInfo.fileName);
        if (session == null) {
            // New file transfer
            session = new FileTransferSession(packetInfo.fileName, packetInfo.fileSize);
            activeFileTransfers.put(packetInfo.fileName, session);

            Log.d(TAG, "📦 Started new file transfer: " + packetInfo.fileName +
                  " (" + packetInfo.fileSize + " bytes, " + session.totalPackets + " packets)");
        }

        // Add packet to session
        boolean added = session.addPacket(packetInfo.packIndex, packetInfo.data);

        if (added) {
            // BES chip handles ACKs automatically
            Log.d(TAG, "📦 Packet " + packetInfo.packIndex + " received successfully (BES will auto-ACK)");

            // Check if transfer is complete
            if (session.isComplete) {
                Log.d(TAG, "📦 File transfer complete: " + packetInfo.fileName);

                // Assemble and save the file
                byte[] fileData = session.assembleFile();
                if (fileData != null) {
                    saveReceivedFile(packetInfo.fileName, fileData, packetInfo.fileType);
                }

                // Remove from active transfers
                activeFileTransfers.remove(packetInfo.fileName);
            }
        } else {
            // Packet already received or invalid index
            Log.w(TAG, "📦 Duplicate or invalid packet: " + packetInfo.packIndex);
            // BES chip handles ACKs automatically
        }
    }


    /**
     * Save received file to storage
     */
    private void saveReceivedFile(String fileName, byte[] fileData, byte fileType) {
        try {
            // Get or create the directory for saving files
            File dir = new File(context.getExternalFilesDir(null), FILE_SAVE_DIR);
            if (!dir.exists()) {
                dir.mkdirs();
            }

            // Generate unique filename with timestamp
            SimpleDateFormat sdf = new SimpleDateFormat("yyyyMMdd_HHmmss", Locale.US);
            String timestamp = sdf.format(new Date());

            // Determine file extension based on type
            String extension = "";
            switch (fileType) {
                case K900ProtocolUtils.CMD_TYPE_PHOTO:
                    // For photos, try to preserve the original extension
                    int photoExtIndex = fileName.lastIndexOf('.');
                    if (photoExtIndex > 0) {
                        extension = fileName.substring(photoExtIndex);
                    } else {
                        extension = ".jpg"; // Default to JPEG if no extension
                    }
                    break;
                case K900ProtocolUtils.CMD_TYPE_VIDEO:
                    extension = ".mp4";
                    break;
                case K900ProtocolUtils.CMD_TYPE_AUDIO:
                    extension = ".wav";
                    break;
                default:
                    // Try to get extension from original filename
                    int dotIndex = fileName.lastIndexOf('.');
                    if (dotIndex > 0) {
                        extension = fileName.substring(dotIndex);
                    }
                    break;
            }

            // Create unique filename
            String baseFileName = fileName;
            if (baseFileName.contains(".")) {
                baseFileName = baseFileName.substring(0, baseFileName.lastIndexOf('.'));
            }
            String uniqueFileName = baseFileName + "_" + timestamp + extension;

            // Save the file
            File file = new File(dir, uniqueFileName);
            try (FileOutputStream fos = new FileOutputStream(file)) {
                fos.write(fileData);
                fos.flush();

                Log.d(TAG, "💾 Saved file: " + file.getAbsolutePath());

                // Notify about the received file
                notifyFileReceived(file.getAbsolutePath(), fileType);
            }

        } catch (Exception e) {
            Log.e(TAG, "Error saving received file: " + fileName, e);
        }
    }

    /**
     * Notify listeners about received file
     */
    private void notifyFileReceived(String filePath, byte fileType) {
        // Create event based on file type
        JSONObject event = new JSONObject();
        try {
            event.put("type", "file_received");
            event.put("filePath", filePath);
            event.put("fileType", String.format("0x%02X", fileType));
            event.put("timestamp", System.currentTimeMillis());

            // Emit event through data observable
            if (dataObservable != null) {
                dataObservable.onNext(event);
            }

            // You could also post an EventBus event here if needed
            // EventBus.getDefault().post(new FileReceivedEvent(filePath, fileType));

        } catch (JSONException e) {
            Log.e(TAG, "Error creating file received event", e);
        }
    }

    /**
     * Process and upload a BLE photo transfer
     */
    private void processAndUploadBlePhoto(BlePhotoTransfer transfer, byte[] imageData) {
        Log.d(TAG, "Processing BLE photo for upload. RequestId: " + transfer.requestId);
        long uploadStartTime = System.currentTimeMillis();

        // Save BLE photo locally for debugging/backup
        try {
            File dir = new File(context.getExternalFilesDir(null), FILE_SAVE_DIR);
            if (!dir.exists()) {
                dir.mkdirs();
            }

            // BLE photos are ALWAYS AVIF format
            String fileName = "BLE_" + transfer.bleImgId + "_" + System.currentTimeMillis() + ".avif";
            File file = new File(dir, fileName);

            try (FileOutputStream fos = new FileOutputStream(file)) {
                fos.write(imageData);
                Log.d(TAG, "💾 Saved BLE photo locally: " + file.getAbsolutePath());
            }
        } catch (Exception e) {
            Log.e(TAG, "Error saving BLE photo locally", e);
        }

        // Get core token for authentication
        String coreToken = getCoreToken();

        // Use BlePhotoUploadService to handle decoding and upload
        BlePhotoUploadService.processAndUploadPhoto(
            imageData,
            transfer.requestId,
            transfer.webhookUrl,
            coreToken,
            new BlePhotoUploadService.UploadCallback() {
                @Override
                public void onSuccess(String requestId) {
                    long uploadDuration = System.currentTimeMillis() - uploadStartTime;
                    long totalDuration = System.currentTimeMillis() - transfer.phoneStartTime;

                    Log.d(TAG, "✅ BLE photo uploaded successfully via phone relay for requestId: " + requestId);
                    Log.d(TAG, "⏱️ Upload duration: " + uploadDuration + "ms");
                    Log.d(TAG, "⏱️ Total end-to-end duration: " + totalDuration + "ms");
                    //sendPhotoUploadSuccess(requestId);
                }

                @Override
                public void onError(String requestId, String error) {
                    long uploadDuration = System.currentTimeMillis() - uploadStartTime;
                    Log.e(TAG, "❌ BLE photo upload failed for requestId: " + requestId + ", error: " + error);
                    Log.e(TAG, "⏱️ Failed after: " + uploadDuration + "ms");
                    //sendPhotoUploadError(requestId, error);
                }
            }
        );
    }

    /**
     * Send photo upload success notification to glasses
     */
    private void sendPhotoUploadSuccess(String requestId) {
        try {
            JSONObject json = new JSONObject();
            json.put("type", "photo_upload_result");
            json.put("requestId", requestId);
            json.put("success", true);

            sendJson(json, true);
        } catch (JSONException e) {
            Log.e(TAG, "Error creating photo upload success message", e);
        }
    }

    /**
     * Send photo upload error notification to glasses
     */
    private void sendPhotoUploadError(String requestId, String error) {
        try {
            JSONObject json = new JSONObject();
            json.put("type", "photo_upload_result");
            json.put("requestId", requestId);
            json.put("success", false);
            json.put("error", error);

            sendJson(json, true);
        } catch (JSONException e) {
            Log.e(TAG, "Error creating photo upload error message", e);
        }
    }

    /**
     * Get the core authentication token
     */
    private String getCoreToken() {
        SharedPreferences prefs = context.getSharedPreferences(AUTH_PREFS_NAME, Context.MODE_PRIVATE);
        return prefs.getString(KEY_CORE_TOKEN, "");
    }

    /**
     * Send BLE transfer completion notification
     */
    private void sendBleTransferComplete(String requestId, String bleImgId, boolean success) {
        try {
            JSONObject json = new JSONObject();
            json.put("type", "ble_photo_transfer_complete");
            json.put("requestId", requestId);
            json.put("bleImgId", bleImgId);
            json.put("success", success);

            sendJson(json, true);
            Log.d(TAG, "Sent BLE transfer complete notification: " + json.toString());
        } catch (JSONException e) {
            Log.e(TAG, "Error creating BLE transfer complete message", e);
        }
    }

    /**
     * Send button mode setting to the smart glasses
     *
     * @param mode The button mode (photo, apps, both)
     */
    @Override
    public void sendButtonModeSetting(String mode) {
        Log.d(TAG, "Sending button mode setting to glasses: " + mode);

        if (!isConnected) {
            Log.w(TAG, "Cannot send button mode - not connected");
            return;
        }

        try {
            JSONObject json = new JSONObject();
            json.put("type", "button_mode_setting");
            json.put("mode", mode);
            sendJson(json);
        } catch (JSONException e) {
            Log.e(TAG, "Error creating button mode message", e);
        }
    }

    /**
     * Start buffer recording on glasses
     */
    @Override
    public void startBufferRecording() {
        Log.d(TAG, "Starting buffer recording on glasses");

        if (!isConnected) {
            Log.w(TAG, "Cannot start buffer recording - not connected");
            return;
        }

        try {
            JSONObject json = new JSONObject();
            json.put("type", "start_buffer_recording");
            sendJson(json, true); // Wake up glasses for this command
        } catch (JSONException e) {
            Log.e(TAG, "Error creating start buffer recording message", e);
        }
    }

    /**
     * Stop buffer recording on glasses
     */
    @Override
    public void stopBufferRecording() {
        Log.d(TAG, "Stopping buffer recording on glasses");

        if (!isConnected) {
            Log.w(TAG, "Cannot stop buffer recording - not connected");
            return;
        }

        try {
            JSONObject json = new JSONObject();
            json.put("type", "stop_buffer_recording");
            sendJson(json, true); // Wake up glasses for this command
        } catch (JSONException e) {
            Log.e(TAG, "Error creating stop buffer recording message", e);
        }
    }

    /**
     * Save buffer video from glasses
     */
    @Override
    public void saveBufferVideo(String requestId, int durationSeconds) {
        Log.d(TAG, "Saving buffer video: requestId=" + requestId + ", duration=" + durationSeconds + " seconds");

        if (!isConnected) {
            Log.w(TAG, "Cannot save buffer video - not connected");
            return;
        }

        // Validate duration
        if (durationSeconds < 1 || durationSeconds > 30) {
            Log.e(TAG, "Invalid duration: " + durationSeconds + " (must be 1-30 seconds)");
            return;
        }

        try {
            JSONObject json = new JSONObject();
            json.put("type", "save_buffer_video");
            json.put("requestId", requestId);
            json.put("duration", durationSeconds);
            sendJson(json, true); // Wake up glasses for this command
        } catch (JSONException e) {
            Log.e(TAG, "Error creating save buffer video message", e);
        }
    }

    /**
     * Send user settings to glasses after connection is established
     */
    private void sendUserSettings() {
        Log.d(TAG, "Sending user settings to glasses");

        // Send button mode setting
        String buttonMode = PreferenceManager.getDefaultSharedPreferences(context)
                .getString("button_press_mode", "photo");
        sendButtonModeSetting(buttonMode);
        
        // Send button video recording settings
        sendButtonVideoRecordingSettings();
    }

    /**
     * Send button video recording settings to glasses
     */
    public void sendButtonVideoRecordingSettings() {
        SharedPreferences prefs = PreferenceManager.getDefaultSharedPreferences(context);
        int width = prefs.getInt("button_video_width", 1280);
        int height = prefs.getInt("button_video_height", 720);
        int fps = prefs.getInt("button_video_fps", 30);
        
        Log.d(TAG, "Sending button video recording settings: " + width + "x" + height + "@" + fps + "fps");
        
        if (!isConnected) {
            Log.w(TAG, "Cannot send button video recording settings - not connected");
            return;
        }
        
        try {
            JSONObject json = new JSONObject();
            json.put("type", "button_video_recording_setting");
            JSONObject settings = new JSONObject();
            settings.put("width", width);
            settings.put("height", height);
            settings.put("fps", fps);
            json.put("settings", settings);
            sendJson(json);
        } catch (JSONException e) {
            Log.e(TAG, "Error creating button video recording settings message", e);
        }
    }
    
    @Override
    public void startVideoRecording(String requestId, boolean save) {
<<<<<<< HEAD
        Log.d(TAG, "Starting video recording: requestId=" + requestId + ", save=" + save);

=======
        startVideoRecording(requestId, save, 0, 0, 0); // Use defaults
    }
    
    /**
     * Start video recording with optional resolution settings
     * @param requestId Request ID for tracking
     * @param save Whether to save the video
     * @param width Video width (0 for default)
     * @param height Video height (0 for default)
     * @param fps Video frame rate (0 for default)
     */
    public void startVideoRecording(String requestId, boolean save, int width, int height, int fps) {
        Log.d(TAG, "Starting video recording: requestId=" + requestId + ", save=" + save + 
                   ", resolution=" + width + "x" + height + "@" + fps + "fps");
        
>>>>>>> c584fe34
        if (!isConnected) {
            Log.w(TAG, "Cannot start video recording - not connected");
            return;
        }

        try {
            JSONObject json = new JSONObject();
            json.put("type", "start_video_recording");
            json.put("requestId", requestId);
            json.put("save", save);
            
            // Add video settings if provided
            if (width > 0 && height > 0) {
                JSONObject settings = new JSONObject();
                settings.put("width", width);
                settings.put("height", height);
                settings.put("fps", fps > 0 ? fps : 30);
                json.put("settings", settings);
            }
            
            sendJson(json, true); // Wake up glasses for this command
        } catch (JSONException e) {
            Log.e(TAG, "Failed to create start video recording command", e);
        }
    }

    @Override
    public void stopVideoRecording(String requestId) {
        Log.d(TAG, "Stopping video recording: requestId=" + requestId);

        if (!isConnected) {
            Log.w(TAG, "Cannot stop video recording - not connected");
            return;
        }

        try {
            JSONObject json = new JSONObject();
            json.put("type", "stop_video_recording");
            json.put("requestId", requestId);
            sendJson(json, true); // Wake up glasses for this command
        } catch (JSONException e) {
            Log.e(TAG, "Failed to create stop video recording command", e);
        }
    }
}<|MERGE_RESOLUTION|>--- conflicted
+++ resolved
@@ -3254,10 +3254,6 @@
     
     @Override
     public void startVideoRecording(String requestId, boolean save) {
-<<<<<<< HEAD
-        Log.d(TAG, "Starting video recording: requestId=" + requestId + ", save=" + save);
-
-=======
         startVideoRecording(requestId, save, 0, 0, 0); // Use defaults
     }
     
@@ -3273,7 +3269,6 @@
         Log.d(TAG, "Starting video recording: requestId=" + requestId + ", save=" + save + 
                    ", resolution=" + width + "x" + height + "@" + fps + "fps");
         
->>>>>>> c584fe34
         if (!isConnected) {
             Log.w(TAG, "Cannot start video recording - not connected");
             return;

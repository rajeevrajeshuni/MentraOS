package com.augmentos.augmentos_core.augmentos_backend;

import android.content.Context;
import android.util.Log;

import com.augmentos.augmentos_core.BuildConfig;
import com.augmentos.augmentos_core.CalendarItem;
import com.augmentos.augmentos_core.enums.SpeechRequiredDataType;
import com.augmentos.augmentos_core.smarterglassesmanager.speechrecognition.AsrStreamKey;
import com.augmentos.augmentos_core.smarterglassesmanager.speechrecognition.augmentos.SpeechRecAugmentos;
import com.augmentos.augmentoslib.enums.AsrStreamType;
import com.augmentos.augmentos_core.utils.ServerConfigUtil;

import org.json.JSONArray;
import org.json.JSONException;
import org.json.JSONObject;

import java.io.File;
import java.io.FileOutputStream;
import java.io.IOException;
import java.text.SimpleDateFormat;
import java.util.ArrayList;
import java.util.Date;
import java.util.HashSet;
import java.util.List;
import java.util.Locale;
import java.util.Set;
import java.util.concurrent.ArrayBlockingQueue;
import java.util.concurrent.BlockingQueue;
import java.util.concurrent.TimeUnit;

import okhttp3.RequestBody;
import okhttp3.Request;
import okhttp3.OkHttpClient;
import okhttp3.Callback;
import okhttp3.Response;
import okhttp3.Call;

/**
 * ServerComms is the single facade for all WebSocket interactions in AugmentOS_Core.
 * It delegates the low-level socket to WebSocketManager, handles handshake, routing messages,
 * and provides methods to send audio, VAD, phone notifications, hardware events, etc.
 *
 * This class also calls back into SpeechRecAugmentos for "interim"/"final" messages.
 */
public class ServerComms {
    private static final String TAG = "WearableAi_ServerComms";

    private final WebSocketManager wsManager;
    private SpeechRecAugmentos speechRecAugmentos; // callback for speech messages
    private ServerCommsCallback serverCommsCallback;
    // 1) Keep a private static reference
    private static ServerComms instance;
    private String coreToken;
    private Context context;

    // ------------------------------------------------------------------------
    // AUDIO QUEUE SYSTEM (IMPROVED)
    // ------------------------------------------------------------------------
    // Live queue for immediate sending (small buffer)
    private final BlockingQueue<byte[]> liveAudioQueue = new ArrayBlockingQueue<>(100); // ~1 second buffer
    // Sliding buffer to store recent audio in case of disconnection
    private final BlockingQueue<byte[]> slidingBuffer = new ArrayBlockingQueue<>((int) (3 / 0.01 / 10)); // 3 seconds sliding buffer
    private Thread audioSenderThread;
    private volatile boolean audioSenderRunning = false;
    private volatile boolean isReconnecting = false;
    private volatile boolean isProcessingBuffer = false;

    // ------------------------------------------------------------------------
    // PCM RECORDING SYSTEM (ADDED)
    // ------------------------------------------------------------------------
    private FileOutputStream pcmFileOutputStream = null;
    private long recordingStartTime = 0;
    private long bytesWritten = 0;
    private static final long RECORDING_DURATION_MS = 20000; // 20 seconds
    private static final String PCM_RECORDING_FOLDER = "AugmentOS_PCM_Recordings";

    public static synchronized ServerComms getInstance(Context context) {
        if (instance == null) {
            instance = new ServerComms(context);
        }
        return instance;
    }

    public static synchronized ServerComms getInstance() {
        if (instance == null) {
            throw new IllegalStateException("ServerComms not initialized. Call getInstance(Context) first.");
        }
        return instance;
    }

    public void setServerCommsCallback(ServerCommsCallback callback) {
        this.serverCommsCallback = callback;
    }

    private ServerComms(Context context) {
        this.context = context;
        // Create the underlying WebSocketManager (OkHttp-based).
        this.wsManager = new WebSocketManager(context, new WebSocketManager.IncomingMessageHandler() {
            @Override
            public void onIncomingMessage(JSONObject msg) {
                handleIncomingMessage(msg);
            }

            @Override
            public void onConnectionOpen() {
                // Set the reconnecting flag so the audio thread knows to send the buffer
                isReconnecting = true;

                // As soon as the connection is open, send the "connection_init" message
                // that your server expects.
                new android.os.Handler(android.os.Looper.getMainLooper()).postDelayed(() -> {
                    try {
                        JSONObject initMsg = new JSONObject();
                        initMsg.put("type", "connection_init");
                        // You can send any additional fields if your server needs them, e.g. "userId".
                        initMsg.put("coreToken", coreToken);
                        // add more fields if needed, e.g. initMsg.put("someField", "someValue");

                        // Send the JSON over the WebSocket
                        wsManager.sendText(initMsg.toString());
                        Log.d(TAG, "Sent delayed connection_init message");

                    } catch (JSONException e) {
                        Log.e(TAG, "Error building connection_init JSON", e);
                    }
                }, 1000);
            }

            @Override
            public void onConnectionClosed() {
                // Optional: place logic if needed on close
                stopAudioSenderThread();
                stopPcmRecording(); // Close any open recording file
            }

            @Override
            public void onError(String error) {
                // Log errors
                Log.e(TAG, "WebSocket error: " + error);
                stopAudioSenderThread();
                stopPcmRecording(); // Close any open recording file
//                if (serverCommsCallback != null)
//                    serverCommsCallback.onConnectionError("Websocket error");
            }

            @Override
            public void onConnectionStatusChange(WebSocketStatus status) {
                if(serverCommsCallback != null)
                    serverCommsCallback.onConnectionStatusChange(status);
            }
        });
    }

    /**
     * We can have a reference to the SpeechRecAugmentos module
     * so we can call it when we receive transcription/translation messages.
     */
    public void setSpeechRecAugmentos(SpeechRecAugmentos sr) {
        this.speechRecAugmentos = sr;
    }

    /**
     * Opens the WebSocket to the given URL (e.g. "ws://localhost:7002/glasses-ws").
     * Only connects if truly needed based on connection state.
     */
    public void connectWebSocket(String coreToken) {
        // Don't reconnect if we're already connected
        if (wsManager.isConnected()) {
            Log.d(TAG, "WebSocket already connected, skipping connection");
            return;
        }

        this.coreToken = coreToken;
        wsManager.connect(getServerUrl(), coreToken);
    }

    /**
     * Disconnects the WebSocket (normal closure).
     */
    public void disconnectWebSocket() {
        wsManager.disconnect();
        stopAudioSenderThread();  // Stop the audio queue thread
        stopPcmRecording(); // Close any open recording file
    }

    /**
     * Checks if we are currently connected.
     */
    public boolean isWebSocketConnected() {
        return wsManager.isConnected();
    }

    // ------------------------------------------------------------------------
    // AUDIO / VAD
    // ------------------------------------------------------------------------

    /**
     * Sends a raw PCM audio chunk as binary data.
     * More efficient handling that only processes audio when actually needed.
     */
    public void sendAudioChunk(byte[] audioData) {
        // If audio sender thread isn't running, don't even queue data
        if (audioSenderThread == null) {
            return; // Skip processing entirely if sender thread isn't active
        }

        // Clone only once to avoid unnecessary copies
        byte[] copiedData = audioData.clone();

        // Add to live queue - if full, just drop (we prioritize newest audio)
        if (!liveAudioQueue.offer(copiedData)) {
            liveAudioQueue.poll(); // Remove oldest
            liveAudioQueue.offer(copiedData); // Add new
        }

        // Only add to sliding buffer if we're not actively processing it
        // to prevent buffering data we're currently sending
        if (!isProcessingBuffer) {
            // Also maintain sliding buffer - always keep most recent 10 seconds
            if (!slidingBuffer.offer(copiedData.clone())) {  // Clone again for separate instance
                slidingBuffer.poll(); // Remove oldest
                slidingBuffer.offer(copiedData.clone()); // Add new
            }
        }
    }

    /**
     * Sends audio from the sliding buffer to catch up after a reconnection
     */
    private void sendSlidingBufferAudio() {
        Log.d(TAG, "Sending cached audio from sliding buffer...");
        List<byte[]> bufferContents = new ArrayList<>();

        // Set flag to prevent adding new data to sliding buffer while we're processing it
        isProcessingBuffer = true;

        // Drain the sliding buffer to a list to preserve order
//        slidingBuffer.drainTo(bufferContents);

        // Send all buffer contents in order
        for (byte[] chunk : bufferContents) {
            if (wsManager.isConnected()) {
                wsManager.sendBinary(chunk);
                // Debug - Write to PCM file as we send
                 writeToPcmFile(chunk);
            } else {
                // If connection drops during playback, stop sending
                break;
            }
        }

        // Clear the live queue to avoid sending duplicate audio after buffer replay
        liveAudioQueue.clear();

        Log.d(TAG, "Sent " + bufferContents.size() + " cached audio chunks");

        // Reset flag so we can start buffering again
        isProcessingBuffer = false;
    }

    public void restartTranscriber() {
        if (speechRecAugmentos != null) {
            speechRecAugmentos.restartTranscriber();
        }
    }

    // ------------------------------------------------------------------------
    // PCM RECORDING METHODS (ADDED)
    // ------------------------------------------------------------------------

    /**
     * Starts a new PCM recording session, creating a new file.
     */
    private void startPcmRecording() {
        try {
            // Create directory if it doesn't exist
            File recordingDir = new File(context.getExternalFilesDir(null), PCM_RECORDING_FOLDER);
            if (!recordingDir.exists()) {
                recordingDir.mkdirs();
            }

            // Create a unique filename with timestamp
            SimpleDateFormat sdf = new SimpleDateFormat("yyyyMMdd_HHmmss", Locale.US);
            String timestamp = sdf.format(new Date());
            File outputFile = new File(recordingDir, "pcm_recording_" + timestamp + ".pcm");

            // Open file stream
            pcmFileOutputStream = new FileOutputStream(outputFile);
            recordingStartTime = System.currentTimeMillis();
            bytesWritten = 0;

            Log.e(TAG, "📢 PCM RECORDING STARTED: " + outputFile.getAbsolutePath() + " 📢");
        } catch (IOException e) {
            Log.e(TAG, "Failed to create PCM recording file", e);
            pcmFileOutputStream = null;
        }
    }

    /**
     * Writes audio data to the PCM file and checks if we've reached the recording duration.
     */
    private void writeToPcmFile(byte[] audioData) {
        if (pcmFileOutputStream == null) {
            startPcmRecording();
        }

        try {
            // Write the audio data to file
            pcmFileOutputStream.write(audioData);
            bytesWritten += audioData.length;

            // Check if we've recorded for the specified duration
            long elapsedTime = System.currentTimeMillis() - recordingStartTime;
            if (elapsedTime >= RECORDING_DURATION_MS) {
                stopPcmRecording();
            }
        } catch (IOException e) {
            Log.e(TAG, "Error writing to PCM file", e);
            stopPcmRecording();
        }
    }

    /**
     * Closes the current PCM recording file.
     */
    private void stopPcmRecording() {
        if (pcmFileOutputStream != null) {
            try {
                pcmFileOutputStream.close();
                Log.e(TAG, "📢 PCM RECORDING COMPLETED: " + bytesWritten + " bytes written 📢");
                // Clear the file stream reference but don't start a new recording
                pcmFileOutputStream = null;
            } catch (IOException e) {
                Log.e(TAG, "Error closing PCM file", e);
            }
        }
    }

    /**
     * Sends a VAD message to indicate speaking or not.
     */
    public void sendVadStatus(boolean isSpeaking) {
        JSONObject vadMsg = new JSONObject();
        try {
            vadMsg.put("type", "VAD");
            vadMsg.put("status", isSpeaking);
            wsManager.sendText(vadMsg.toString());
        } catch (JSONException e) {
            Log.e(TAG, "Error building VAD JSON", e);
        }
    }

    /**
     * If you want to update your ASR config (list of languages, translations),
     * call this from SpeechRecAugmentos.
     */
    public void updateAsrConfig(List<AsrStreamKey> languages) {
        if (!wsManager.isConnected()) {
            Log.e(TAG, "Cannot send ASR config: not connected.");
            return;
        }

        try {
            JSONObject configMsg = new JSONObject();
            configMsg.put("type", "config");

            JSONArray streamsArray = new JSONArray();
            for (AsrStreamKey key : languages) {
                JSONObject streamObj = new JSONObject();
                if (key.streamType == AsrStreamType.TRANSCRIPTION) {
                    streamObj.put("streamType", "transcription");
                } else {
                    streamObj.put("streamType", "translation");
                }
                streamObj.put("transcribeLanguage", key.transcribeLanguage);
                if (key.streamType == AsrStreamType.TRANSLATION) {
                    streamObj.put("translateLanguage", key.translateLanguage);
                }
                streamsArray.put(streamObj);
            }
            configMsg.put("streams", streamsArray);

            wsManager.sendText(configMsg.toString());
        } catch (JSONException e) {
            Log.e(TAG, "Error building config message", e);
        }
    }

    // ------------------------------------------------------------------------
    // APP LIFECYCLE (if needed)
    // ------------------------------------------------------------------------

    public void startApp(String packageName) {
        try {
            JSONObject msg = new JSONObject();
            msg.put("type", "start_app");
            msg.put("packageName", packageName);
            msg.put("timestamp", System.currentTimeMillis());
            wsManager.sendText(msg.toString());
        } catch (JSONException e) {
            Log.e(TAG, "Error building start_app JSON", e);
        }
    }

    public void stopApp(String packageName) {
        try {
            JSONObject msg = new JSONObject();
            msg.put("type", "stop_app");
            msg.put("packageName", packageName);
            msg.put("timestamp", System.currentTimeMillis());
            wsManager.sendText(msg.toString());
        } catch (JSONException e) {
            Log.e(TAG, "Error building stop_app JSON", e);
        }
    }

    // ------------------------------------------------------------------------
    // PHONE NOTIFICATIONS (if needed)
    // ------------------------------------------------------------------------

    public void sendPhoneNotification(String notificationId, String app, String title, String content, String priority) {
        try {
            JSONObject event = new JSONObject();
            event.put("type", "phone_notification");
            event.put("notificationId", notificationId);
            event.put("app", app);
            event.put("title", title);
            event.put("content", content);
            event.put("priority", priority);
            event.put("timestamp", System.currentTimeMillis());
            wsManager.sendText(event.toString());
        } catch (JSONException e) {
            Log.e(TAG, "Error building phone_notification JSON", e);
        }
    }

    /**
     * Sends a phone notification dismissal event to the server
     *
     * @param notificationId The unique ID for this dismissal event
     * @param app The app name that sent the notification
     * @param title The notification title
     * @param content The notification content
     * @param notificationKey The original notification key for tracking
     */
    public void sendPhoneNotificationDismissal(String notificationId, String app, String title, String content, String notificationKey) {
        try {
            JSONObject event = new JSONObject();
            event.put("type", "phone_notification_dismissed");
            event.put("notificationId", notificationId);
            event.put("app", app);
            event.put("title", title);
            event.put("content", content);
            event.put("notificationKey", notificationKey);
            event.put("timestamp", System.currentTimeMillis());
            wsManager.sendText(event.toString());
            Log.d(TAG, "Sent phone notification dismissal: " + app + " - " + title);
        } catch (JSONException e) {
            Log.e(TAG, "Error building phone_notification_dismissed JSON", e);
        }
    }

    // ------------------------------------------------------------------------
    // HARDWARE EVENTS (if needed)
    // ------------------------------------------------------------------------

    public void sendButtonPress(String buttonId, String pressType) {
        try {
            JSONObject event = new JSONObject();
            event.put("type", "button_press");
            event.put("buttonId", buttonId);
            event.put("pressType", pressType);
            event.put("timestamp", System.currentTimeMillis());
            wsManager.sendText(event.toString());
        } catch (JSONException e) {
            Log.e(TAG, "Error building button_press JSON", e);
        }
    }

    public void sendHeadPosition(String position) {
        try {
            JSONObject event = new JSONObject();
            event.put("type", "head_position");
            event.put("position", position);
            event.put("timestamp", System.currentTimeMillis());
            wsManager.sendText(event.toString());
        } catch (JSONException e) {
            Log.e(TAG, "Error building head_position JSON", e);
        }
    }

    public void sendGlassesBatteryUpdate(int level, boolean charging, Integer timeRemaining) {
        try {
            JSONObject event = new JSONObject();
            event.put("type", "glasses_battery_update");
            event.put("level", level);
            event.put("charging", charging);
            event.put("timestamp", System.currentTimeMillis());
            if (timeRemaining != null) {
                event.put("timeRemaining", timeRemaining);
            }
            wsManager.sendText(event.toString());
        } catch (JSONException e) {
            Log.e(TAG, "Error building battery_update JSON", e);
        }
    }

    public void sendRtmpStreamStatus(JSONObject statusMessage) {
        try {
            // Send the status message directly since it's already in the correct format
            wsManager.sendText(statusMessage.toString());
            Log.d(TAG, "Sent RTMP stream status: " + statusMessage.toString());
        } catch (Exception e) {
            Log.e(TAG, "Error sending RTMP stream status", e);
        }
    }

    public void sendKeepAliveAck(JSONObject ackMessage) {
        try {
            // Send the ACK message directly since it's already in the correct format
            wsManager.sendText(ackMessage.toString());
            Log.d(TAG, "Sent keep-alive ACK: " + ackMessage.toString());
        } catch (Exception e) {
            Log.e(TAG, "Error sending keep-alive ACK", e);
        }
    }


    public void sendPhoneBatteryUpdate(int level, boolean charging, Integer timeRemaining) {
        try {
            JSONObject event = new JSONObject();
            event.put("type", "phone_battery_update");
            event.put("level", level);
            event.put("charging", charging);
            event.put("timestamp", System.currentTimeMillis());
            if (timeRemaining != null) {
                event.put("timeRemaining", timeRemaining);
            }
            wsManager.sendText(event.toString());
        } catch (JSONException e) {
            Log.e(TAG, "Error building battery_update JSON", e);
        }
    }

    public void sendGlassesConnectionState(String modelName, String status) {
        try {
            JSONObject event = new JSONObject();
            event.put("type", "glasses_connection_state");
            event.put("modelName", modelName);
            event.put("status", status);
            event.put("timestamp", System.currentTimeMillis());
            wsManager.sendText(event.toString());
        } catch (JSONException e) {
            Log.e(TAG, "Error building button_press JSON", e);
        }
    }

    public void sendLocationUpdate(double lat, double lng, float accuracy, String correlationId) {
        try {
            JSONObject event = new JSONObject();
            event.put("type", "location_update");
            event.put("lat", lat);
            event.put("lng", lng);
            event.put("timestamp", System.currentTimeMillis());

            if (accuracy > 0) {
                event.put("accuracy", accuracy);
            }
            if (correlationId != null && !correlationId.isEmpty()) {
                event.put("correlationId", correlationId);
            }

            wsManager.sendText(event.toString());
        } catch (JSONException e) {
            Log.e(TAG, "Error building location_update JSON", e);
        }
    }

    public void sendCalendarEvent(CalendarItem calendarItem) {
        try {
            JSONObject event = new JSONObject();
            event.put("type", "calendar_event");
            event.put("title", calendarItem.getTitle());
            event.put("eventId", calendarItem.getEventId());
            event.put("dtStart", calendarItem.getDtStart());
            event.put("dtEnd", calendarItem.getDtEnd());
            event.put("timeZone", calendarItem.getTimeZone());
            event.put("timestamp", System.currentTimeMillis());
            wsManager.sendText(event.toString());
        } catch (JSONException e) {
            Log.e(TAG, "Error building calendar_update JSON", e);
        }
    }

    public void sendCoreStatus(JSONObject status) {
        try {
            JSONObject event = new JSONObject();
            event.put("type", "core_status_update");
            event.put("status", status);
            event.put("timestamp", System.currentTimeMillis());
            wsManager.sendText(event.toString());
        } catch (JSONException e) {
            Log.e(TAG, "Error building location_update JSON", e);
        }
    }

    /**
     * Sends a photo response message to the server
     *
     * @param requestId The unique ID of the photo request
     * @param photoUrl URL of the uploaded photo
     */
    public void sendPhotoResponse(String requestId, String photoUrl) {
        try {
            JSONObject event = new JSONObject();
            event.put("type", "photo_response");
            event.put("requestId", requestId);
            event.put("photoUrl", photoUrl);
            event.put("timestamp", System.currentTimeMillis());
            wsManager.sendText(event.toString());
            Log.d(TAG, "Sent photo response for requestId: " + requestId);
        } catch (JSONException e) {
            Log.e(TAG, "Error building photo_response JSON", e);
        }
    }

    /**
     * Sends a video stream response message to the server
     *
     * @param appId The ID of the app requesting the stream
     * @param streamUrl URL of the video stream
     */
    public void sendVideoStreamResponse(String appId, String streamUrl) {
        try {
            JSONObject event = new JSONObject();
            event.put("type", "video_stream_response");
            event.put("appId", appId);
            event.put("streamUrl", streamUrl);
            event.put("timestamp", System.currentTimeMillis());
            wsManager.sendText(event.toString());
            Log.d(TAG, "Sent video stream response for appId: " + appId);
        } catch (JSONException e) {
            Log.e(TAG, "Error building video_stream_response JSON", e);
        }
    }

    /**
     * Requests settings from server via WebSocket
     */
    public void requestSettingsFromServer() {
        try {
            Log.d(TAG, "Requesting settings from server");
            JSONObject settingsRequest = new JSONObject();
            settingsRequest.put("type", "settings_update_request");
            wsManager.sendText(settingsRequest.toString());
        } catch (JSONException e) {
            Log.e(TAG, "Error creating settings request", e);
        }
    }

    // ------------------------------------------------------------------------
    // INTERNAL: Message Handling
    // ------------------------------------------------------------------------

    /**
     * Called by wsManager when a new JSON message arrives.
     */
    private void handleIncomingMessage(JSONObject msg) {
        String type = msg.optString("type", "");
        JSONObject userSession;
        JSONArray installedApps;
        JSONArray activeAppPackageNames;

        // Log.d(TAG, "Received message of type: " + type);
        // Log.d(TAG, "Full message: " + msg.toString());

       Log.d(TAG, "Received message of type: " + msg);

        switch (type) {
            case "connection_ack":
                Log.d(TAG, "Received connection_ack. Possibly store sessionId if needed.");
                startAudioSenderThread();
                if (serverCommsCallback != null) {
                    // Log.d( TAG, "Calling onConnectionAck callback");
                    // Log.d(TAG, "Apps installed: " + msg);
                    serverCommsCallback.onAppStateChange(parseAppList(msg));
                    serverCommsCallback.onConnectionAck();
                    requestSettingsFromServer();
                }
                break;

            case "app_state_change":
                //Log.d(TAG, "Received app_state_change.");
                // Log.d( TAG, "Calling onConnectionAck callback");
                // Log.d(TAG, "Apps installed: " + msg);
                if (serverCommsCallback != null)
                    serverCommsCallback.onAppStateChange(parseAppList(msg));
                break;

            case "connection_error":
                String errorMsg = msg.optString("message", "Unknown error");
                //Log.e(TAG, "connection_error from server: " + errorMsg);
                if (serverCommsCallback != null)
                    serverCommsCallback.onConnectionError(errorMsg);
                break;

            case "auth_error":
                //Log.d(TAG, "Server is requesting a reconnect.");
                disconnectWebSocket();
                if (serverCommsCallback != null)
                    serverCommsCallback.onAuthError();
                break;

            case "microphone_state_change":
                boolean bypassVad = msg.optBoolean("bypassVad", false);

                JSONArray requiredDataJson = msg.optJSONArray("requiredData");
                List<SpeechRequiredDataType> requiredData = new ArrayList<>();
                if (requiredDataJson != null) {
                    for (int i = 0; i < requiredDataJson.length(); i++) {
                        String datum = requiredDataJson.optString(i, "");
                        if (!datum.isEmpty()) {
                            try {
                                requiredData.add(SpeechRequiredDataType.fromString(datum));
                            } catch (IllegalArgumentException e) {
                                Log.w(TAG, "Unknown required data type: " + datum, e);
                            }
                        }
                    }
                }

<<<<<<< HEAD
                Log.d(TAG, "Received microphone_state_change message. enabled=" +
                      " requiredData=" + requiredData + " bypassVad=" + bypassVad);
=======
                // Log.d(TAG, "Received microphone_state_change message. enabled=" + isMicrophoneEnabled +
                //       " requiredData=" + requiredData + " bypassVad=" + bypassVad);
>>>>>>> 3c9be87f
                if (serverCommsCallback != null)
                    serverCommsCallback.onMicrophoneStateChange(requiredData, bypassVad);
                break;

            case "photo_request":
                String requestId = msg.optString("requestId");
                String appId = msg.optString("appId");
                String webhookUrl = msg.optString("webhookUrl", "");
                String size = msg.optString("size", "medium");
                Log.d(TAG, "Received photo_request, requestId: " + requestId + ", appId: " + appId + ", webhookUrl: " + webhookUrl + ", size: " + size);
                if (serverCommsCallback != null && !requestId.isEmpty() && !appId.isEmpty()) {
                    serverCommsCallback.onPhotoRequest(requestId, appId, webhookUrl, size);
                } else {
                    Log.e(TAG, "Invalid photo request: missing requestId or appId");
                }
                break;

            case "start_rtmp_stream":
                String rtmpUrl = msg.optString("rtmpUrl", "");
                if (serverCommsCallback != null && !rtmpUrl.isEmpty()) {
                    serverCommsCallback.onRtmpStreamStartRequest(msg);
                } else {
                    Log.e(TAG, "Invalid RTMP stream request: missing rtmpUrl or callback");
                }
                break;

            case "stop_rtmp_stream":
                Log.d(TAG, "Received STOP_RTMP_STREAM");

                if (serverCommsCallback != null) {
                    serverCommsCallback.onRtmpStreamStop();
                }
                break;

            case "keep_rtmp_stream_alive":
                Log.d(TAG, "Received KEEP_RTMP_STREAM_ALIVE: " + msg.toString());

                if (serverCommsCallback != null) {
                    serverCommsCallback.onRtmpStreamKeepAlive(msg);
                }
                break;

            case "start_buffer_recording":
                Log.d(TAG, "Received START_BUFFER_RECORDING");
                if (serverCommsCallback != null) {
                    serverCommsCallback.onStartBufferRecording();
                }
                break;

            case "stop_buffer_recording":
                Log.d(TAG, "Received STOP_BUFFER_RECORDING");
                if (serverCommsCallback != null) {
                    serverCommsCallback.onStopBufferRecording();
                }
                break;

            case "save_buffer_video":
                Log.d(TAG, "Received SAVE_BUFFER_VIDEO: " + msg.toString());
                String bufferRequestId = msg.optString("requestId", "buffer_" + System.currentTimeMillis());
                int durationSeconds = msg.optInt("durationSeconds", 30);
                if (serverCommsCallback != null) {
                    serverCommsCallback.onSaveBufferVideo(bufferRequestId, durationSeconds);
                }
                break;

            case "start_video_recording":
                Log.d(TAG, "Received START_VIDEO_RECORDING: " + msg.toString());
                String videoRequestId = msg.optString("requestId", "video_" + System.currentTimeMillis());
                boolean save = msg.optBoolean("save", true);
                if (serverCommsCallback != null) {
                    serverCommsCallback.onStartVideoRecording(videoRequestId, save);
                }
                break;

            case "stop_video_recording":
                Log.d(TAG, "Received STOP_VIDEO_RECORDING: " + msg.toString());
                String stopRequestId = msg.optString("requestId", "");
                if (serverCommsCallback != null) {
                    serverCommsCallback.onStopVideoRecording(stopRequestId);
                }
                break;

            case "display_event":
                //Log.d(TAG, "Received display_event: " + msg.toString());
                String view = msg.optString("view");
                boolean isDashboard = view.equals("dashboard");

                if (serverCommsCallback == null) return;

                if(isDashboard)
                    serverCommsCallback.onDashboardDisplayEvent(msg);
                else
                    serverCommsCallback.onDisplayEvent(msg);
                break;

            case "request_single":
                //Log.d(TAG, "Received request_core_status: " + msg.toString());
                String dataType = msg.optString("data_type");
                if (serverCommsCallback != null)
                    serverCommsCallback.onRequestSingle(dataType);
                break;

            case "interim":
            case "final":
                // Pass speech messages to SpeechRecAugmentos
                if (speechRecAugmentos != null) {
                    speechRecAugmentos.handleSpeechJson(msg);
                } else {
                    Log.w(TAG, "Received speech message but speechRecAugmentos is null!");
                }
                break;

            case "settings_update":
                Log.d(TAG, "Received settings update from WebSocket");
                try {
                    JSONObject settings = msg.optJSONObject("settings");
                    if (settings != null && serverCommsCallback != null) {
                        serverCommsCallback.onSettingsUpdate(settings);
                    }
                } catch (Exception e) {
                    Log.e(TAG, "Error handling settings update", e);
                }
                break;

            case "reconnect":
                Log.d(TAG, "Server is requesting a reconnect.");
                break;

            case "app_started":
                String startedPackage = msg.optString("packageName", "");
                if (serverCommsCallback != null) {
                    serverCommsCallback.onAppStarted(startedPackage);
                }
                break;

            case "app_stopped":
                String stoppedPackage = msg.optString("packageName", "");
                if (serverCommsCallback != null) {
                    serverCommsCallback.onAppStopped(stoppedPackage);
                }
                break;

            case "audio_play_request":
                if (serverCommsCallback != null) {
                    serverCommsCallback.onAudioPlayRequest(msg);
                }
                break;

            case "audio_stop_request":
                Log.d(TAG, "🔇 Received audio stop request from cloud");
                if (serverCommsCallback != null) {
                    serverCommsCallback.onAudioStopRequest(msg);
                }
                break;

            case "set_location_tier":
                Log.d(TAG, "Received set_location_tier command");
                String tier = msg.optString("tier");
                if (tier != null && serverCommsCallback != null) {
                    Log.d("LOCATION_DEBUG", "ServerComms: Received set_location_tier command with tier: " + tier);
                    serverCommsCallback.onSetLocationTier(tier);
                }
                break;

            case "request_single_location":
                if (serverCommsCallback != null) {
                    serverCommsCallback.onRequestSingleLocation(
                        msg.optString("accuracy"),
                        msg.optString("correlationId")
                    );
                }
                break;

            case "debug_log":
                // Echo back the debug log for confirmation
                Log.d(TAG, "Received debug log from client: " + msg.toString());
                break;

            default:
                Log.w(TAG, "Unknown message type: " + type + " / full: " + msg.toString());
                break;
        }
    }

    private String getServerUrl() {
        String baseUrl = ServerConfigUtil.getServerBaseUrl(context);
        // Ensure ws/wss for websocket
        if (baseUrl.startsWith("https://")) {
            baseUrl = baseUrl.replaceFirst("https://", "wss://");
        } else if (baseUrl.startsWith("http://")) {
            baseUrl = baseUrl.replaceFirst("http://", "ws://");
        }
        return baseUrl + "/glasses-ws";
    }

    public static List<ThirdPartyCloudApp> parseAppList(JSONObject msg) {
        // 1) Try to grab installedApps at the top level
        JSONArray installedApps = msg.optJSONArray("installedApps");

        // 2) If not found, look for "userSession.installedApps"
        if (installedApps == null) {
            JSONObject userSession = msg.optJSONObject("userSession");
            if (userSession != null) {
                installedApps = userSession.optJSONArray("installedApps");
            }
        }

        // 3) Similarly, try to find activeAppPackageNames at top level or under userSession
        JSONArray activeAppPackageNames = msg.optJSONArray("activeAppPackageNames");
        if (activeAppPackageNames == null) {
            JSONObject userSession = msg.optJSONObject("userSession");
            if (userSession != null) {
                activeAppPackageNames = userSession.optJSONArray("activeAppPackageNames");
            }
        }

        // 4) Convert activeAppPackageNames into a Set for easy lookup
        Set<String> runningPackageNames = new HashSet<>();
        if (activeAppPackageNames != null) {
            for (int i = 0; i < activeAppPackageNames.length(); i++) {
                String packageName = activeAppPackageNames.optString(i, "");
                if (!packageName.isEmpty()) {
                    runningPackageNames.add(packageName);
                }
            }
        }

        // 5) Build a list of ThirdPartyCloudApp objects from installedApps
        List<ThirdPartyCloudApp> appList = new ArrayList<>();
        if (installedApps != null) {
            for (int i = 0; i < installedApps.length(); i++) {
                JSONObject appJson = installedApps.optJSONObject(i);
                if (appJson != null) {
                    // Extract packageName first so we can check isRunning
                    String packageName = appJson.optString("packageName", "unknown.package");

                    // Check if package is in runningPackageNames
                    boolean isRunning = runningPackageNames.contains(packageName);

                    // Create the ThirdPartyCloudApp
                    ThirdPartyCloudApp app = new ThirdPartyCloudApp(
                            packageName,
                            appJson.optString("name", "Unknown App"),
                            appJson.optString("description", "No description available."),
                            appJson.optString("webhookURL", ""),
                            appJson.optString("logoURL", ""),
                            isRunning
                    );
                    appList.add(app);
                }
            }
        }

        return appList;
    }

    // ------------------------------------------------------------------------
    // AUDIO QUEUE SENDER THREAD (IMPROVED)
    // ------------------------------------------------------------------------
    private void startAudioSenderThread() {
        // Don't start the audio thread if already running
        if (audioSenderThread != null) return;

        audioSenderRunning = true;
        audioSenderThread = new Thread(() -> {
            while (audioSenderRunning) {
                try {
                    // First check if we're connected before taking from queue
                    if (wsManager.isConnected()) {
                        if (isReconnecting) {
                            // On reconnection, drain the sliding buffer first
                            sendSlidingBufferAudio();
                            isReconnecting = false;
                        }

                        // Use poll with a long timeout instead of take() to remain responsive to shutdown
                        byte[] chunk = liveAudioQueue.poll(250, TimeUnit.MILLISECONDS);
                        if (chunk != null) {
                            wsManager.sendBinary(chunk);
                            // Write to PCM file whenever we send binary data over websocket
                            // writeToPcmFile(chunk);
                        }
                        // If poll times out (1 second with no data), we'll loop back and check conditions again
                    } else {
                        // If not connected, just sleep
                        Thread.sleep(250);
                    }
                } catch (InterruptedException e) {
                    Thread.currentThread().interrupt();
                }
            }
        }, "AudioSenderThread");
        audioSenderThread.setDaemon(true);
        audioSenderThread.start();

        Log.d(TAG, "Started audio sender thread");
    }

    private void stopAudioSenderThread() {
        audioSenderRunning = false;
        if (audioSenderThread != null) {
            audioSenderThread.interrupt();
            audioSenderThread = null;
        }
    }

    public void cleanup() {
        wsManager.cleanup();
        disconnectWebSocket();
    }

    // Helper to get the backend server URL, with placeholder for custom URL logic
    private String getServerUrlForRest() {
        return ServerConfigUtil.getServerBaseUrl(context);
    }

    // Add this method to send user datetime to backend
    public void sendUserDatetimeToBackend(String isoDatetime) {
        try {
            String baseUrl = getServerUrlForRest();
            String url = baseUrl + "/api/user-data/set-datetime";

            JSONObject body = new JSONObject();
            body.put("coreToken", coreToken);
            body.put("datetime", isoDatetime);

            RequestBody requestBody = RequestBody.create(
                body.toString(), okhttp3.MediaType.get("application/json; charset=utf-8")
            );
            Request request = new Request.Builder()
                .url(url)
                .post(requestBody)
                .build();

            Log.d(TAG, "Sending datetime to backend: " + url);
            OkHttpClient client = new OkHttpClient();
            client.newCall(request).enqueue(new Callback() {
                @Override
                public void onFailure(Call call, IOException e) {
                    Log.e(TAG, "Failed to send datetime to backend: " + e.getMessage());
                }
                @Override
                public void onResponse(Call call, Response response) throws IOException {
                    if (response.isSuccessful()) {
                        Log.d(TAG, "Datetime sent to backend successfully: " + response.body().string());
                    } else {
                        Log.e(TAG, "Failed to send datetime to backend. Response: " + response.code() + ", " + response.body().string());
                    }
                }
            });
        } catch (Exception e) {
            Log.e(TAG, "Exception while sending datetime to backend: " + e.getMessage());
        }
    }

    /**
     * Sends VPS coordinates as a JSON message to the backend via WebSocket.
     */
    public void sendVpsCoordinates(JSONObject vpsJson) {
        try {
            wsManager.sendText(vpsJson.toString());
            Log.d(TAG, "Sent VPS coordinates: " + vpsJson.toString());
        } catch (Exception e) {
            Log.e(TAG, "Error sending VPS coordinates JSON", e);
        }
    }

    /**
     * Sends audio play response back to the cloud via WebSocket.
     */
    public void sendAudioPlayResponse(JSONObject audioResponse) {
        try {
            // Create the message in the expected format for the cloud
            JSONObject message = new JSONObject();
            message.put("type", "audio_play_response");
            message.put("requestId", audioResponse.getString("requestId"));
            message.put("success", audioResponse.getBoolean("success"));

            if (audioResponse.has("error") && !audioResponse.isNull("error")) {
                message.put("error", audioResponse.getString("error"));
            }

            if (audioResponse.has("duration") && !audioResponse.isNull("duration")) {
                message.put("duration", audioResponse.get("duration"));
            }

            wsManager.sendText(message.toString());
            Log.d(TAG, "Sent audio play response: " + message.toString());
        } catch (Exception e) {
            Log.e(TAG, "Error sending audio play response", e);
        }
    }

    public void sendTranscriptionResult(JSONObject transcriptionResult) {
        try {
            wsManager.sendText(transcriptionResult.toString());
            Log.d(TAG, "Sent transcription result: " + transcriptionResult.toString());
        } catch (Exception e) {
            Log.e(TAG, "Error sending transcription result", e);
        }
    }
}<|MERGE_RESOLUTION|>--- conflicted
+++ resolved
@@ -730,13 +730,9 @@
                     }
                 }
 
-<<<<<<< HEAD
-                Log.d(TAG, "Received microphone_state_change message. enabled=" +
-                      " requiredData=" + requiredData + " bypassVad=" + bypassVad);
-=======
                 // Log.d(TAG, "Received microphone_state_change message. enabled=" + isMicrophoneEnabled +
                 //       " requiredData=" + requiredData + " bypassVad=" + bypassVad);
->>>>>>> 3c9be87f
+
                 if (serverCommsCallback != null)
                     serverCommsCallback.onMicrophoneStateChange(requiredData, bypassVad);
                 break;

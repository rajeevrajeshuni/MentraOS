package com.augmentos.augmentos_core.comms;

import android.util.Log;

import org.json.JSONException;
import org.json.JSONObject;


public class AugmentOsManagerMessageParser {
    private static final String TAG = "AugmentOsMessageParser";
    private final AugmentOsActionsCallback callback;

    public AugmentOsManagerMessageParser(AugmentOsActionsCallback callback) {
        this.callback = callback;  // Store the callback reference for triggering actions
    }

    public void parseMessage(String json) throws JSONException {
            JSONObject commandObject = new JSONObject(json);
            String command = commandObject.getString("command");

            switch (command) {
                case "ping":
                    callback.requestPing();
                    break;

                case "request_status":
                    callback.requestStatus();
                    break;

                case "search_for_compatible_device_names":
                    String modelNameToFind = commandObject.getJSONObject("params").getString("model_name");
                    callback.searchForCompatibleDeviceNames(modelNameToFind);
                break;

                case "connect_wearable":
                    Log.d(TAG,"GOT A COMMAND TO CONNECT TO WEARABLE????");
                    String modelName = commandObject.getJSONObject("params").getString("model_name");
                    String deviceName = commandObject.getJSONObject("params").getString("device_name");
                    callback.connectToWearable(modelName, deviceName);
                    break;

                case "forget_smart_glasses":
                    callback.forgetSmartGlasses();
                    break;

                case "disconnect_wearable":
                    // String disconnectId = commandObject.getJSONObject("params").getString("target");
                    String disconnectId = "notImplemented";
                    callback.disconnectWearable(disconnectId);
                    break;

                case "start_app":
                    String packageName = commandObject.getJSONObject("params").getString("target");
                    callback.startApp(packageName);
                    break;

                case "stop_app":
                    String stopPackage = commandObject.getJSONObject("params").getString("target");
                    callback.stopApp(stopPackage);
                    break;

                case "enable_sensing":
                    boolean sensingEnabled = commandObject.getJSONObject("params").getBoolean("enabled");
                    callback.setSensingEnabled(sensingEnabled);
                    break;

                case "force_core_onboard_mic":
                    boolean toForceCoreOnboardMic = commandObject.getJSONObject("params").getBoolean("enabled");
                    callback.setForceCoreOnboardMic(toForceCoreOnboardMic);
                    break;

                case "enable_contextual_dashboard":
                    boolean dashboardEnabled = commandObject.getJSONObject("params").getBoolean("enabled");
                    callback.setContextualDashboardEnabled(dashboardEnabled);
                    break;

<<<<<<< HEAD
                case "enable_always_on_status_bar":
                    boolean alwaysOnEnabled = commandObject.getJSONObject("params").getBoolean("enabled");
                    callback.setAlwaysOnStatusBarEnabled(alwaysOnEnabled);
=======
                case "bypass_vad_for_debugging":
                    boolean bypassVadForDebugging = commandObject.getJSONObject("params").getBoolean("enabled");
                    callback.setBypassVadForDebugging(bypassVadForDebugging);
                    break;

                case "bypass_audio_encoding_for_debugging":
                    boolean bypassAudioEncodingForDebugging = commandObject.getJSONObject("params").getBoolean("enabled");
                    callback.setBypassAudioEncodingForDebugging(bypassAudioEncodingForDebugging);
>>>>>>> 89f8169e
                    break;

                case "install_app_from_repository": // TODO: Implement repository handling
//                    String repo = commandObject.getJSONObject("params").getString("repository");
                    String packageNameToInstall = commandObject.getJSONObject("params").getString("target");
                    callback.installAppFromRepository("repo", packageNameToInstall);
                    break;

                case "uninstall_app":
                    String uninstallPackage = commandObject.getJSONObject("params").getString("target");
                    callback.uninstallApp(uninstallPackage);
                    break;

                case "phone_notification":
                    JSONObject notificationData = commandObject.getJSONObject("params");
                    Log.d(TAG, notificationData.toString());
                    callback.handleNotificationData(notificationData);
                    break;

                case "set_auth_secret_key":
                    String userId = commandObject.getJSONObject("params").getString("userId");
                    String authKey = commandObject.getJSONObject("params").getString("authSecretKey");
                    callback.setAuthSecretKey(userId, authKey);
                    break;

                case "verify_auth_secret_key":
                    callback.verifyAuthSecretKey();
                    break;

                case "delete_auth_secret_key":
                    callback.deleteAuthSecretKey();
                    break;

                case "update_app_settings":
                    String targetApp = commandObject.getJSONObject("params").getString("target");
                    JSONObject settings = commandObject.getJSONObject("params").getJSONObject("settings");
                    callback.updateAppSettings(targetApp, settings);
                    break;
                case "request_app_info":
                    String packageNameToGetDetails = commandObject.getJSONObject("params").getString("target");
                    callback.requestAppInfo(packageNameToGetDetails);
                    break;

                case "update_glasses_brightness":
                    int brightnessLevel = commandObject.getJSONObject("params").getInt("brightness");
                    callback.updateGlassesBrightness(brightnessLevel);
                    break;

                case "update_glasses_headUp_angle":
                    int headUpAngle = commandObject.getJSONObject("params").getInt("headUpAngle");
                    callback.updateGlassesHeadUpAngle(headUpAngle);
                    break;

                default:
                    Log.w(TAG, "Unknown command: " + command);
            }
    }
}<|MERGE_RESOLUTION|>--- conflicted
+++ resolved
@@ -74,11 +74,6 @@
                     callback.setContextualDashboardEnabled(dashboardEnabled);
                     break;
 
-<<<<<<< HEAD
-                case "enable_always_on_status_bar":
-                    boolean alwaysOnEnabled = commandObject.getJSONObject("params").getBoolean("enabled");
-                    callback.setAlwaysOnStatusBarEnabled(alwaysOnEnabled);
-=======
                 case "bypass_vad_for_debugging":
                     boolean bypassVadForDebugging = commandObject.getJSONObject("params").getBoolean("enabled");
                     callback.setBypassVadForDebugging(bypassVadForDebugging);
@@ -87,7 +82,11 @@
                 case "bypass_audio_encoding_for_debugging":
                     boolean bypassAudioEncodingForDebugging = commandObject.getJSONObject("params").getBoolean("enabled");
                     callback.setBypassAudioEncodingForDebugging(bypassAudioEncodingForDebugging);
->>>>>>> 89f8169e
+                    break;
+
+                case "enable_always_on_status_bar":
+                    boolean alwaysOnEnabled = commandObject.getJSONObject("params").getBoolean("enabled");
+                    callback.setAlwaysOnStatusBarEnabled(alwaysOnEnabled);
                     break;
 
                 case "install_app_from_repository": // TODO: Implement repository handling

--- conflicted
+++ resolved
@@ -40,10 +40,7 @@
     void onAudioPlayRequest(JSONObject audioRequest);
     void onAudioPlayResponse(JSONObject audioResponse);
     void onAudioStopRequest(JSONObject audioStopParams);
-<<<<<<< HEAD
     void simulateHeadPosition(String position);
     void simulateButtonPress(String buttonId, String pressType);
-=======
     void handleNotificationDismissal(JSONObject dismissalData);
->>>>>>> 74f5bee5
 }
package com.augmentos.augmentos_core;

import static com.augmentos.augmentos_core.smarterglassesmanager.smartglassescommunicators.EvenRealitiesG1SGC.deleteEvenSharedPreferences;
import static com.augmentos.augmentos_core.smarterglassesmanager.smartglassescommunicators.EvenRealitiesG1SGC.savePreferredG1DeviceId;
import static com.augmentos.augmentos_core.statushelpers.CoreVersionHelper.getCoreVersion;
import static com.augmentos.augmentos_core.statushelpers.JsonHelper.processJSONPlaceholders;
import static com.augmentos.augmentoslib.AugmentOSGlobalConstants.AUGMENTOS_NOTIFICATION_ID;
import static com.augmentos.augmentoslib.AugmentOSGlobalConstants.AugmentOSAsgClientPackageName;
import static com.augmentos.augmentoslib.AugmentOSGlobalConstants.AugmentOSManagerPackageName;
import static com.augmentos.augmentos_core.BatteryOptimizationHelper.handleBatteryOptimization;
import static com.augmentos.augmentos_core.BatteryOptimizationHelper.isSystemApp;
import static com.augmentos.augmentos_core.Constants.notificationFilterKey;
import static com.augmentos.augmentos_core.Constants.newsSummaryKey;
import static com.augmentos.augmentos_core.Constants.augmentOsMainServiceNotificationId;
import static com.augmentos.augmentoslib.AugmentOSGlobalConstants.GROUP_SUMMARY_NOTIFICATION_ID;
import static com.augmentos.augmentoslib.AugmentOSGlobalConstants.SERVICE_CORE_NOTIFICATION_ID;


import android.app.Notification;
import android.app.NotificationChannel;
import android.app.NotificationManager;
import android.app.PendingIntent;
import android.app.Service;
import android.content.ComponentName;
import android.content.Context;
import android.content.Intent;
import android.content.ServiceConnection;
import android.content.SharedPreferences;
import android.graphics.Bitmap;
import android.hardware.display.VirtualDisplay;
import android.icu.util.TimeZone;
import android.media.projection.MediaProjection;
import android.os.Binder;
import android.os.Build;
import android.os.Bundle;
import android.os.Handler;
import android.os.IBinder;
import android.os.Looper;
import android.service.notification.NotificationListenerService;
import android.util.Log;

import java.io.IOException;

import androidx.core.app.NotificationCompat;
import androidx.lifecycle.Lifecycle;
import androidx.lifecycle.LifecycleOwner;
import androidx.lifecycle.LifecycleService;
import androidx.preference.PreferenceManager;

import com.augmentos.augmentos_core.augmentos_backend.AuthHandler;
import com.augmentos.augmentos_core.augmentos_backend.HTTPServerComms;
import com.augmentos.augmentos_core.augmentos_backend.ServerComms;
import com.augmentos.augmentos_core.augmentos_backend.ServerCommsCallback;
import com.augmentos.augmentos_core.augmentos_backend.ThirdPartyCloudApp;
import com.augmentos.augmentos_core.augmentos_backend.WebSocketLifecycleManager;
import com.augmentos.augmentos_core.augmentos_backend.WebSocketManager;
import com.augmentos.augmentos_core.smarterglassesmanager.eventbusmessages.BatteryLevelEvent;
import com.augmentos.augmentos_core.smarterglassesmanager.eventbusmessages.BrightnessLevelEvent;
import com.augmentos.augmentos_core.smarterglassesmanager.eventbusmessages.DisplayGlassesDashboardEvent;
import com.augmentos.augmentos_core.smarterglassesmanager.eventbusmessages.GlassesBluetoothSearchDiscoverEvent;
import com.augmentos.augmentos_core.smarterglassesmanager.eventbusmessages.GlassesBluetoothSearchStopEvent;
import com.augmentos.augmentos_core.smarterglassesmanager.eventbusmessages.GlassesHeadDownEvent;
import com.augmentos.augmentos_core.smarterglassesmanager.eventbusmessages.GlassesHeadUpEvent;
import com.augmentos.augmentos_core.smarterglassesmanager.eventbusmessages.GlassesDisplayPowerEvent;
import com.augmentos.augmentos_core.smarterglassesmanager.eventbusmessages.HeadUpAngleEvent;
import com.augmentos.augmentos_core.smarterglassesmanager.eventbusmessages.MicModeChangedEvent;
import com.augmentos.augmentos_core.smarterglassesmanager.smartglassescommunicators.SmartGlassesCommunicator;
import com.augmentos.augmentos_core.smarterglassesmanager.supportedglasses.SmartGlassesDevice;
import com.augmentos.augmentos_core.smarterglassesmanager.utils.BitmapJavaUtils;
import com.augmentos.augmentos_core.smarterglassesmanager.utils.SmartGlassesConnectionState;
import com.augmentos.augmentos_core.smarterglassesmanager.SmartGlassesManager;
import com.augmentos.augmentoslib.ThirdPartyEdgeApp;
import com.augmentos.augmentos_core.comms.AugmentOsActionsCallback;
import com.augmentos.augmentos_core.comms.AugmentosBlePeripheral;
import com.augmentos.augmentos_core.events.NewScreenImageEvent;
import com.augmentos.augmentos_core.events.ThirdPartyEdgeAppErrorEvent;
import com.augmentos.augmentos_core.events.TriggerSendStatusToAugmentOsManagerEvent;
import com.augmentos.augmentos_core.statushelpers.BatteryStatusHelper;
import com.augmentos.augmentos_core.statushelpers.GsmStatusHelper;
import com.augmentos.augmentos_core.statushelpers.WifiStatusHelper;
import com.augmentos.augmentos_core.tpa.EdgeTPASystem;


import com.augmentos.augmentoslib.events.GlassesTapOutputEvent;
import com.augmentos.augmentoslib.events.HomeScreenEvent;
import com.augmentos.augmentoslib.events.SmartRingButtonOutputEvent;

import org.greenrobot.eventbus.EventBus;
import org.greenrobot.eventbus.Subscribe;
import org.json.JSONArray;
import org.json.JSONException;
import org.json.JSONObject;

import java.text.SimpleDateFormat;
import java.util.ArrayList;
import java.util.Comparator;
import java.util.Date;
import java.util.HashMap;
import java.util.Iterator;
import java.util.Locale;
import java.util.Collections;
import java.util.List;
import java.util.Map;
//SpeechRecIntermediateOutputEvent

import com.augmentos.augmentos_core.smarterglassesmanager.eventbusmessages.isMicEnabledForFrontendEvent;
import com.augmentos.augmentos_core.smarterglassesmanager.hci.PhoneMicrophoneManager;
import com.augmentos.augmentos_core.smarterglassesmanager.utils.EnvHelper;

import okhttp3.Call;
import okhttp3.Callback;
import okhttp3.Response;

import java.util.regex.Matcher;
import java.util.regex.Pattern;

public class AugmentosService extends LifecycleService implements AugmentOsActionsCallback {
    public static final String TAG = "AugmentOS_AugmentOSService";

   private final IBinder binder = new LocalBinder();

    private final String notificationAppName = "AugmentOS";
    private final String notificationDescription = "";
    private final String myChannelId = "augmentos_core";
    public static final String ACTION_START_CORE = "ACTION_START_CORE";
    public static final String ACTION_STOP_CORE = "ACTION_STOP_CORE";

    public static final String ACTION_START_FOREGROUND_SERVICE = "MY_ACTION_START_FOREGROUND_SERVICE";
    public static final String ACTION_STOP_FOREGROUND_SERVICE = "MY_ACTION_STOP_FOREGROUND_SERVICE";

    private BatteryStatusHelper batteryStatusHelper;
    private WifiStatusHelper wifiStatusHelper;
    private GsmStatusHelper gsmStatusHelper;

    private AuthHandler authHandler;
    private MediaProjection mediaProjection;
    private VirtualDisplay virtualDisplay;
    private final Handler screenCaptureHandler = new Handler();
    private Runnable screenCaptureRunnable;
    private LocationSystem locationSystem;
    private long currTime = 0;
    private long lastPressed = 0;
    private final long lastTapped = 0;

    // Double clicking constants
    private final long doublePressTimeConst = 420;
    private final long doubleTapTimeConst = 600;

    public EdgeTPASystem edgeTpaSystem;

    private String userId;
    public SmartGlassesConnectionState previousSmartGlassesConnectionState = SmartGlassesConnectionState.DISCONNECTED;


    public AugmentosBlePeripheral blePeripheral;

    public SmartGlassesManager smartGlassesManager;
    private final List<Runnable> smartGlassesReadyListeners = new ArrayList<>();
    private NotificationSystem notificationSystem;
    private CalendarSystem calendarSystem;

    private Integer batteryLevel;
    private Integer brightnessLevel;
    private Boolean autoBrightness;
    private Integer headUpAngle;
    private String preferredMic;

    private final boolean showingDashboardNow = false;
    private boolean contextualDashboardEnabled;
    private boolean alwaysOnStatusBarEnabled;
    private AsrPlanner asrPlanner;
    private HTTPServerComms httpServerComms;

    JSONObject cachedDashboardDisplayObject;
    private JSONObject cachedDisplayData;
    {
        cachedDisplayData = new JSONObject();
        try {
            JSONObject layout = new JSONObject();
            layout.put("layoutType", "empty");
            cachedDisplayData.put("layout", layout);
        } catch (JSONException e) {
            Log.e(TAG, "Failed to construct cachedDisplayData JSON", e);
        }
    }

    Runnable cachedDashboardDisplayRunnable;
    private String cachedDashboardTopLine;
 
    List<ThirdPartyCloudApp> cachedThirdPartyAppList = new ArrayList<>(); // Initialize here to avoid NPE
    private WebSocketManager.IncomingMessageHandler.WebSocketStatus webSocketStatus = WebSocketManager.IncomingMessageHandler.WebSocketStatus.DISCONNECTED;
    private final Handler serverCommsHandler = new Handler(Looper.getMainLooper());

    private WebSocketLifecycleManager webSocketLifecycleManager;
    private boolean isMicEnabledForFrontend = false;

    private boolean isInitializing = false;

    public AugmentosService() {
    }

    // Smart glasses event handler
    private final SmartGlassesManager.SmartGlassesEventHandler smartGlassesEventHandler = 
        new SmartGlassesManager.SmartGlassesEventHandler() {
            @Override
            public void onGlassesConnectionStateChanged(SmartGlassesDevice device, SmartGlassesConnectionState connectionState) {
                if (connectionState == previousSmartGlassesConnectionState) return;
                previousSmartGlassesConnectionState = connectionState;

                webSocketLifecycleManager.updateSmartGlassesState(connectionState);

                ServerComms.getInstance().sendGlassesConnectionState(device == null ? null : device.deviceModelName, connectionState.name());

                if (connectionState == SmartGlassesConnectionState.CONNECTED) {
                    Log.d(TAG, "Got event for onGlassesConnected.. CONNECTED ..");
                    Log.d(TAG, "****************** SENDING REFERENCE CARD: CONNECTED TO AUGMENT OS");
                    isInitializing = true;
                    playStartupSequenceOnSmartGlasses();
                    asrPlanner.updateAsrLanguages();
                    requestSettingsFromServer();
                } else if (connectionState == SmartGlassesConnectionState.DISCONNECTED) {
                    edgeTpaSystem.stopAllThirdPartyApps();
                }

                sendStatusToAugmentOsManager();
            }
        };

    public void onTriggerSendStatusToAugmentOsManagerEvent(TriggerSendStatusToAugmentOsManagerEvent event) {
        sendStatusToAugmentOsManager();
    }

    @Subscribe
    public void onGlassesHeadUpEvent(GlassesHeadUpEvent event){
        ServerComms.getInstance().sendHeadPosition("up");
        // BATTERY OPTIMIZATION: Directly call method instead of posting additional event
        if (contextualDashboardEnabled && smartGlassesManager != null) {
            try {
                displayGlassesDashboardEvent();
            } catch (JSONException e) {
                Log.e(TAG, "Error displaying dashboard", e);
            }
        }
    }

    @Subscribe
    public void onGlassesHeadDownEvent(GlassesHeadDownEvent event){
        ServerComms.getInstance().sendHeadPosition("down");
        if (smartGlassesManager != null)
            smartGlassesManager.windowManager.hideDashboard();
    }

    @Subscribe
    public void onGlassesTapSideEvent(GlassesTapOutputEvent event) {
        int numTaps = event.numTaps;
        boolean sideOfGlasses = event.sideOfGlasses;
        long time = event.timestamp;

        Log.d(TAG, "GLASSES TAPPED X TIMES: " + numTaps + " SIDEOFGLASSES: " + sideOfGlasses);
        
        if (smartGlassesManager == null) return;
        if (numTaps == 2 || numTaps == 3) {
            if (smartGlassesManager.windowManager.isDashboardShowing()) {
                smartGlassesManager.windowManager.hideDashboard();
            } else {
                // BATTERY OPTIMIZATION: Directly call method instead of posting additional event
                if (contextualDashboardEnabled) {
                    try {
                        Log.d(TAG, "GOT A DOUBLE+ TAP");
                        displayGlassesDashboardEvent();
                    } catch (JSONException e) {
                        Log.e(TAG, "Error displaying dashboard", e);
                    }
                }
            }
        }
    }

    @Subscribe
    public void onThirdPartyAppErrorEvent(ThirdPartyEdgeAppErrorEvent event) {
        if (blePeripheral != null) {
            blePeripheral.sendNotifyManager(event.text, "error");
        }
        if (edgeTpaSystem != null) {
            edgeTpaSystem.stopThirdPartyAppByPackageName(event.packageName);
        }
        if (smartGlassesManager != null) {
            smartGlassesManager.windowManager.showAppLayer("system", () -> smartGlassesManager.sendReferenceCard("App error", event.text), 10);
        }
        sendStatusToAugmentOsManager();
    }

    //TODO NO MORE PASTA
    public ArrayList<String> notificationList = new ArrayList<String>();
    public JSONArray latestNewsArray = new JSONArray();
    private int latestNewsIndex = 0;
    @Subscribe
    public void displayGlassesDashboardEvent() throws JSONException {
        if (!contextualDashboardEnabled) {
            return;
        }

        if (cachedDashboardDisplayObject != null) {
            if(smartGlassesManager != null) {
                Runnable dashboardDisplayRunnable = parseDisplayEventMessage(cachedDashboardDisplayObject);

                smartGlassesManager.windowManager.showDashboard(dashboardDisplayRunnable,
                        -1
                );
            }

            if(blePeripheral != null) {
                JSONObject newMsg = generateTemplatedJsonFromServer(cachedDashboardDisplayObject);
                blePeripheral.sendGlassesDisplayEventToManager(newMsg);
            }
            return;
        }

        // SHOW FALLBACK DASHBOARD

        // --- Build date/time line ---
        SimpleDateFormat currentTimeFormat = new SimpleDateFormat("h:mm", Locale.getDefault());
        SimpleDateFormat currentDateFormat = new SimpleDateFormat("MMM d", Locale.getDefault());
        String currentTime = currentTimeFormat.format(new Date());
        String currentDate = currentDateFormat.format(new Date());

        // Battery, date/time, etc.
        String leftHeaderLine = String.format(Locale.getDefault(), "◌ %s %s, %d%%\n", currentTime, currentDate, batteryLevel);

        String connString = webSocketStatus == null ? "Not connected" : webSocketStatus.name();;

        if (smartGlassesManager != null) {
            smartGlassesManager.windowManager.showDashboard(() ->
                            smartGlassesManager.sendDoubleTextWall(leftHeaderLine, connString),
                    -1
            );
        }
    }

    @Subscribe
    public void onGlassBatteryLevelEvent(BatteryLevelEvent event) {
        if (batteryLevel != null && event.batteryLevel == batteryLevel) return;
        batteryLevel = event.batteryLevel;
        ServerComms.getInstance().sendGlassesBatteryUpdate(event.batteryLevel, false, -1);
        sendStatusToAugmentOsManager();
    }

    @Subscribe
    public void onBrightnessLevelEvent(BrightnessLevelEvent event) {
        brightnessLevel = event.brightnessLevel;
        autoBrightness = event.autoBrightness;

        // if (brightnessLevel != -1) {
        //     PreferenceManager.getDefaultSharedPreferences(this)
        //         .edit()
        //         .putString(this.getResources().getString(R.string.SHARED_PREF_BRIGHTNESS), String.valueOf(brightnessLevel))
        //         .apply();
        //     PreferenceManager.getDefaultSharedPreferences(this)
        //         .edit()
        //         .putBoolean(this.getResources().getString(R.string.SHARED_PREF_AUTO_BRIGHTNESS), false)
        //         .apply();
        // } else {
        //     PreferenceManager.getDefaultSharedPreferences(this)
        //         .edit()
        //         .putBoolean(this.getResources().getString(R.string.SHARED_PREF_AUTO_BRIGHTNESS), autoBrightness)
        //         .apply();
        // }

        sendStatusToAugmentOsManager();
        sendStatusToBackend();
    }

    @Subscribe
    public void onHeadUpAngleEvent(HeadUpAngleEvent event) {
        headUpAngle = event.headUpAngle;
        sendStatusToAugmentOsManager();
        sendStatusToBackend();
    }

    @Override
    public void onCreate() {
        super.onCreate();

//        EnvHelper.init(this);

        EventBus.getDefault().register(this);

        ServerComms.getInstance(this);

        authHandler = new AuthHandler(this);

        userId = authHandler.getUniqueIdForAnalytics();

        batteryStatusHelper = new BatteryStatusHelper(this);
        wifiStatusHelper = new WifiStatusHelper(this);
        gsmStatusHelper = new GsmStatusHelper(this);

        notificationSystem = new NotificationSystem(this, userId);
        calendarSystem = CalendarSystem.getInstance(this);

<<<<<<< HEAD
        // Initialize settings with default values
        brightnessLevel = 50;
        autoBrightness = false;
        headUpAngle = 20;
=======
        Log.d(TAG, "Auto Brightness___: " + PreferenceManager.getDefaultSharedPreferences(this)
                .getBoolean(getResources().getString(R.string.SHARED_PREF_AUTO_BRIGHTNESS), false));
        brightnessLevel = Integer.parseInt(PreferenceManager.getDefaultSharedPreferences(this).getString(getResources().getString(R.string.SHARED_PREF_BRIGHTNESS), "50"));
        autoBrightness = PreferenceManager.getDefaultSharedPreferences(this)
                .getBoolean(getResources().getString(R.string.SHARED_PREF_AUTO_BRIGHTNESS), false);
        headUpAngle = Integer.parseInt(PreferenceManager.getDefaultSharedPreferences(this).getString(getResources().getString(R.string.HEADUP_ANGLE), "20"));
        preferredMic = PreferenceManager.getDefaultSharedPreferences(this).getString(getResources().getString(R.string.PREFERRED_MIC), "glasses");
>>>>>>> 59efc7e1

        // Request settings from server
        requestSettingsFromServer();

        contextualDashboardEnabled = true;
        alwaysOnStatusBarEnabled = false;

        edgeTpaSystem = new EdgeTPASystem(this, null); // We'll set smartGlassesManager after it's created
        asrPlanner = new AsrPlanner(edgeTpaSystem);

        // Initialize BLE Peripheral
        blePeripheral = new AugmentosBlePeripheral(this, this);

        // If this is the ASG client, start the peripheral
        if (getPackageName().equals(AugmentOSAsgClientPackageName)) {
        //    blePeripheral.start();
        }

        // Whitelist AugmentOS from battery optimization when system app
        // If not system app, bring up the settings menu
        if (isSystemApp(this)) {
            handleBatteryOptimization(this);
        }

        // Automatically connect to glasses on service start
        String preferredWearable = SmartGlassesManager.getPreferredWearable(this);
        if(!preferredWearable.isEmpty()) {
            SmartGlassesDevice preferredDevice = SmartGlassesManager.getSmartGlassesDeviceFromModelName(preferredWearable);
            if (preferredDevice != null) {
                // Initialize SmartGlassesManager
                startSmartGlassesManager();
                // Connect to glasses
                smartGlassesManager.connectToSmartGlasses(preferredDevice);
                sendStatusToAugmentOsManager();
            } else {
                // We have some invalid device saved... delete from preferences
                SmartGlassesManager.savePreferredWearable(this, "");
            }
        }

        // cachedThirdPartyAppList is already initialized as a class member

        webSocketLifecycleManager = new WebSocketLifecycleManager(this, authHandler);

        // Set up backend comms
        this.httpServerComms = new HTTPServerComms();
        //if(authHandler.getCoreToken() != null)
        //    ServerComms.getInstance().connectWebSocket(authHandler.getCoreToken());
        initializeServerCommsCallbacks();

//        httpServerComms.getApps(new Callback() {
//            @Override
//            public void onFailure(Call call, IOException e) {
//                Log.e("HTTP", "GET /apps failed: " + e.getMessage());
//            }
//
//            @Override
//            public void onResponse(Call call, Response response) throws IOException {
//                if (response.isSuccessful()) {
//                    Log.d("HTTP", "Response: ");
//                }
//            }
//        });

        locationSystem = new LocationSystem(this);
    }

    private void createNotificationChannel() {
        if (Build.VERSION.SDK_INT >= Build.VERSION_CODES.O) {
            NotificationChannel channel = new NotificationChannel(
                    myChannelId,
                    notificationAppName,
                    NotificationManager.IMPORTANCE_HIGH
            );
            channel.setDescription(notificationDescription);
            channel.enableLights(false);
            channel.enableVibration(false);
            NotificationManager manager = getSystemService(NotificationManager.class);
            if (manager != null) {
                manager.createNotificationChannel(channel);
            }
        }
    }

    // Flag to track if we should restart when killed
    private boolean shouldRestartOnKill = true;
    
    @Override
    public int onStartCommand(Intent intent, int flags, int startId) {
        super.onStartCommand(intent, flags, startId);

        if (intent == null || intent.getAction() == null) {
            Log.e(TAG, "Received null intent or null action");
            // If we get null intent/action, maintain the sticky behavior for embedded systems
            return shouldRestartOnKill ? Service.START_STICKY : Service.START_NOT_STICKY;
        }

        String action = intent.getAction();
        Bundle extras = intent.getExtras();

        switch (action) {
            case ACTION_START_CORE:
            case ACTION_START_FOREGROUND_SERVICE:
                // start the service in the foreground
                Log.d("TEST", "starting foreground");
                createNotificationChannel(); // New method to ensure one-time channel creation
                startForeground(AUGMENTOS_NOTIFICATION_ID, this.buildSharedForegroundNotification(this));
                
                // Reset restart flag to true when service starts
                shouldRestartOnKill = true;

                // Send out the status once AugmentOS_Core is ready :)
                edgeTpaSystem.startThirdPartyAppByPackageName(AugmentOSManagerPackageName);

                if (!NewPermissionUtils.areAllPermissionsGranted(this)) {
                    blePeripheral.sendPermissionsErrorToManager();
                }

                break;
            case ACTION_STOP_CORE:
            case ACTION_STOP_FOREGROUND_SERVICE:
                // Set flag to not restart - this is an explicit stop request
                shouldRestartOnKill = false;
                
                // Clean up resources before stopping
                Log.d(TAG, "Stopping service from ACTION_STOP");
                cleanupAllResources();
                stopForeground(true);
                stopSelf();
                break;
            default:
                Log.d(TAG, "Unknown action received in onStartCommand");
                Log.d(TAG, action);
        }
        
        // Return START_STICKY by default for embedded hardware,
        // but the shouldRestartOnKill flag will be checked in onTaskRemoved/onDestroy
        return shouldRestartOnKill ? Service.START_STICKY : Service.START_NOT_STICKY;
    }

    private Notification updateNotification() {
        Context context = getApplicationContext();

        PendingIntent action = PendingIntent.getActivity(context,
                0, new Intent(context, MainActivity.class),
                PendingIntent.FLAG_CANCEL_CURRENT | PendingIntent.FLAG_MUTABLE); // Flag indicating that if the described PendingIntent already exists, the current one should be canceled before generating a new one.

        NotificationManager manager = (NotificationManager) getSystemService(Context.NOTIFICATION_SERVICE);
        NotificationCompat.Builder builder;

        String CHANNEL_ID = myChannelId;

        NotificationChannel channel = new NotificationChannel(CHANNEL_ID, notificationAppName,
                NotificationManager.IMPORTANCE_HIGH);
        channel.setDescription(notificationDescription);
        channel.enableVibration(false);
        channel.enableLights(false);
        manager.createNotificationChannel(channel);

        builder = new NotificationCompat.Builder(this, CHANNEL_ID);

        return builder.setContentIntent(action)
                .setContentTitle(notificationAppName)
                .setContentText(notificationDescription)
                .setSmallIcon(R.drawable.ic_launcher_foreground)
                .setTicker("...")
                .setContentIntent(action)
                .setOngoing(true).build();
    }
    
    // Replacement for buildSharedForegroundNotification that was previously imported from AugmentOSLib
    private Notification buildSharedForegroundNotification(Context context) {
        // Create a notification similar to updateNotification
        NotificationManager manager = (NotificationManager) context.getSystemService(Context.NOTIFICATION_SERVICE);
        
        // Create the notification channel if it doesn't exist
        if (Build.VERSION.SDK_INT >= Build.VERSION_CODES.O) {
            NotificationChannel channel = new NotificationChannel(
                    myChannelId,
                    notificationAppName,
                    NotificationManager.IMPORTANCE_HIGH
            );
            channel.setDescription(notificationDescription);
            channel.enableLights(false);
            channel.enableVibration(false);
            if (manager != null) {
                manager.createNotificationChannel(channel);
            }
        }
        
        // Create the intent for when notification is tapped
        PendingIntent pendingIntent = PendingIntent.getActivity(
                context,
                0,
                new Intent(context, MainActivity.class),
                PendingIntent.FLAG_UPDATE_CURRENT | PendingIntent.FLAG_MUTABLE
        );
        
        // Build the notification
        NotificationCompat.Builder builder = new NotificationCompat.Builder(context, myChannelId)
                .setContentTitle(notificationAppName)
                .setContentText(notificationDescription)
                .setSmallIcon(R.drawable.ic_launcher_foreground)
                .setPriority(NotificationCompat.PRIORITY_HIGH)
                .setContentIntent(pendingIntent)
                .setOngoing(true);
                
        return builder.build();
    }

    // Method to initialize the SmartGlassesManager
    public void startSmartGlassesManager() {
        if (smartGlassesManager == null) {
            // Now we can pass 'this' as the LifecycleOwner since we extend LifecycleService
            smartGlassesManager = new SmartGlassesManager(this, this, smartGlassesEventHandler);
            edgeTpaSystem.setSmartGlassesManager(smartGlassesManager);
            // Execute any pending actions
            for (Runnable action : smartGlassesReadyListeners) {
                action.run();
            }
            smartGlassesReadyListeners.clear();
        }
    }

    // Method to clean up the SmartGlassesManager
    public void stopSmartGlassesManager() {
        if (smartGlassesManager != null) {
            smartGlassesManager.cleanup();
            smartGlassesManager = null;
            edgeTpaSystem.setSmartGlassesManager(null);
            webSocketLifecycleManager.updateSmartGlassesState(SmartGlassesConnectionState.DISCONNECTED);
        }
    }

    @Subscribe
    public void onGlassesDisplayPowerEvent(GlassesDisplayPowerEvent event) {
        if (smartGlassesManager == null) return;
        if (event.turnedOn) {
            // BATTERY OPTIMIZATION: Using direct lambda instead of creating a new Runnable object
            smartGlassesManager.windowManager.showAppLayer(
                "system", 
                () -> smartGlassesManager.sendReferenceCard("AugmentOS Connected", "Screen back on"), 
                4
            );
        }
    }

    private static final String[] ARROW_FRAMES = {
           // "↑", "↗", "–", "↘", "↓", "↙", "–", "↖"
            "↑", "↗", "↑", "↖"
    };

    // BATTERY OPTIMIZATION: Use a single Handler instance for the service
    private final Handler uiHandler = new Handler(Looper.getMainLooper());
    private Runnable animationRunnable;
    
    private void playStartupSequenceOnSmartGlasses() {
        if (smartGlassesManager == null || smartGlassesManager.windowManager == null) return;

        // Cancel any existing animation to prevent multiple animations running
        if (animationRunnable != null) {
            uiHandler.removeCallbacks(animationRunnable);
        }
        
        int delay = 250; // Frame delay
        int totalFrames = ARROW_FRAMES.length;
        int totalCycles = 3;

        animationRunnable = new Runnable() {
            int frameIndex = 0;
            int cycles = 0;

            @Override
            public void run() {
                // Check for null each time before updating the UI
                if (smartGlassesManager == null || smartGlassesManager.windowManager == null) {
                    return;
                }

                if (cycles >= totalCycles) {
                    // End animation with final message
                    smartGlassesManager.windowManager.showAppLayer(
                            "system",
                            () -> smartGlassesManager.sendTextWall("                  /// AugmentOS Connected \\\\\\"),
                            6
                    );

//                    if (alwaysOnStatusBarEnabled) {
//                        // BATTERY OPTIMIZATION: Use the existing handler instead of creating a new one
//                        uiHandler.postDelayed(() ->
//                                smartGlassesManager.windowManager.showAppLayer(
//                                    "serverappid",
//                                    () -> smartGlassesManager.sendTextWall(cachedDashboardTopLine),
//                                    0
//                            ), 3000); // Delay of 3 seconds
//                    }

                    // Set isInitializing to false after booting sequence is finished, with 100ms delay
                    uiHandler.postDelayed(() -> isInitializing = false, 500);
                    return; // Stop looping
                }

                // Send current frame
                String currentAnimationTextFrame = "                    " + ARROW_FRAMES[frameIndex] + " AugmentOS Booting " + ARROW_FRAMES[frameIndex];
                smartGlassesManager.windowManager.showAppLayer(
                        "system",
                        () -> {
                                smartGlassesManager.sendTextWall(currentAnimationTextFrame);
                        },
                        6
                );
                // Send the same text wall to AugmentOS Manager in JSONObject format
                JSONObject displayJson = new JSONObject();
                try {
                    JSONObject layoutJson = new JSONObject();
                    layoutJson.put("layoutType", "text_wall");
                    layoutJson.put("text", currentAnimationTextFrame);
                    displayJson.put("layout", layoutJson);
                    //blePeripheral.sendGlassesDisplayEventToManager(displayJson);
                } catch (JSONException e) {
                    Log.e(TAG, "Error creating display JSON", e);
                }

                // Move to next frame
                frameIndex = (frameIndex + 1) % totalFrames;

                // Count full cycles
                if (frameIndex == 0) cycles++;

                // Schedule next frame
                uiHandler.postDelayed(this, delay);
            }
        };

        // Start animation with the reused handler
        uiHandler.postDelayed(animationRunnable, 350);
    }

    @Subscribe
    public void onSmartRingButtonEvent(SmartRingButtonOutputEvent event) {
        int buttonId = event.buttonId;
        long time = event.timestamp;
        boolean isDown = event.isDown;

        if(!isDown || buttonId != 1) return;
        Log.d(TAG,"DETECTED BUTTON PRESS W BUTTON ID: " + buttonId);
        currTime = System.currentTimeMillis();

        ServerComms.getInstance().sendButtonPress("ring", "single");

        //Detect double presses
        if(isDown && currTime - lastPressed < doublePressTimeConst) {
            Log.d(TAG, "Double tap - CurrTime-lastPressed: "+ (currTime-lastPressed));
            ServerComms.getInstance().sendButtonPress("ring", "double");
        }

        if(isDown) {
            lastPressed = System.currentTimeMillis();
        }
    }

    private JSONObject generateTemplatedJsonFromServer(JSONObject rawMsg) {
        // Process all placeholders in the entire JSON structure in a single pass
        SimpleDateFormat sdf = new SimpleDateFormat("M/dd, h:mm");
        String formattedDate = sdf.format(new Date());

        // 12-hour time format (with leading zeros for hours)
        SimpleDateFormat time12Format = new SimpleDateFormat("hh:mm");
        String time12 = time12Format.format(new Date());

        // 24-hour time format
        SimpleDateFormat time24Format = new SimpleDateFormat("HH:mm");
        String time24 = time24Format.format(new Date());

        // Current date with format MM/dd
        SimpleDateFormat dateFormat = new SimpleDateFormat("MM/dd");
        String currentDate = dateFormat.format(new Date());

        Map<String, String> placeholders = new HashMap<>();
        placeholders.put("$no_datetime$", formattedDate);
        placeholders.put("$DATE$", currentDate);
        placeholders.put("$TIME12$", time12);
        placeholders.put("$TIME24$", time24);
        placeholders.put("$GBATT$", (batteryLevel == null ? "" : batteryLevel + "%"));

        try {
            JSONObject msg = processJSONPlaceholders(rawMsg, placeholders);
            return msg;
        } catch (JSONException e) {
            //throw new RuntimeException(e);
            Log.d(TAG, "Error processing JSON placeholders: " + e.getMessage());
            return rawMsg;
        }
    }

    private void parseAugmentosResults(JSONObject jsonResponse) throws JSONException {
        JSONArray notificationArray = jsonResponse.getJSONArray(notificationFilterKey);
        JSONArray newsSummaryArray = jsonResponse.getJSONArray(newsSummaryKey);

        if (notificationArray.length() > 0) {
            JSONArray notifications = notificationArray.getJSONObject(0).getJSONArray("notification_data");
            Log.d(TAG, "Got notifications: " + notifications);

            List<JSONObject> sortedNotifications = new ArrayList<>();
            for (int i = 0; i < notifications.length(); i++) {
                sortedNotifications.add(notifications.getJSONObject(i));
            }

            Collections.sort(sortedNotifications, new Comparator<JSONObject>() {
                @Override
                public int compare(JSONObject a, JSONObject b) {
                    try {
                        return Integer.compare(a.getInt("rank"), b.getInt("rank"));
                    } catch (JSONException e) {
                        // If a rank is missing or unparsable, treat as equal
                        return 0;
                    }
                }
            });

            notificationList.clear();
//        Log.d(TAG, "Got notifications: " + sortedNotifications.toString());

            for (int i = 0; i < sortedNotifications.size(); i++) {
                JSONObject notification = sortedNotifications.get(i);
                String summary = notification.getString("summary");
                notificationList.add(summary);
            }
        }

        if (newsSummaryArray.length() > 0) {
            JSONObject newsSummary = newsSummaryArray.getJSONObject(0);
            latestNewsArray = newsSummary.getJSONObject("news_data").getJSONArray("news_summaries");
            Log.d(TAG, "Latest news: " + latestNewsArray);
        }
    }

    public Runnable parseDisplayEventMessage(JSONObject rawMsg) {
        if(isInitializing) {
            return () -> {};
        }

        try {
            JSONObject msg = generateTemplatedJsonFromServer(rawMsg);

//                Log.d(TAG, "Parsed message: " + msg.toString());

                JSONObject layout = msg.getJSONObject("layout");
                String layoutType = layout.getString("layoutType");
                String title;
                String text;
                switch (layoutType) {
                    case "empty":
                        return () -> smartGlassesManager.sendTextWall(cachedDashboardTopLine);
                    case "reference_card":
//                        if (alwaysOnStatusBarEnabled && cachedDashboardTopLine != null
//                                && !layout.getString("title").contains("AugmentOS")) {
//                            title = layout.getString("title") + " | " + cachedDashboardTopLine;
//                        } else {
                            title = layout.getString("title");
//                        }
                        text = layout.getString("text");
                        return () -> smartGlassesManager.sendReferenceCard(title, text);
                    case "text_wall":
                    case "text_line": // This assumes that the dashboard doesn't use textwall layout
                        text = layout.getString("text");
//                        if (alwaysOnStatusBarEnabled && cachedDashboardTopLine != null) {
//                            String finalText = cachedDashboardTopLine + "\n" + text;
//                            return () -> smartGlassesManager.sendTextWall(finalText);
//                        } else {
                            return () -> smartGlassesManager.sendTextWall(text);
//                        }
                    case "double_text_wall":
                        String topText = layout.getString("topText");
                        String bottomText = layout.getString("bottomText");
                        return () -> smartGlassesManager.sendDoubleTextWall(topText, bottomText);
                    case "text_rows":
                        JSONArray rowsArray = layout.getJSONArray("text");
                        String[] stringsArray = new String[rowsArray.length()];
                        for (int k = 0; k < rowsArray.length(); k++)
                            stringsArray[k] = rowsArray.getString(k);
                        return () -> smartGlassesManager.sendRowsCard(stringsArray);
                    case "bitmap_view":
                        String base64Data = layout.getString("data");
                        byte[] decodedBytes = android.util.Base64.decode(base64Data, android.util.Base64.DEFAULT);
                        Bitmap bmp = BitmapJavaUtils.bytesToBitmap(decodedBytes);
                        return () -> smartGlassesManager.sendBitmap(bmp);
                    default:
                        Log.d(TAG, "ISSUE PARSING LAYOUT");
                }
            } catch (JSONException e) {
                e.printStackTrace();
            }
            return () -> {};
    }

    /**
     * Parses the top line of a dashboard display.
     * This function extracts and processes information specifically from the top line
     * of the dashboard display, which typically contains time, date, battery status, etc.
     * 
     * @param msg The JSON object containing the dashboard display data
     * @return The parsed top line string, or null if there was an error in parsing
     */
    public String parseDashboardTopLine(JSONObject msg) {
        try {
            // First check if this is a proper dashboard display with layout
            if (msg == null || !msg.has("layout")) {
                return generateFallbackDashboardTopLine();
            }
            
            JSONObject layout = msg.getJSONObject("layout");
            String layoutType = layout.getString("layoutType");
            
            // Most dashboards use double_text_wall layout
            if ("double_text_wall".equals(layoutType) && layout.has("topText")) {
                String topText = layout.getString("topText");
                if (topText.contains("\n")) {
                    topText = topText.split("\n")[0];
                }

                if (topText.contains("$GBATT$")) {
                    topText = topText.replace("$GBATT$", batteryLevel != null ? String.valueOf(batteryLevel) : "");
                }

                // Process special tokens in the top line if needed
                if (topText.contains("$no_datetime$")) {
                    SimpleDateFormat sdf = new SimpleDateFormat("M/dd, h:mm", Locale.getDefault());
                    String formatted = sdf.format(new Date());
                    topText = topText.replace("$no_datetime$", formatted);
                }
                
                return topText;
            } else if ("text_rows".equals(layoutType) && layout.has("text")) {
                // For text_rows layout, the first row is typically the header
                JSONArray rowsArray = layout.getJSONArray("text");
                if (rowsArray.length() > 0) {
                    return rowsArray.getString(0);
                }
            }
            
            // If we can't parse the dashboard format or it's not what we expect,
            // generate a fallback header line
            return generateFallbackDashboardTopLine();
            
        } catch (JSONException e) {
            Log.e(TAG, "Error parsing dashboard top line", e);
            return generateFallbackDashboardTopLine();
        }
    }
    
    /**
     * Generates a fallback dashboard top line when the normal parsing fails.
     * This ensures that even if there are issues with the dashboard data,
     * we still display useful information to the user.
     * 
     * @return A formatted string with time, date, and battery information
     */
    private String generateFallbackDashboardTopLine() {
        SimpleDateFormat currentTimeFormat = new SimpleDateFormat("h:mm", Locale.getDefault());
        SimpleDateFormat currentDateFormat = new SimpleDateFormat("MMM d", Locale.getDefault());
        String currentTime = currentTimeFormat.format(new Date());
        String currentDate = currentDateFormat.format(new Date());
        
        // Use a safe default if battery level is null
        int batteryPercentage = (batteryLevel != null) ? batteryLevel : 0;
        
        // Format: "◌ h:mm MMM d, XX%"
        return String.format(Locale.getDefault(), "◌ %s %s, %d%%", 
                currentTime, currentDate, batteryPercentage);
    }

    /**
     * Extracts specific information from a dashboard top line.
     * This function can identify and extract elements like time, battery level,
     * or other structured data from the dashboard top line.
     * 
     * @param topLine The dashboard top line string to analyze
     * @return A JSONObject containing the extracted information
     */
    public JSONObject extractDashboardTopLineInfo(String topLine) {
        JSONObject result = new JSONObject();
        
        try {
            // Check for null or empty input
            if (topLine == null || topLine.trim().isEmpty()) {
                return result;
            }
            
            // Extract time pattern (like "h:mm" or "hh:mm")
            Pattern timePattern = Pattern.compile("\\d{1,2}:\\d{2}");
            Matcher timeMatcher = timePattern.matcher(topLine);
            if (timeMatcher.find()) {
                result.put("time", timeMatcher.group());
            }
            
            // Extract date pattern (like "MMM d" or "Month day")
            Pattern datePattern = Pattern.compile("(Jan|Feb|Mar|Apr|May|Jun|Jul|Aug|Sep|Oct|Nov|Dec)\\s+\\d{1,2}");
            Matcher dateMatcher = datePattern.matcher(topLine);
            if (dateMatcher.find()) {
                result.put("date", dateMatcher.group());
            }
            
            // Extract battery percentage (like "85%" or "100%")
            Pattern batteryPattern = Pattern.compile("(\\d{1,3})%");
            Matcher batteryMatcher = batteryPattern.matcher(topLine);
            if (batteryMatcher.find()) {
                result.put("battery", Integer.parseInt(batteryMatcher.group(1)));
            }
            
            // Detect if this is a status line (contains specific indicators)
            boolean isStatusLine = topLine.contains("◌") || 
                                 (result.has("time") && result.has("battery"));
            result.put("isStatusLine", isStatusLine);
            
        } catch (JSONException e) {
            Log.e(TAG, "Error creating dashboard top line info JSON", e);
        }
        
        return result;
    }

    @Subscribe
    public void onGlassesBluetoothSearchDiscoverEvent(GlassesBluetoothSearchDiscoverEvent event){
        blePeripheral.sendGlassesBluetoothDiscoverResultToManager(event.modelName, event.deviceName);
    }

    @Subscribe
    public void onGlassesBluetoothSearchStopEvent(GlassesBluetoothSearchStopEvent event){
        blePeripheral.sendGlassesBluetoothStopToManager(event.modelName);
    }

    @Subscribe
    public void onNewScreenImageEvent(NewScreenImageEvent event) {
        if (smartGlassesManager != null)
            smartGlassesManager.windowManager.showAppLayer("server", () -> smartGlassesManager.sendBitmap(event.bmp), -1);
    }

    private void startNotificationService() {
        Intent notificationServiceIntent = new Intent(this, MyNotificationListeners.class);
        startService(notificationServiceIntent);

        NotificationListenerService.requestRebind(
                new ComponentName(this, MyNotificationListeners.class));
    }

    private void stopNotificationService() {
        Intent notificationServiceIntent = new Intent(this, MyNotificationListeners.class);
        stopService(notificationServiceIntent);
    }

    public boolean getIsSearchingForGlasses() {
        return smartGlassesManager != null
                && smartGlassesManager.getSmartGlassesConnectState() != SmartGlassesConnectionState.DISCONNECTED
                && smartGlassesManager.getSmartGlassesConnectState() != SmartGlassesConnectionState.CONNECTED;
    }

    private void executeOnceSmartGlassesManagerReady(Context context, Runnable action) {
        if (smartGlassesManager != null) {
            // If the manager is already initialized, execute the action immediately
            action.run();
            return;
        }

        // Add the action to the queue
        smartGlassesReadyListeners.add(action);

        // Ensure the manager is started
        startSmartGlassesManager();
    }

    public JSONObject generateStatusJson() {
        try {
            // Creating the main status object
            JSONObject status = new JSONObject();

            // Adding puck battery life and charging status
            JSONObject coreInfo = new JSONObject();
            coreInfo.put("augmentos_core_version", getCoreVersion(this));
            coreInfo.put("core_token", authHandler.getCoreToken());
            coreInfo.put("cloud_connection_status", webSocketStatus.name());
            coreInfo.put("puck_battery_life", batteryStatusHelper.getBatteryLevel());
            coreInfo.put("charging_status", batteryStatusHelper.isBatteryCharging());
            coreInfo.put("sensing_enabled", SmartGlassesManager.getSensingEnabled(this));
            coreInfo.put("bypass_vad_for_debugging", SmartGlassesManager.getBypassVadForDebugging(this));
            coreInfo.put("bypass_audio_encoding_for_debugging", SmartGlassesManager.getBypassAudioEncodingForDebugging(this));
            coreInfo.put("contextual_dashboard_enabled", this.contextualDashboardEnabled);
            coreInfo.put("always_on_status_bar_enabled", this.alwaysOnStatusBarEnabled);
            coreInfo.put("force_core_onboard_mic", SmartGlassesManager.getForceCoreOnboardMic(this));
            coreInfo.put("preferred_mic", preferredMic);
            coreInfo.put("default_wearable", SmartGlassesManager.getPreferredWearable(this));
            coreInfo.put("is_mic_enabled_for_frontend", isMicEnabledForFrontend);
            status.put("core_info", coreInfo);
            //Log.d(TAG, "PREFER - Got default wearable: " + SmartGlassesManager.getPreferredWearable(this));

            // Adding connected glasses object
            JSONObject connectedGlasses = new JSONObject();
            if(smartGlassesManager != null && smartGlassesManager.getConnectedSmartGlasses() != null) {
                connectedGlasses.put("model_name", smartGlassesManager.getConnectedSmartGlasses().deviceModelName);
                connectedGlasses.put("battery_life", (batteryLevel == null) ? -1: batteryLevel); //-1 if unknown
                String brightnessString;
                if (brightnessLevel == null) {
                    brightnessString = "-";
                } else if (brightnessLevel == -1){
                    brightnessString = "AUTO";
                } else {
                    brightnessString = brightnessLevel + "%";
                }
                Log.d(TAG, "22 Brightness: " + brightnessString);
                connectedGlasses.put("brightness", brightnessString);
<<<<<<< HEAD
                connectedGlasses.put("auto_brightness_enabled", autoBrightness);
=======
                connectedGlasses.put("auto_brightness", autoBrightness);
//                Log.d(TAG, "Connected glasses info: " + headUpAngle);
>>>>>>> 59efc7e1
                if (headUpAngle == null) {
                    headUpAngle = 20;
                }
                connectedGlasses.put("headUp_angle", headUpAngle);
            }
            else {
                connectedGlasses.put("is_searching", getIsSearchingForGlasses());
            }
            status.put("connected_glasses", connectedGlasses);

            // Adding wifi status
            JSONObject wifi = new JSONObject();
            wifi.put("is_connected", wifiStatusHelper.isWifiConnected());
            wifi.put("ssid", wifiStatusHelper.getSSID());
            wifi.put("signal_strength", wifiStatusHelper.getSignalStrength());
            status.put("wifi", wifi);

            // Adding gsm status
            JSONObject gsm = new JSONObject();
            gsm.put("is_connected", gsmStatusHelper.isConnected());
            gsm.put("carrier", gsmStatusHelper.getNetworkType());
            gsm.put("signal_strength", gsmStatusHelper.getSignalStrength());
            status.put("gsm", gsm);

            // Adding apps array
            JSONArray apps = new JSONArray();

//            for (ThirdPartyEdgeApp tpa : edgeTpaSystem.getThirdPartyApps()) {
//                if(tpa.appType != ThirdPartyAppType.APP) continue;
//
//                JSONObject tpaObj = tpa.toJson(false);
//                tpaObj.put("is_running", edgeTpaSystem.checkIsThirdPartyAppRunningByPackageName(tpa.packageName));
//                tpaObj.put("is_foreground", edgeTpaSystem.checkIsThirdPartyAppRunningByPackageName(tpa.packageName));
//                apps.put(tpaObj);
//            }

            // Check if cachedThirdPartyAppList is not null before iterating
            if (cachedThirdPartyAppList != null) {
                for (ThirdPartyCloudApp tpa : cachedThirdPartyAppList) {
                    JSONObject tpaObj = tpa.toJson(false);
                    tpaObj.put("is_foreground", false);//tpaSystem.checkIsThirdPartyAppRunningByPackageName(tpa.packageName));
                    apps.put(tpaObj);
                }
            }

            // Adding apps array to the status object
            status.put("apps", apps);

            // Add auth to status object
            status.put("auth", authHandler.toJson());

            // Wrapping the status object inside a main object (as shown in your example)
            JSONObject mainObject = new JSONObject();
            mainObject.put("status", status);

            return mainObject;
        } catch (JSONException e) {
            throw new RuntimeException(e);
        }
    }

    public void initializeServerCommsCallbacks() {
        ServerComms.getInstance().setServerCommsCallback(new ServerCommsCallback() {
            @Override
            public void onConnectionAck() {
                serverCommsHandler.postDelayed(() -> locationSystem.sendLocationToServer(), 500);
//                if (alwaysOnStatusBarEnabled) {
//                    smartGlassesManager.windowManager.showAppLayer(
//                            "serverappid",
//                            () -> smartGlassesManager.sendTextWall(cachedDashboardTopLine),
//                            0
//                    );
//                }
            }

            @Override
            public void onAppStateChange(List<ThirdPartyCloudApp> appList) {
                cachedThirdPartyAppList = appList;
                sendStatusToAugmentOsManager();
            }

            @Override
            public void onDisplayEvent(JSONObject displayData) {
                cachedDisplayData = displayData;
//                Log.d(TAG,"Received display data: " + displayData.toString());
                Runnable newRunnable = parseDisplayEventMessage(displayData);
//                Log.d(TAG, displayData.toString());
//                Log.d(TAG, "Parsed display event message: " + displayData.has("durationMs"));
                int durationMs = displayData.optInt("durationMs", -1);
//                Log.d(TAG, "Received display event with duration: " + durationMs);
//                Log.d("AugmentosService", "Received display event: " + displayData.toString());
                if (smartGlassesManager != null) {
                        smartGlassesManager.windowManager.showAppLayer("serverappid", newRunnable, durationMs / 1000); // TODO: either only use seconds or milliseconds
                }
                if (blePeripheral != null) {
                    JSONObject newMsg = generateTemplatedJsonFromServer(displayData);
                    blePeripheral.sendGlassesDisplayEventToManager(newMsg);  //THIS LINE RIGHT HERE ENDS UP TRIGGERING IT
                }
            }

            @Override
            public void onDashboardDisplayEvent(JSONObject dashboardDisplayData) {
                cachedDashboardDisplayObject = dashboardDisplayData;
                // Parse the top line for logging/debugging
                cachedDashboardTopLine = parseDashboardTopLine(dashboardDisplayData);

//                if (alwaysOnStatusBarEnabled) {
//                    onDisplayEvent(cachedDisplayData);
//                    Log.d("AugmentosService", "Dashboard display event received: " + dashboardDisplayData.toString());
//                }

                // Create the runnable as before
                cachedDashboardDisplayRunnable = parseDisplayEventMessage(dashboardDisplayData);
            }

            @Override
            public void onConnectionError(String errorMsg) {
                if(blePeripheral != null) {
                    blePeripheral.sendNotifyManager("Connection error: " + errorMsg, "error");
                }
            }

            @Override
            public void onAuthError() {
                // TODO: do a thing
                // TODO: is this the way we want to do it? should just be in status maybe???
                // blePeripheral.sendAuthErrorToManager();
                authHandler.deleteAuthSecretKey();
                sendStatusToAugmentOsManager();
            }

            @Override
            public void onMicrophoneStateChange(boolean microphoneEnabled) {
                if (smartGlassesManager != null && SmartGlassesManager.getSensingEnabled(getApplicationContext())) {
                    smartGlassesManager.changeMicrophoneState(microphoneEnabled);
                }
            }

            @Override
            public void onConnectionStatusChange(WebSocketManager.IncomingMessageHandler.WebSocketStatus status) {
                webSocketStatus = status;
                sendStatusToAugmentOsManager();
            }

            @Override
            public void onRequestSingle(String dataType) {
                switch (dataType) {
                    case "core_status_update":
                        Log.d(TAG, "Server wants a core_status");
                        sendStatusToBackend();
                    break;
                    case "photo":
                        Log.d(TAG, "Server wants a photo");
                    default:
                        Log.d(TAG, "Unknown onRequestSingle dataType: " + dataType);
                        break;
                }
            }

            @Override
            public void onSettingsUpdate(JSONObject settings) {
                Log.d("AugmentOsService", "!!!! Settings update received: " + settings.toString() + ".");
                try {
                    if (settings.has("brightness")) {
                        brightnessLevel = settings.getInt("brightness");
                    }
                    if (settings.has("autoBrightness")) {
                        autoBrightness = settings.getBoolean("autoBrightness");
                        Log.d(TAG, "Updating glasses auto brightness: " + autoBrightness);
                    }
                    if (autoBrightness) {
                        smartGlassesManager.updateGlassesAutoBrightness(true);
                    } else {
                        Log.d(TAG, "Updating glasses brightness: " + brightnessLevel);
                        smartGlassesManager.updateGlassesBrightness(brightnessLevel);
                    }

                    if (settings.has("headUpAngle")) {
                        headUpAngle = settings.getInt("headUpAngle");
                        smartGlassesManager.updateGlassesHeadUpAngle(headUpAngle);
                    }
                    // if (settings.has("useOnboardMic")) {
                    //     useOnboardMic = settings.getBoolean("useOnboardMic");
                    //     if (useOnboardMic) {
                    //         smartGlassesManager.changeMicrophoneState(false);
                    //     }
                    // }
//                     if (settings.has("sensingEnabled")) {
//                         sensingEnabled = settings.getBoolean("sensingEnabled");
// //                        EventBus.getDefault().post(new SensingEnabledEvent(sensingEnabled));
//                     }
                    // if (settings.has("bypassVad")) {
                    //     bypassVad = settings.getBoolean("bypassVad");
//                        EventBus.getDefault().post(new BypassVadEvent(bypassVad));
                    // }
//                    if (settings.has("bypassAudioEncoding")) {
//                        bypassAudioEncoding = settings.getBoolean("bypassAudioEncoding");
//                        EventBus.getDefault().post(new BypassAudioEncodingEvent(bypassAudioEncoding));
//                    }
                    if (settings.has("contextualDashboard")) {
                        contextualDashboardEnabled = settings.getBoolean("contextualDashboard");
//                        EventBus.getDefault().post(new ContextualDashboardEnabledEvent(contextualDashboardEnabled));
                    }
                    if (settings.has("alwaysOnStatusBar")) {
                        alwaysOnStatusBarEnabled = settings.getBoolean("alwaysOnStatusBar");
//                        EventBus.getDefault().post(new AlwaysOnStatusBarEnabledEvent(alwaysOnStatusBarEnabled));
                    }
                    Log.d("AugmentOsService", "Settings updated: " + settings.toString() + ".");

                    // Update UI or notify other components about settings change
                    sendStatusToAugmentOsManager();
                } catch (JSONException e) {
                    Log.e(TAG, "Error parsing settings update", e);
                }
            }
        });
    }

    // AugmentOS_Manager Comms Callbacks
    public void sendStatusToBackend() {
        JSONObject status = generateStatusJson();
        Log.d(TAG, "Sending status to backend: " + status.toString());
        ServerComms.getInstance().sendCoreStatus(status);
    }

    public void sendStatusToAugmentOsManager() {
        JSONObject status = generateStatusJson();
        blePeripheral.sendDataToAugmentOsManager(status.toString());
    }

    @Override
    public void requestPing() {
        blePeripheral.sendPing();
    }

    @Override
    public void requestStatus() {
        sendStatusToAugmentOsManager();
    }

    @Override
    public void searchForCompatibleDeviceNames(String modelName) {
        Log.d("AugmentOsService", "Searching for compatible device names for model: " + modelName);
        SmartGlassesDevice device = SmartGlassesManager.getSmartGlassesDeviceFromModelName(modelName);
        if (device == null) {
            blePeripheral.sendNotifyManager("Incorrect model name: " + modelName, "error");
            return;
        }

        executeOnceSmartGlassesManagerReady(this, () -> {
            smartGlassesManager.findCompatibleDeviceNames(device);
            // blePeripheral.sendGlassesSearchResultsToManager(modelName, compatibleDeviceNames);
        });
    }

    @Subscribe
    public void onMicStateForFrontendEvent(isMicEnabledForFrontendEvent event) {
        Log.d("AugmentOsService", "Received mic state for frontend event: " + event.micState);
        isMicEnabledForFrontend = event.micState;
        sendStatusToAugmentOsManager();
    }

    // TODO: This is for debug.. remove before pushing to prod
    @Subscribe
    public void handleMicModeChangedEvent(MicModeChangedEvent event) {
        Log.d(TAG, "Microphone mode changed: " + event.getStatus());

        // Log the new microphone status
        PhoneMicrophoneManager.MicStatus status = event.getStatus();
        //blePeripheral.sendNotifyManager(status.name(), "success");
        switch (status) {
            case SCO_MODE:
                Log.d(TAG, "Microphone using Bluetooth SCO mode");
                break;
            case NORMAL_MODE:
                Log.d(TAG, "Microphone using normal phone mic");
                break;
            case GLASSES_MIC:
                Log.d(TAG, "Microphone using glasses onboard mic");
                break;
            case PAUSED:
                Log.d(TAG, "Microphone recording paused (conflict detected)");
                break;
        }
    }

    @Override
    public void connectToWearable(String modelName, String deviceName) {
        Log.d("AugmentOsService", "Connecting to wearable: " + modelName + ". DeviceName: " + deviceName + ".");
        
        SmartGlassesDevice device = SmartGlassesManager.getSmartGlassesDeviceFromModelName(modelName);
        if (device == null) {
            blePeripheral.sendNotifyManager("Incorrect model name: " + modelName, "error");
            return;
        }

        // TODO: Good lord this is hacky
        // TODO: Find a good way to conditionally send a glasses bt device name to SGC
        if (!deviceName.isEmpty() && modelName.contains("Even Realities"))
            savePreferredG1DeviceId(this, deviceName);

        executeOnceSmartGlassesManagerReady(this, () -> {
            smartGlassesManager.connectToSmartGlasses(device);
            sendStatusToAugmentOsManager();
        });
    }

    @Override
    public void disconnectWearable(String wearableId) {
        Log.d("AugmentOsService", "Disconnecting from wearable: " + wearableId);
        // Instead of stopping the service, reset the state
        if (smartGlassesManager != null) {
            smartGlassesManager.resetState();
        }
        sendStatusToAugmentOsManager();
    }

    @Override
    public void forgetSmartGlasses() {
        Log.d("AugmentOsService", "Forgetting wearable");
        SmartGlassesManager.savePreferredWearable(this, "");
        deleteEvenSharedPreferences(this);
        brightnessLevel = null;
        batteryLevel = null;

        // Reset instead of stopping
        if (smartGlassesManager != null) {
            smartGlassesManager.resetState();
        }

        sendStatusToAugmentOsManager();
    }

    // TODO: Can remove this?
    @Override
    public void startApp(String packageName) {
        Log.d("AugmentOsService", "Starting app: " + packageName);
        // Logic to start the app by package name

        ServerComms.getInstance().startApp(packageName);
        if (smartGlassesManager == null || smartGlassesManager.getConnectedSmartGlasses() == null) {
        //    blePeripheral.sendNotifyManager("Connect glasses to use your app", "success");
        }
    }

    // TODO: Can remove this?
    @Override
    public void stopApp(String packageName) {
        Log.d("AugmentOsService", "Stopping app: " + packageName);
        ServerComms.getInstance().stopApp(packageName);
    }

    @Override
    public void setForceCoreOnboardMic(boolean toForceCoreOnboardMic) {
        SmartGlassesManager.saveForceCoreOnboardMic(this, toForceCoreOnboardMic);
        if(smartGlassesManager != null && smartGlassesManager.getConnectedSmartGlasses() != null) {
            blePeripheral.sendNotifyManager(this.getResources().getString(R.string.SETTING_WILL_APPLY_ON_NEXT_GLASSES_CONNECTION), "success");
        }
        sendStatusToBackend();
       sendStatusToAugmentOsManager();
    }

    @Override
    public void setSensingEnabled(boolean sensingEnabled) {
        SmartGlassesManager.saveSensingEnabled(this, sensingEnabled);
        if(smartGlassesManager != null && smartGlassesManager.getConnectedSmartGlasses() != null) {
            blePeripheral.sendNotifyManager(this.getResources().getString(R.string.SETTING_WILL_APPLY_ON_NEXT_GLASSES_CONNECTION), "success");
        }
        sendStatusToBackend();
        sendStatusToAugmentOsManager();
    }

    @Override
    public void setBypassVadForDebugging(boolean bypassVadForDebugging) {
        SmartGlassesManager.saveBypassVadForDebugging(this, bypassVadForDebugging);
        sendStatusToBackend();
    }

    @Override
    public void setBypassAudioEncodingForDebugging(boolean bypassAudioEncodingForDebugging) {
        SmartGlassesManager.saveBypassAudioEncodingForDebugging(this, bypassAudioEncodingForDebugging);
        sendStatusToBackend();
    }

    @Override
    public void setContextualDashboardEnabled(boolean contextualDashboardEnabled) {
        this.contextualDashboardEnabled = contextualDashboardEnabled;
        sendStatusToBackend();
       sendStatusToAugmentOsManager();
    }

    @Override
    public void setAlwaysOnStatusBarEnabled(boolean alwaysOnStatusBarEnabled) {
        // TODO: Fix this

        // if (alwaysOnStatusBarEnabled) {
        //     smartGlassesManager.windowManager.showAppLayer(
        //             "serverappid",
        //             () -> smartGlassesManager.sendTextWall(cachedDashboardTopLine),
        //             0
        //     );
        // }
        // else {
        //     EventBus.getDefault().post(new HomeScreenEvent());
        // }

//        Log.d(TAG, "Setting always on status bar enabled: " + alwaysOnStatusBarEnabled);

        this.alwaysOnStatusBarEnabled = alwaysOnStatusBarEnabled;
        sendStatusToBackend();
//        sendStatusToAugmentOsManager();
    }

    // TODO: Can remove this?
    @Override
    public void installAppFromRepository(String repository, String packageName) throws JSONException {
        Log.d("AugmentOsService", "Installing app from repository: " + packageName);
        blePeripheral.sendNotifyManager("Not implemented", "error");
    }

    // TODO: Can remove this?
    @Override
    public void uninstallApp(String uninstallPackageName) {
        Log.d(TAG, "uninstallApp not implemented");
        blePeripheral.sendNotifyManager("Not implemented", "error");
    }

    @Override
    public void requestAppInfo(String packageNameToGetDetails) {
        ThirdPartyEdgeApp tpa = edgeTpaSystem.getThirdPartyAppByPackageName(packageNameToGetDetails);
        if (tpa == null) {
            blePeripheral.sendNotifyManager("Could not find app", "error");
            sendStatusToAugmentOsManager();
            return;
        }
        JSONArray settings = tpa.getSettings(this);
        if (settings == null) {
            blePeripheral.sendNotifyManager("Could not get app's details", "error");
            return;
        }
        blePeripheral.sendAppInfoToManager(tpa);
    }

    @Override
    public void handleNotificationData(JSONObject notificationData){
        try {
            if (notificationData != null) {
                String appName = notificationData.optString("app_name");
                String title = notificationData.getString("title");
                String text = notificationData.getString("text");
//                long timestamp = notificationData.getLong("timestamp");
                String uuid = java.util.UUID.randomUUID().toString();

                ServerComms.getInstance().sendPhoneNotification(uuid, appName, title, text, "high");

                //EventBus.getDefault().post(new NotificationEvent(title, text, appName, timestamp, uuid));
            } else {
                System.out.println("Notification Data is null");
            }
        } catch (JSONException e) {
            Log.d(TAG, "JSONException occurred while handling notification data: " + e.getMessage());
        }
    }

    @Override
    public void updateGlassesBrightness(int brightness) {
        Log.d("AugmentOsService", "Updating glasses brightness: " + brightness);
        if (smartGlassesManager != null) {
            String title = "Brightness Adjustment";
            String body = "Updating glasses brightness to " + brightness + "%.";
            smartGlassesManager.windowManager.showAppLayer("system", () -> smartGlassesManager.sendReferenceCard(title, body), 6);
            smartGlassesManager.updateGlassesBrightness(brightness);
            brightnessLevel = brightness;
            sendStatusToBackend();
            sendStatusToAugmentOsManager();
        } else {
            blePeripheral.sendNotifyManager("Connect glasses to update brightness", "error");
        }
    }

    @Override
    public void updateGlassesAutoBrightness(boolean autoBrightness) {
        Log.d("AugmentOsService", "Updating glasses auto brightness: " + autoBrightness);
        if (smartGlassesManager != null) {
            smartGlassesManager.updateGlassesAutoBrightness(autoBrightness);
            this.autoBrightness = autoBrightness;
            sendStatusToBackend();
            sendStatusToAugmentOsManager();
        }
    }

    @Override
    public void updateGlassesHeadUpAngle(int headUpAngle) {
        Log.d("AugmentOsService", "Updating glasses head up angle: " + headUpAngle);
        if (smartGlassesManager != null) {
            smartGlassesManager.updateGlassesHeadUpAngle(headUpAngle);
            this.headUpAngle = headUpAngle;
            sendStatusToBackend();
            sendStatusToAugmentOsManager();
        } else {
            blePeripheral.sendNotifyManager("Connect glasses to update head up angle", "error");
        }
    }

    @Override
    public void setPreferredMic(String mic) {
        Log.d("AugmentOsService", "Setting preferred mic: " + mic);
        preferredMic = mic;
        SmartGlassesManager.setPreferredMic(this, mic);
        setForceCoreOnboardMic(mic.equals("phone"));
    }

    @Override
    public void setAuthSecretKey(String uniqueUserId, String authSecretKey) {
        Log.d("AugmentOsService", "Setting auth secret key: " + authSecretKey);
        if (authHandler.getCoreToken() == null ||!authHandler.getCoreToken().equals(authSecretKey)) {
            authHandler.setAuthSecretKey(authSecretKey);
            ServerComms.getInstance().disconnectWebSocket();
            ServerComms.getInstance().connectWebSocket(authHandler.getCoreToken());
        }
        authHandler.verifyAuthSecretKey(uniqueUserId);
        sendStatusToAugmentOsManager();
    }

    @Override
    public void verifyAuthSecretKey() {
        Log.d("AugmentOsService", "verify auth secret key");
    }

    @Override
    public void deleteAuthSecretKey() {
        Log.d("AugmentOsService", "Deleting auth secret key");
        authHandler.deleteAuthSecretKey();
        
        // When auth key is deleted (sign out), reset state for the next user
        if (smartGlassesManager != null) {
            smartGlassesManager.resetState();
        }
        
        // Stop all running apps
        if (edgeTpaSystem != null) {
            edgeTpaSystem.stopAllThirdPartyApps();
        }
        
        // Reset cached app data
        cachedThirdPartyAppList = new ArrayList<>();
        cachedDashboardDisplayObject = null;
        // When auth key is deleted (sign out), reset state for the next user
        if (smartGlassesManager != null) {
           smartGlassesManager.resetState();
        }

        // Stop all running apps
        if (edgeTpaSystem != null) {
            edgeTpaSystem.stopAllThirdPartyApps();
        }

        // Reset cached app data
        cachedThirdPartyAppList = new ArrayList<>();
        cachedDashboardDisplayObject = null;

        // Disconnect from server
        ServerComms.getInstance().disconnectWebSocket();
        webSocketLifecycleManager.updateSmartGlassesState(SmartGlassesConnectionState.DISCONNECTED);
        
        sendStatusToAugmentOsManager();
    }

    @Override
    public void updateAppSettings(String targetApp, JSONObject settings) {
        Log.d("AugmentOsService", "Updating settings for app: " + targetApp);
        ThirdPartyEdgeApp tpa = edgeTpaSystem.getThirdPartyAppByPackageName(targetApp);
        if (tpa == null) {
            blePeripheral.sendNotifyManager("Could not find app", "error");
            return;
        }

        boolean allSuccess = true;
        try {
            // New loop over all keys in the settings object
            Iterator<String> keys = settings.keys();
            while (keys.hasNext()) {
                String key = keys.next();
                Object value = settings.get(key);
                if(!tpa.updateSetting(this, key, value)) {
                    allSuccess = false;
                }
            }
        } catch (JSONException e) {
            Log.e("AugmentOsService", "Failed to parse settings object", e);
            allSuccess = false;
        }

        if (!allSuccess) {
            blePeripheral.sendNotifyManager("Error updating settings", "error");
        }
    }

    /**
     * Helper method to clean up all resources, disconnect from devices, 
     * and reset the service state completely
     */
    private void cleanupAllResources() {
        Log.d(TAG, "Cleaning up all resources and connections");
        
        // Stop all running apps
        if(edgeTpaSystem != null) {
            edgeTpaSystem.stopAllThirdPartyApps();
        }
        
        // Stop location updates and cleanup
        if(locationSystem != null) {
            // BATTERY OPTIMIZATION: Use cleanup method instead of just stopping updates
            locationSystem.cleanup();
        }
        
        // Clean up screen capture resources
        if(screenCaptureRunnable != null) {
            screenCaptureHandler.removeCallbacks(screenCaptureRunnable);
        }
        if (virtualDisplay != null) {
            virtualDisplay.release();
            virtualDisplay = null;
        }
        if (mediaProjection != null) {
            mediaProjection.stop();
            mediaProjection = null;
        }
        
        // BATTERY OPTIMIZATION: Clean up our animation handler
        if (animationRunnable != null) {
            uiHandler.removeCallbacks(animationRunnable);
            animationRunnable = null;
        }
        // Remove all pending posts to avoid any UI updates after destruction
        uiHandler.removeCallbacksAndMessages(null);
        
        // Reset glasses connection
        if (smartGlassesManager != null) {
            smartGlassesManager.resetState();
            smartGlassesManager.cleanup();
            smartGlassesManager = null;
            edgeTpaSystem.setSmartGlassesManager(null);
        }
        
        // Reset cached data
        cachedThirdPartyAppList = new ArrayList<>();
        cachedDashboardDisplayObject = null;
        
        // Disconnect websockets
        if (webSocketLifecycleManager != null) {
            webSocketLifecycleManager.updateSmartGlassesState(SmartGlassesConnectionState.DISCONNECTED);
            webSocketLifecycleManager.cleanup();
        }
        ServerComms.getInstance().disconnectWebSocket();
        
        // Clear BLE connections
        if (blePeripheral != null) {
            blePeripheral.destroy();
        }
        
        if(edgeTpaSystem != null) {
            edgeTpaSystem.destroy();
        }
    }

    @Override
    public void onDestroy(){
        Log.d(TAG, "Service being destroyed");
        
        // BATTERY OPTIMIZATION: Cleanup resources first, then unregister from EventBus
        // This prevents unhandled EventBus events during cleanup
        cleanupAllResources();
        
        // Unregister from EventBus with proper error handling
        try {
            if (EventBus.getDefault().isRegistered(this)) {
                EventBus.getDefault().unregister(this);
            }
        } catch (Exception e) {
            Log.e(TAG, "Error unregistering from EventBus", e);
        }
        
        super.onDestroy();
    }


    public class LocalBinder extends Binder {
        public AugmentosService getService() {
            // Return this instance of LocalService so clients can call public methods
            return AugmentosService.this;
        }
    }

    @Override
    public IBinder onBind(Intent intent) {
        super.onBind(intent);
        Log.d(TAG, "Something bound");
        return binder;
    }

    /**
     * Requests settings from server via WebSocket
     */
    private void requestSettingsFromServer() {
        try {
            JSONObject settingsRequest = new JSONObject();
            settingsRequest.put("type", "request_settings");
            ServerComms.getInstance().sendCoreStatus(settingsRequest);
        } catch (JSONException e) {
            Log.e(TAG, "Error creating settings request", e);
        }
    }
}<|MERGE_RESOLUTION|>--- conflicted
+++ resolved
@@ -398,23 +398,14 @@
         notificationSystem = new NotificationSystem(this, userId);
         calendarSystem = CalendarSystem.getInstance(this);
 
-<<<<<<< HEAD
         // Initialize settings with default values
         brightnessLevel = 50;
         autoBrightness = false;
         headUpAngle = 20;
-=======
-        Log.d(TAG, "Auto Brightness___: " + PreferenceManager.getDefaultSharedPreferences(this)
-                .getBoolean(getResources().getString(R.string.SHARED_PREF_AUTO_BRIGHTNESS), false));
-        brightnessLevel = Integer.parseInt(PreferenceManager.getDefaultSharedPreferences(this).getString(getResources().getString(R.string.SHARED_PREF_BRIGHTNESS), "50"));
-        autoBrightness = PreferenceManager.getDefaultSharedPreferences(this)
-                .getBoolean(getResources().getString(R.string.SHARED_PREF_AUTO_BRIGHTNESS), false);
-        headUpAngle = Integer.parseInt(PreferenceManager.getDefaultSharedPreferences(this).getString(getResources().getString(R.string.HEADUP_ANGLE), "20"));
-        preferredMic = PreferenceManager.getDefaultSharedPreferences(this).getString(getResources().getString(R.string.PREFERRED_MIC), "glasses");
->>>>>>> 59efc7e1
 
         // Request settings from server
         requestSettingsFromServer();
+        preferredMic = PreferenceManager.getDefaultSharedPreferences(this).getString(getResources().getString(R.string.PREFERRED_MIC), "glasses");
 
         contextualDashboardEnabled = true;
         alwaysOnStatusBarEnabled = false;
@@ -1122,12 +1113,7 @@
                 }
                 Log.d(TAG, "22 Brightness: " + brightnessString);
                 connectedGlasses.put("brightness", brightnessString);
-<<<<<<< HEAD
-                connectedGlasses.put("auto_brightness_enabled", autoBrightness);
-=======
                 connectedGlasses.put("auto_brightness", autoBrightness);
-//                Log.d(TAG, "Connected glasses info: " + headUpAngle);
->>>>>>> 59efc7e1
                 if (headUpAngle == null) {
                     headUpAngle = 20;
                 }

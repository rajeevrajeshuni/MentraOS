package com.augmentos.augmentos_core;

import static com.augmentos.augmentos_core.smarterglassesmanager.smartglassescommunicators.EvenRealitiesG1SGC.deleteEvenSharedPreferences;
import static com.augmentos.augmentos_core.smarterglassesmanager.smartglassescommunicators.EvenRealitiesG1SGC.savePreferredG1DeviceId;
import static com.augmentos.augmentos_core.statushelpers.CoreVersionHelper.getCoreVersion;
import static com.augmentos.augmentos_core.statushelpers.JsonHelper.processJSONPlaceholders;
import static com.augmentos.augmentoslib.AugmentOSGlobalConstants.AUGMENTOS_NOTIFICATION_ID;
import static com.augmentos.augmentoslib.AugmentOSGlobalConstants.AugmentOSAsgClientPackageName;
import static com.augmentos.augmentoslib.AugmentOSGlobalConstants.AugmentOSManagerPackageName;
import static com.augmentos.augmentos_core.BatteryOptimizationHelper.handleBatteryOptimization;
import static com.augmentos.augmentos_core.BatteryOptimizationHelper.isSystemApp;
import static com.augmentos.augmentos_core.Constants.notificationFilterKey;
import static com.augmentos.augmentos_core.Constants.newsSummaryKey;


import android.app.Notification;
import android.app.NotificationChannel;
import android.app.NotificationManager;
import android.app.PendingIntent;
import android.app.Service;
import android.content.ComponentName;
import android.content.Context;
import android.content.Intent;
import android.content.ServiceConnection;
import android.content.SharedPreferences;
import android.graphics.Bitmap;
import android.hardware.display.VirtualDisplay;
import android.media.projection.MediaProjection;
import android.os.Binder;
import android.os.Build;
import android.os.Handler;
import android.os.IBinder;
import android.os.Looper;
import android.service.notification.NotificationListenerService;
import android.util.Log;

import androidx.core.app.NotificationCompat;
import androidx.lifecycle.LifecycleService;
import androidx.preference.PreferenceManager;

import com.augmentos.augmentos_core.augmentos_backend.AuthHandler;
import com.augmentos.augmentos_core.augmentos_backend.ServerComms;
import com.augmentos.augmentos_core.augmentos_backend.ServerCommsCallback;
import com.augmentos.augmentos_core.augmentos_backend.ThirdPartyCloudApp;
import com.augmentos.augmentos_core.augmentos_backend.WebSocketLifecycleManager;
import com.augmentos.augmentos_core.augmentos_backend.WebSocketManager;
import com.augmentos.augmentos_core.smarterglassesmanager.eventbusmessages.BatteryLevelEvent;
import com.augmentos.augmentos_core.smarterglassesmanager.eventbusmessages.ButtonPressEvent;
import com.augmentos.augmentos_core.smarterglassesmanager.eventbusmessages.CaseEvent;
import com.augmentos.augmentos_core.smarterglassesmanager.eventbusmessages.BrightnessLevelEvent;
import com.augmentos.augmentos_core.smarterglassesmanager.eventbusmessages.GlassesBluetoothSearchDiscoverEvent;
import com.augmentos.augmentos_core.smarterglassesmanager.eventbusmessages.GlassesBluetoothSearchStopEvent;
import com.augmentos.augmentos_core.smarterglassesmanager.eventbusmessages.GlassesHeadDownEvent;
import com.augmentos.augmentos_core.smarterglassesmanager.eventbusmessages.GlassesHeadUpEvent;
import com.augmentos.augmentos_core.smarterglassesmanager.eventbusmessages.GlassesDisplayPowerEvent;
import com.augmentos.augmentos_core.smarterglassesmanager.eventbusmessages.GlassesWifiScanResultEvent;
import com.augmentos.augmentos_core.smarterglassesmanager.eventbusmessages.GlassesWifiStatusChange;
import com.augmentos.augmentos_core.smarterglassesmanager.eventbusmessages.HeadUpAngleEvent;
import com.augmentos.augmentos_core.smarterglassesmanager.eventbusmessages.KeepAliveAckEvent;
import com.augmentos.augmentos_core.smarterglassesmanager.eventbusmessages.MicModeChangedEvent;
import com.augmentos.augmentos_core.smarterglassesmanager.eventbusmessages.RtmpStreamStatusEvent;
import com.augmentos.augmentos_core.smarterglassesmanager.smartglassescommunicators.MentraLiveSGC;
import com.augmentos.augmentos_core.smarterglassesmanager.smartglassescommunicators.SmartGlassesCommunicator;
import com.augmentos.augmentos_core.smarterglassesmanager.supportedglasses.SmartGlassesDevice;
import com.augmentos.augmentos_core.smarterglassesmanager.utils.BitmapJavaUtils;
import com.augmentos.augmentos_core.smarterglassesmanager.utils.SmartGlassesConnectionState;
import com.augmentos.augmentos_core.smarterglassesmanager.SmartGlassesManager;
import com.augmentos.augmentoslib.ThirdPartyEdgeApp;
import com.augmentos.augmentos_core.comms.AugmentOsActionsCallback;
import com.augmentos.augmentos_core.comms.AugmentosBlePeripheral;
import com.augmentos.augmentos_core.events.NewScreenImageEvent;
import com.augmentos.augmentos_core.events.ThirdPartyEdgeAppErrorEvent;
import com.augmentos.augmentos_core.events.TriggerSendStatusToAugmentOsManagerEvent;
import com.augmentos.augmentos_core.statushelpers.BatteryStatusHelper;
import com.augmentos.augmentos_core.statushelpers.GsmStatusHelper;
import com.augmentos.augmentos_core.statushelpers.WifiStatusHelper;
import com.augmentos.augmentos_core.app.EdgeAppSystem;


import com.augmentos.augmentoslib.events.GlassesTapOutputEvent;
import com.augmentos.augmentoslib.events.HomeScreenEvent;
import com.augmentos.augmentoslib.events.SmartRingButtonOutputEvent;

import org.greenrobot.eventbus.EventBus;
import org.greenrobot.eventbus.Subscribe;
import org.greenrobot.eventbus.ThreadMode;
import org.json.JSONArray;
import org.json.JSONException;
import org.json.JSONObject;

import java.text.SimpleDateFormat;
import java.util.ArrayList;
import java.util.Comparator;
import java.util.Date;
import java.util.HashMap;
import java.util.Iterator;
import java.util.Locale;
import java.util.Collections;
import java.util.List;
import java.util.Map;
//SpeechRecIntermediateOutputEvent

import com.augmentos.augmentos_core.smarterglassesmanager.eventbusmessages.isMicEnabledForFrontendEvent;
import com.augmentos.augmentos_core.smarterglassesmanager.hci.PhoneMicrophoneManager;
import com.augmentos.augmentos_core.smarterglassesmanager.smartglassesconnection.SmartGlassesRepresentative;

import java.util.regex.Matcher;
import java.util.regex.Pattern;

import com.augmentos.augmentos_core.smarterglassesmanager.eventbusmessages.GlassesVersionInfoEvent;
<<<<<<< HEAD
import com.augmentos.augmentos_core.smarterglassesmanager.eventbusmessages.DownloadProgressEvent;
import com.augmentos.augmentos_core.smarterglassesmanager.eventbusmessages.InstallationProgressEvent;
=======
import com.augmentos.augmentos_core.smarterglassesmanager.eventbusmessages.GlassesSerialNumberEvent;
>>>>>>> 9e57a7c9

public class AugmentosService extends LifecycleService implements AugmentOsActionsCallback {
    public static final String TAG = "AugmentOSService";

   private final IBinder binder = new LocalBinder();

    private final String notificationAppName = "MentraOS";
    private final String notificationDescription = "";
    private final String myChannelId = "augmentos_core";
    public static final String ACTION_START_CORE = "ACTION_START_CORE";
    public static final String ACTION_STOP_CORE = "ACTION_STOP_CORE";

    public static final String ACTION_START_FOREGROUND_SERVICE = "MY_ACTION_START_FOREGROUND_SERVICE";
    public static final String ACTION_STOP_FOREGROUND_SERVICE = "MY_ACTION_STOP_FOREGROUND_SERVICE";

    private BatteryStatusHelper batteryStatusHelper;
    private WifiStatusHelper wifiStatusHelper;
    private GsmStatusHelper gsmStatusHelper;

    private AuthHandler authHandler;
    private MediaProjection mediaProjection;
    private VirtualDisplay virtualDisplay;
    private final Handler screenCaptureHandler = new Handler();
    private Runnable screenCaptureRunnable;
    private LocationSystem locationSystem;
    private long currTime = 0;
    private long lastPressed = 0;
    private final long lastTapped = 0;

    // Double clicking constants
    private final long doublePressTimeConst = 420;
    private final long doubleTapTimeConst = 600;

    public EdgeAppSystem edgeAppSystem;

    private String userId;
    public SmartGlassesConnectionState previousSmartGlassesConnectionState = SmartGlassesConnectionState.DISCONNECTED;


    public AugmentosBlePeripheral blePeripheral;

    public SmartGlassesManager smartGlassesManager;
    private boolean smartGlassesManagerBound = false;
    private final List<Runnable> smartGlassesReadyListeners = new ArrayList<>();

    /**
     * Connection to SmartGlassesManager service
     */
    private ServiceConnection smartGlassesServiceConnection = new ServiceConnection() {
        @Override
        public void onServiceConnected(ComponentName className, IBinder service) {
            SmartGlassesManager.SmartGlassesBinder binder = (SmartGlassesManager.SmartGlassesBinder) service;
            smartGlassesManager = binder.getService();
            smartGlassesManager.setLifecycleOwnerAndEventHandler(AugmentosService.this, smartGlassesEventHandler);
            smartGlassesManagerBound = true;

            // Set it in the EdgeAppSystem
            if (edgeAppSystem != null) {
                edgeAppSystem.setSmartGlassesManager(smartGlassesManager);
            }

            // Execute any pending actions
            for (Runnable action : smartGlassesReadyListeners) {
                action.run();
            }
            smartGlassesReadyListeners.clear();

            Log.d(TAG, "SmartGlassesManager service bound");
        }

        @Override
        public void onServiceDisconnected(ComponentName className) {
            smartGlassesManager = null;
            smartGlassesManagerBound = false;
            Log.d(TAG, "SmartGlassesManager service unbound");

            // Update EdgeAppSystem
            if (edgeAppSystem != null) {
                edgeAppSystem.setSmartGlassesManager(null);
            }

            // Update connection state
            if (webSocketLifecycleManager != null) {
                webSocketLifecycleManager.updateSmartGlassesState(SmartGlassesConnectionState.DISCONNECTED);
            }
        }
    };
    private NotificationSystem notificationSystem;
    private CalendarSystem calendarSystem;

    private Integer batteryLevel;
    private Integer caseBatteryLevel;
    private Boolean caseCharging;
    private Boolean caseOpen;
    private Boolean caseRemoved;
    private Integer brightnessLevel;
    private Boolean autoBrightness;
    private Integer headUpAngle;
    private Integer dashboardHeight;
    private Integer dashboardDepth;

    // WiFi status for glasses that require WiFi (e.g., Mentra Live)
    private boolean glassesNeedWifiCredentials = false;
    private boolean glassesWifiConnected = false;
    private String glassesWifiSsid = "";

    // WiFi scan results
    private List<String> wifiNetworks = new ArrayList<>();
    private String preferredMic;

    private final boolean showingDashboardNow = false;
    private boolean contextualDashboardEnabled;
    private boolean alwaysOnStatusBarEnabled;
    private AsrPlanner asrPlanner;

    JSONObject cachedDashboardDisplayObject;
    private JSONObject cachedDisplayData;
    {
        cachedDisplayData = new JSONObject();
        try {
            JSONObject layout = new JSONObject();
            layout.put("layoutType", "empty");
            cachedDisplayData.put("layout", layout);
        } catch (JSONException e) {
            Log.e(TAG, "Failed to construct cachedDisplayData JSON", e);
        }
    }

    Runnable cachedDashboardDisplayRunnable;
    private String cachedDashboardTopLine;

    List<ThirdPartyCloudApp> cachedThirdPartyAppList = new ArrayList<>(); // Initialize here to avoid NPE
    private WebSocketManager.IncomingMessageHandler.WebSocketStatus webSocketStatus = WebSocketManager.IncomingMessageHandler.WebSocketStatus.DISCONNECTED;
    private final Handler serverCommsHandler = new Handler(Looper.getMainLooper());

    private WebSocketLifecycleManager webSocketLifecycleManager;
    private boolean isMicEnabledForFrontend = false;

    private boolean isInitializing = false;

    private boolean metricSystemEnabled;

    // Handler and Runnable for periodic datetime sending
    private final Handler datetimeHandler = new Handler(Looper.getMainLooper());
    private Runnable datetimeRunnable;

    // Add fields to cache latest glasses version info
    private String glassesAppVersion = null;
    private String glassesBuildNumber = null;
    private String glassesDeviceModel = null;
    private String glassesAndroidVersion = null;
    private String glassesSerialNumber = null;
    private String glassesStyle = null;
    private String glassesColor = null;

    // OTA progress tracking
    private DownloadProgressEvent.DownloadStatus downloadStatus = null;
    private int downloadProgress = 0;
    private long downloadBytesDownloaded = 0;
    private long downloadTotalBytes = 0;
    private String downloadErrorMessage = null;
    private long downloadTimestamp = 0;

    private InstallationProgressEvent.InstallationStatus installationStatus = null;
    private String installationApkPath = null;
    private String installationErrorMessage = null;
    private long installationTimestamp = 0;

    public AugmentosService() {
    }

    // Smart glasses event handler
    private final SmartGlassesManager.SmartGlassesEventHandler smartGlassesEventHandler =
        new SmartGlassesManager.SmartGlassesEventHandler() {
            @Override
            public void onGlassesConnectionStateChanged(SmartGlassesDevice device, SmartGlassesConnectionState connectionState) {
                if (connectionState == previousSmartGlassesConnectionState) return;
                previousSmartGlassesConnectionState = connectionState;

                webSocketLifecycleManager.updateSmartGlassesState(connectionState);

                ServerComms.getInstance().sendGlassesConnectionState(device == null ? null : device.deviceModelName, connectionState.name());

                if (connectionState == SmartGlassesConnectionState.CONNECTED) {
                    Log.d(TAG, "Got event for onGlassesConnected.. CONNECTED ..");
                    Log.d(TAG, "****************** SENDING REFERENCE CARD: CONNECTED TO AUGMENT OS");
                    isInitializing = true;
                    playStartupSequenceOnSmartGlasses();
                    asrPlanner.updateAsrLanguages();
                    ServerComms.getInstance().requestSettingsFromServer();
                } else if (connectionState == SmartGlassesConnectionState.DISCONNECTED) {
                    edgeAppSystem.stopAllThirdPartyApps();

                    // Reset WiFi status when glasses disconnect
                    glassesWifiConnected = false;
                }

                sendStatusToAugmentOsManager();
            }
        };

    public void onTriggerSendStatusToAugmentOsManagerEvent(TriggerSendStatusToAugmentOsManagerEvent event) {
        sendStatusToAugmentOsManager();
    }

    @Subscribe
    public void onGlassesHeadUpEvent(GlassesHeadUpEvent event){
        ServerComms.getInstance().sendHeadPosition("up");
        // BATTERY OPTIMIZATION: Directly call method instead of posting additional event
        if (contextualDashboardEnabled && smartGlassesManager != null) {
            try {
                displayGlassesDashboardEvent();
            } catch (JSONException e) {
                Log.e(TAG, "Error displaying dashboard", e);
            }
        }
    }

    @Subscribe
    public void onGlassesHeadDownEvent(GlassesHeadDownEvent event){
        ServerComms.getInstance().sendHeadPosition("down");
        if (smartGlassesManager != null)
            smartGlassesManager.windowManager.hideDashboard();
    }

    @Subscribe
    public void onGlassesTapSideEvent(GlassesTapOutputEvent event) {
        int numTaps = event.numTaps;
        boolean sideOfGlasses = event.sideOfGlasses;
        long time = event.timestamp;

        Log.d(TAG, "GLASSES TAPPED X TIMES: " + numTaps + " SIDEOFGLASSES: " + sideOfGlasses);

        if (smartGlassesManager == null) return;
        if (numTaps == 2 || numTaps == 3) {
            if (smartGlassesManager.windowManager.isDashboardShowing()) {
                smartGlassesManager.windowManager.hideDashboard();
            } else {
                // BATTERY OPTIMIZATION: Directly call method instead of posting additional event
                if (contextualDashboardEnabled) {
                    try {
                        Log.d(TAG, "GOT A DOUBLE+ TAP");
                        displayGlassesDashboardEvent();
                    } catch (JSONException e) {
                        Log.e(TAG, "Error displaying dashboard", e);
                    }
                }
            }
        }
    }

    @Subscribe
    public void onThirdPartyAppErrorEvent(ThirdPartyEdgeAppErrorEvent event) {
        if (blePeripheral != null) {
            blePeripheral.sendNotifyManager(event.text, "error");
        }
        if (edgeAppSystem != null) {
            edgeAppSystem.stopThirdPartyAppByPackageName(event.packageName);
        }
        if (smartGlassesManager != null) {
            smartGlassesManager.windowManager.showAppLayer("system", () -> smartGlassesManager.sendReferenceCard("App error", event.text), 10);
        }
        sendStatusToAugmentOsManager();
    }

    //TODO NO MORE PASTA
    public ArrayList<String> notificationList = new ArrayList<String>();
    public JSONArray latestNewsArray = new JSONArray();
    private int latestNewsIndex = 0;
    @Subscribe
    public void displayGlassesDashboardEvent() throws JSONException {
        if (!contextualDashboardEnabled) {
            return;
        }

        if (cachedDashboardDisplayObject != null) {
            if(smartGlassesManager != null) {
                Runnable dashboardDisplayRunnable = parseDisplayEventMessage(cachedDashboardDisplayObject);

                smartGlassesManager.windowManager.showDashboard(dashboardDisplayRunnable,
                        -1
                );
            }

            if(blePeripheral != null) {
                JSONObject newMsg = generateTemplatedJsonFromServer(cachedDashboardDisplayObject);
                blePeripheral.sendGlassesDisplayEventToManager(newMsg);
            }
            return;
        }

        // SHOW FALLBACK DASHBOARD

        // --- Build date/time line ---
        SimpleDateFormat currentTimeFormat = new SimpleDateFormat("h:mm", Locale.getDefault());
        SimpleDateFormat currentDateFormat = new SimpleDateFormat("MMM d", Locale.getDefault());
        String currentTime = currentTimeFormat.format(new Date());
        String currentDate = currentDateFormat.format(new Date());

        // Battery, date/time, etc.
        String leftHeaderLine = String.format(Locale.getDefault(), "◌ %s %s, %d%%\n", currentTime, currentDate, batteryLevel);

        String connString = webSocketStatus == null ? "Not connected" : webSocketStatus.name();;

        if (smartGlassesManager != null) {
            smartGlassesManager.windowManager.showDashboard(() ->
                            smartGlassesManager.sendDoubleTextWall(leftHeaderLine, connString),
                    -1
            );
        }
    }

    @Subscribe
    public void onGlassBatteryLevelEvent(BatteryLevelEvent event) {
        if (batteryLevel != null && event.batteryLevel == batteryLevel) return;
        batteryLevel = event.batteryLevel;
        ServerComms.getInstance().sendGlassesBatteryUpdate(event.batteryLevel, false, -1);
        sendStatusToAugmentOsManager();
    }

    @Subscribe
    public void onGlassCaseEvent(CaseEvent event) {
        // if (batteryLevel != null && event.batteryLevel == batteryLevel) return;
        // batteryLevel = event.batteryLevel;
        // ServerComms.getInstance().sendGlassesBatteryUpdate(event.batteryLevel, false, -1);
        caseBatteryLevel = event.caseBatteryLevel;
        caseCharging = event.caseCharging;
        caseOpen = event.caseOpen;
        caseRemoved = event.caseRemoved;

        Log.d("AugmentOsService", "Case event: " + event.caseBatteryLevel + " " + event.caseCharging + " " + event.caseOpen + " " + event.caseRemoved);

        sendStatusToAugmentOsManager();
    }

    // @Subscribe
    // public void onBrightnessLevelEvent(BrightnessLevelEvent event) {
    //     brightnessLevel = event.brightnessLevel;
    //     autoBrightness = event.autoBrightness;

        // if (brightnessLevel != -1) {
        //     PreferenceManager.getDefaultSharedPreferences(this)
        //         .edit()
        //         .putString(this.getResources().getString(R.string.SHARED_PREF_BRIGHTNESS), String.valueOf(brightnessLevel))
        //         .apply();
        //     PreferenceManager.getDefaultSharedPreferences(this)
        //         .edit()
        //         .putBoolean(this.getResources().getString(R.string.SHARED_PREF_AUTO_BRIGHTNESS), false)
        //         .apply();
        // } else {
        //     PreferenceManager.getDefaultSharedPreferences(this)
        //         .edit()
        //         .putBoolean(this.getResources().getString(R.string.SHARED_PREF_AUTO_BRIGHTNESS), autoBrightness)
        //         .apply();
        // }

        // sendStatusToAugmentOsManager();
        // sendStatusToBackend();
    // }

    @Subscribe
    public void onHeadUpAngleEvent(HeadUpAngleEvent event) {
        headUpAngle = event.headUpAngle;
        sendStatusToAugmentOsManager();
        sendStatusToBackend();
    }

    @Override
    public void onCreate() {
        super.onCreate();

//        EnvHelper.init(this);

        EventBus.getDefault().register(this);
        Log.d(TAG, "🔔 EventBus registration completed for AugmentosService");

        ServerComms.getInstance(this);

        authHandler = new AuthHandler(this);

        userId = authHandler.getUniqueIdForAnalytics();

        batteryStatusHelper = new BatteryStatusHelper(this);
        wifiStatusHelper = new WifiStatusHelper(this);
        gsmStatusHelper = new GsmStatusHelper(this);

        notificationSystem = new NotificationSystem(this, userId);
        calendarSystem = CalendarSystem.getInstance(this);

        // Initialize settings with default values
        brightnessLevel = 50;
        autoBrightness = false;
        headUpAngle = Integer.parseInt(PreferenceManager.getDefaultSharedPreferences(this).getString(getResources().getString(R.string.HEAD_UP_ANGLE), "20"));
        dashboardHeight = 4;
        dashboardDepth = 5;

        // Request settings from server
        ServerComms.getInstance().requestSettingsFromServer();
        preferredMic = PreferenceManager.getDefaultSharedPreferences(this).getString(getResources().getString(R.string.PREFERRED_MIC), "glasses");

        contextualDashboardEnabled = true;
        metricSystemEnabled = false;

        alwaysOnStatusBarEnabled = false;

        edgeAppSystem = new EdgeAppSystem(this, null); // We'll set smartGlassesManager after it's created
        asrPlanner = new AsrPlanner(edgeAppSystem);

        // Initialize BLE Peripheral
        blePeripheral = new AugmentosBlePeripheral(this, this);

        // If this is the ASG client, start the peripheral
        if (getPackageName().equals(AugmentOSAsgClientPackageName)) {
        //    blePeripheral.start();
        }

        // Whitelist AugmentOS from battery optimization when system app
        // If not system app, bring up the settings menu
        if (isSystemApp(this)) {
            handleBatteryOptimization(this);
        }

        // Automatically connect to glasses on service start
        String preferredWearable = SmartGlassesManager.getPreferredWearable(this);
        if(!preferredWearable.isEmpty()) {
            SmartGlassesDevice preferredDevice = SmartGlassesManager.getSmartGlassesDeviceFromModelName(preferredWearable);
            if (preferredDevice != null) {
                // Initialize SmartGlassesManager
                startSmartGlassesManager();

                // Store the device to connect when SmartGlassesManager is ready
                final SmartGlassesDevice deviceToConnect = preferredDevice;

                // Add a listener that will be called when the service is connected
                executeOnceSmartGlassesManagerReady(() -> {
                    // Connect to glasses once the manager is available
                    if (smartGlassesManager != null) {
                        Log.d(TAG, "Connecting to preferred smart glasses: " + deviceToConnect.deviceModelName);
                        smartGlassesManager.connectToSmartGlasses(deviceToConnect);
                        sendStatusToAugmentOsManager();
                    } else {
                        Log.e(TAG, "SmartGlassesManager still null when ready listener called!");
                    }
                });
            } else {
                // We have some invalid device saved... delete from preferences
                SmartGlassesManager.savePreferredWearable(this, "");
            }
        }

        // cachedThirdPartyAppList is already initialized as a class member

        webSocketLifecycleManager = new WebSocketLifecycleManager(this, authHandler);

        // Set up backend comms
        //if(authHandler.getCoreToken() != null)
        //    ServerComms.getInstance().connectWebSocket(authHandler.getCoreToken());
        initializeServerCommsCallbacks();

        locationSystem = new LocationSystem(this);

        // Start periodic datetime sending
        datetimeRunnable = new Runnable() {
            @Override
            public void run() {
                try {
                    java.text.SimpleDateFormat sdf = new java.text.SimpleDateFormat("yyyy-MM-dd'T'HH:mm:ssXXX", java.util.Locale.US);
                    String isoDatetime = sdf.format(new java.util.Date());
                    ServerComms.getInstance().sendUserDatetimeToBackend(userId, isoDatetime);
                } catch (Exception e) {
                    Log.e(TAG, "Exception while sending periodic datetime: " + e.getMessage());
                }
                // Schedule next run in 60 seconds
                datetimeHandler.postDelayed(this, 60 * 1000);
            }
        };
        datetimeHandler.postDelayed(datetimeRunnable, 60 * 1000); // Start after 60 seconds
    }

    private void createNotificationChannel() {
        if (Build.VERSION.SDK_INT >= Build.VERSION_CODES.O) {
            NotificationChannel channel = new NotificationChannel(
                    myChannelId,
                    notificationAppName,
                    NotificationManager.IMPORTANCE_HIGH
            );
            channel.setDescription(notificationDescription);
            channel.enableLights(false);
            channel.enableVibration(false);
            NotificationManager manager = getSystemService(NotificationManager.class);
            if (manager != null) {
                manager.createNotificationChannel(channel);
            }
        }
    }

    // Flag to track if we should restart when killed
    private boolean shouldRestartOnKill = true;

    @Override
    public int onStartCommand(Intent intent, int flags, int startId) {
        super.onStartCommand(intent, flags, startId);

        if (intent == null || intent.getAction() == null) {
            Log.e(TAG, "Received null intent or null action");
            // If we get null intent/action, maintain the sticky behavior for embedded systems
            return shouldRestartOnKill ? Service.START_STICKY : Service.START_NOT_STICKY;
        }

        String action = intent.getAction();

        switch (action) {
            case ACTION_START_CORE:
            case ACTION_START_FOREGROUND_SERVICE:
                // start the service in the foreground
                Log.d("TEST", "starting foreground");
                createNotificationChannel(); // New method to ensure one-time channel creation
                startForeground(AUGMENTOS_NOTIFICATION_ID, this.buildSharedForegroundNotification(this));

                // Reset restart flag to true when service starts
                shouldRestartOnKill = true;

                // Send out the status once AugmentOS_Core is ready :)
                edgeAppSystem.startThirdPartyAppByPackageName(AugmentOSManagerPackageName);

                if (!NewPermissionUtils.areAllPermissionsGranted(this)) {
                    blePeripheral.sendPermissionsErrorToManager();
                }

                break;
            case ACTION_STOP_CORE:
            case ACTION_STOP_FOREGROUND_SERVICE:
                // Set flag to not restart - this is an explicit stop request
                shouldRestartOnKill = false;

                // Clean up resources before stopping
                Log.d(TAG, "Stopping service from ACTION_STOP");
                cleanupAllResources();
                stopForeground(true);
                stopSelf();
                break;
            default:
                Log.d(TAG, "Unknown action received in onStartCommand");
                Log.d(TAG, action);
        }

        // Return START_STICKY by default for embedded hardware,
        // but the shouldRestartOnKill flag will be checked in onTaskRemoved/onDestroy
        return shouldRestartOnKill ? Service.START_STICKY : Service.START_NOT_STICKY;
    }

    @Override
    public void onTaskRemoved(Intent rootIntent) {
        super.onTaskRemoved(rootIntent);
        Log.d(TAG, "onTaskRemoved called - app is being closed");

        // Check if glasses are connected
        boolean glassesConnected = false;
        if (smartGlassesManager != null) {
            SmartGlassesConnectionState connectionState = smartGlassesManager.getSmartGlassesConnectState();
            glassesConnected = (connectionState == SmartGlassesConnectionState.CONNECTED);
            Log.d(TAG, "Glasses connection state: " + connectionState + ", connected: " + glassesConnected);
        } else {
            Log.d(TAG, "SmartGlassesManager is null, assuming no glasses connected");
        }

        // Check if there are any active third-party apps running
        boolean hasActiveApps = false;
        if (edgeAppSystem != null) {
            // Check if any third-party apps are currently running
            ArrayList<ThirdPartyEdgeApp> thirdPartyApps = edgeAppSystem.getThirdPartyApps();
            for (ThirdPartyEdgeApp app : thirdPartyApps) {
                if (edgeAppSystem.checkIsThirdPartyAppRunningByPackageName(app.packageName)) {
                    hasActiveApps = true;
                    Log.d(TAG, "Found active third-party app: " + app.packageName);
                    break;
                }
            }
            Log.d(TAG, "Active third-party apps: " + hasActiveApps);
        }

        // If no glasses are connected and no active apps, stop the service
        if (!glassesConnected && !hasActiveApps) {
            Log.d(TAG, "No glasses connected and no active apps - stopping service");
            shouldRestartOnKill = false; // Prevent restart
            cleanupAllResources();
            stopForeground(true);
            stopSelf();
        } else {
            Log.d(TAG, "Keeping service running - glasses connected: " + glassesConnected + ", active apps: " + hasActiveApps);
        }
    }

    private Notification updateNotification() {
        Context context = getApplicationContext();

        PendingIntent action = PendingIntent.getActivity(context,
                0, new Intent(context, MainActivity.class),
                PendingIntent.FLAG_CANCEL_CURRENT | PendingIntent.FLAG_MUTABLE); // Flag indicating that if the described PendingIntent already exists, the current one should be canceled before generating a new one.

        NotificationManager manager = (NotificationManager) getSystemService(Context.NOTIFICATION_SERVICE);
        NotificationCompat.Builder builder;

        String CHANNEL_ID = myChannelId;

        NotificationChannel channel = new NotificationChannel(CHANNEL_ID, notificationAppName,
                NotificationManager.IMPORTANCE_HIGH);
        channel.setDescription(notificationDescription);
        channel.enableVibration(false);
        channel.enableLights(false);
        manager.createNotificationChannel(channel);

        builder = new NotificationCompat.Builder(this, CHANNEL_ID);

        return builder.setContentIntent(action)
                .setContentTitle(notificationAppName)
                .setContentText(notificationDescription)
                .setSmallIcon(R.drawable.ic_launcher_foreground)
                .setTicker("...")
                .setContentIntent(action)
                .setOngoing(true).build();
    }

    // Replacement for buildSharedForegroundNotification that was previously imported from AugmentOSLib
    private Notification buildSharedForegroundNotification(Context context) {
        // Create a notification similar to updateNotification
        NotificationManager manager = (NotificationManager) context.getSystemService(Context.NOTIFICATION_SERVICE);

        // Create the notification channel if it doesn't exist
        if (Build.VERSION.SDK_INT >= Build.VERSION_CODES.O) {
            NotificationChannel channel = new NotificationChannel(
                    myChannelId,
                    notificationAppName,
                    NotificationManager.IMPORTANCE_HIGH
            );
            channel.setDescription(notificationDescription);
            channel.enableLights(false);
            channel.enableVibration(false);
            if (manager != null) {
                manager.createNotificationChannel(channel);
            }
        }

        // Create the intent for when notification is tapped
        PendingIntent pendingIntent = PendingIntent.getActivity(
                context,
                0,
                new Intent(context, MainActivity.class),
                PendingIntent.FLAG_UPDATE_CURRENT | PendingIntent.FLAG_MUTABLE
        );

        // Build the notification
        NotificationCompat.Builder builder = new NotificationCompat.Builder(context, myChannelId)
                .setContentTitle(notificationAppName)
                .setContentText(notificationDescription)
                .setSmallIcon(R.drawable.ic_launcher_foreground)
                .setPriority(NotificationCompat.PRIORITY_HIGH)
                .setContentIntent(pendingIntent)
                .setOngoing(true);

        return builder.build();
    }

    // Method to initialize the SmartGlassesManager by binding to the service
    public void startSmartGlassesManager() {
        if (!smartGlassesManagerBound && smartGlassesManager == null) {
            Log.d(TAG, "Binding to SmartGlassesManager service");

            // Start and bind to the SmartGlassesManager service
            Intent intent = new Intent(this, SmartGlassesManager.class);

            // Start the service as a foreground service for Android O+
            if (Build.VERSION.SDK_INT >= Build.VERSION_CODES.O) {
                startForegroundService(intent);
            } else {
                startService(intent);
            }

            // Bind to the service
            bindService(intent, smartGlassesServiceConnection, Context.BIND_AUTO_CREATE);

            // The service connection callbacks will handle the rest
        } else if (smartGlassesManager != null) {
            Log.d(TAG, "SmartGlassesManager already initialized");
        }
    }

    // Method to clean up the SmartGlassesManager
    public void stopSmartGlassesManager() {
        if (smartGlassesManagerBound) {
            Log.d(TAG, "Unbinding from SmartGlassesManager service");

            // Unbind from the service
            unbindService(smartGlassesServiceConnection);
            smartGlassesManagerBound = false;

            // Stop the service
            Intent intent = new Intent(this, SmartGlassesManager.class);
            stopService(intent);

            // Clean up references
            if (smartGlassesManager != null) {
                smartGlassesManager = null;
            }

            // Update state
            if (edgeAppSystem != null) {
                edgeAppSystem.setSmartGlassesManager(null);
            }
            if (webSocketLifecycleManager != null) {
                webSocketLifecycleManager.updateSmartGlassesState(SmartGlassesConnectionState.DISCONNECTED);
            }
        }
    }

    @Subscribe
    public void onGlassesDisplayPowerEvent(GlassesDisplayPowerEvent event) {
        if (smartGlassesManager == null) return;
        if (event.turnedOn) {
            // BATTERY OPTIMIZATION: Using direct lambda instead of creating a new Runnable object
            smartGlassesManager.windowManager.showAppLayer(
                "system",
                () -> smartGlassesManager.sendReferenceCard("MentraOS Connected", "Screen back on"),
                4
            );
        }
    }

    /**
     * Send a dedicated WiFi status change event to the AugmentOS manager
     * @param isConnected Whether the glasses are connected to WiFi
     * @param ssid The SSID of the connected network (if connected)
     */
    private void sendWifiStatusChangeEvent(boolean isConnected, String ssid) {
        try {
            JSONObject wifiStatusEvent = new JSONObject();
            JSONObject wifiStatus = new JSONObject();
            wifiStatus.put("connected", isConnected);
            wifiStatus.put("ssid", ssid != null ? ssid : "");
            wifiStatusEvent.put("glasses_wifi_status_change", wifiStatus);

            if (blePeripheral != null) {
                blePeripheral.sendDataToAugmentOsManager(wifiStatusEvent.toString());
                Log.d(TAG, "Sent WiFi status change event: connected=" + isConnected + ", ssid=" + ssid);
            }
        } catch (JSONException e) {
            Log.e(TAG, "Error creating WiFi status change event JSON", e);
        }
    }

    @Subscribe
    public void onGlassesNeedWifiCredentialsEvent(GlassesWifiStatusChange event) {
        glassesWifiConnected = event.isWifiConnected;
        glassesWifiSsid = event.currentSsid;

        Log.d(TAG, "Received GlassesNeedWifiCredentialsEvent: device=" + event.deviceModel +
              ", wifiConnected=" + event.isWifiConnected +
              ", SSID=" + event.currentSsid);


        // Send the dedicated WiFi status change event
        sendWifiStatusChangeEvent(glassesWifiConnected, glassesWifiSsid);

        // Also update the general status
        sendStatusToAugmentOsManager();
    }

    @Subscribe
    public void onGlassesWifiScanResultEvent(GlassesWifiScanResultEvent event) {
        Log.d(TAG, "Received WiFi scan results from glasses: " + event.networks.size() + " networks");

        // Send a dedicated message for WiFi scan results (not part of status)
        try {
            JSONObject wifiScanResultObj = new JSONObject();
            JSONArray networksArray = new JSONArray();

            for (String network : event.networks) {
                networksArray.put(network);
            }

            wifiScanResultObj.put("wifi_scan_results", networksArray);

            // Send to the manager app
            if (blePeripheral != null) {
                blePeripheral.sendDataToAugmentOsManager(wifiScanResultObj.toString());
                blePeripheral.sendNotifyManager("Found " + event.networks.size() + " WiFi networks", "success");
            }
        } catch (JSONException e) {
            Log.e(TAG, "Error creating WiFi scan results JSON", e);
        }

        // If glasses need WiFi credentials, trigger the credentials input UI in the Manager app
        // and show a message on the glasses
//        if (!event.isWifiConnected && smartGlassesManager != null &&
//            smartGlassesManager.getConnectedSmartGlasses() != null) {
//
//            // Send a specific notification to trigger the WiFi setup UI in the Manager app
//            if (blePeripheral != null) {
//                blePeripheral.sendWifiCredentialsRequestToManager(event.deviceModel);
//            }
//
//            // Show a message on the glasses to inform the user
//            smartGlassesManager.windowManager.showAppLayer(
//                "system",
//                () -> smartGlassesManager.sendReferenceCard("WiFi Required",
//                                                           "Please set up WiFi in the AugmentOS Manager app"),
//                10
//            );
//        }
    }

    @Subscribe
    public void onRtmpStreamStatusEvent(RtmpStreamStatusEvent event) {
        Log.d(TAG, "Received RTMP stream status event: " + event.statusMessage.toString());

        // Forward to ServerComms for cloud communication
        ServerComms.getInstance().sendRtmpStreamStatus(event.statusMessage);

        // Update local state and notify manager
        sendStatusToAugmentOsManager();
    }

    @Subscribe
    public void onKeepAliveAckEvent(KeepAliveAckEvent event) {
        Log.d(TAG, "Received keep-alive ACK event: " + event.ackMessage.toString());

        // Forward to ServerComms for cloud communication
        ServerComms.getInstance().sendKeepAliveAck(event.ackMessage);
    }

    private static final String[] ARROW_FRAMES = {
           // "↑", "↗", "–", "↘", "↓", "↙", "–", "↖"
            "↑", "↗", "↑", "↖"
    };

    // BATTERY OPTIMIZATION: Use a single Handler instance for the service
    private final Handler uiHandler = new Handler(Looper.getMainLooper());
    private Runnable animationRunnable;

    private void playStartupSequenceOnSmartGlasses() {
        if (smartGlassesManager == null || smartGlassesManager.windowManager == null) return;

        // Cancel any existing animation to prevent multiple animations running
        if (animationRunnable != null) {
            uiHandler.removeCallbacks(animationRunnable);
        }

        int delay = 250; // Frame delay
        int totalFrames = ARROW_FRAMES.length;
        int totalCycles = 3;

        animationRunnable = new Runnable() {
            int frameIndex = 0;
            int cycles = 0;

            @Override
            public void run() {
                // Check for null each time before updating the UI
                if (smartGlassesManager == null || smartGlassesManager.windowManager == null) {
                    return;
                }

                if (cycles >= totalCycles) {
                    // End animation with final message
                    smartGlassesManager.windowManager.showAppLayer(
                            "system",
                            () -> smartGlassesManager.sendTextWall("                  /// MentraOS Connected \\\\\\"),
                            6
                    );

//                    if (alwaysOnStatusBarEnabled) {
//                        // BATTERY OPTIMIZATION: Use the existing handler instead of creating a new one
//                        uiHandler.postDelayed(() ->
//                                smartGlassesManager.windowManager.showAppLayer(
//                                    "serverappid",
//                                    () -> smartGlassesManager.sendTextWall(cachedDashboardTopLine),
//                                    0
//                            ), 3000); // Delay of 3 seconds
//                    }

                    // Set isInitializing to false after booting sequence is finished, with 100ms delay
                    uiHandler.postDelayed(() -> isInitializing = false, 500);
                    return; // Stop looping
                }

                // Send current frame
                String currentAnimationTextFrame = "                    " + ARROW_FRAMES[frameIndex] + " MentraOS Booting " + ARROW_FRAMES[frameIndex];
                smartGlassesManager.windowManager.showAppLayer(
                        "system",
                        () -> {
                                smartGlassesManager.sendTextWall(currentAnimationTextFrame);
                        },
                        6
                );
                // Send the same text wall to AugmentOS Manager in JSONObject format
                JSONObject displayJson = new JSONObject();
                try {
                    JSONObject layoutJson = new JSONObject();
                    layoutJson.put("layoutType", "text_wall");
                    layoutJson.put("text", currentAnimationTextFrame);
                    displayJson.put("layout", layoutJson);
                    //blePeripheral.sendGlassesDisplayEventToManager(displayJson);
                } catch (JSONException e) {
                    Log.e(TAG, "Error creating display JSON", e);
                }

                // Move to next frame
                frameIndex = (frameIndex + 1) % totalFrames;

                // Count full cycles
                if (frameIndex == 0) cycles++;

                // Schedule next frame
                uiHandler.postDelayed(this, delay);
            }
        };

        // Start animation with the reused handler
        uiHandler.postDelayed(animationRunnable, 350);
    }

    @Subscribe
    public void onSmartRingButtonEvent(SmartRingButtonOutputEvent event) {
        int buttonId = event.buttonId;
        long time = event.timestamp;
        boolean isDown = event.isDown;

        if(!isDown || buttonId != 1) return;
        Log.d(TAG,"DETECTED BUTTON PRESS W BUTTON ID: " + buttonId);
        currTime = System.currentTimeMillis();

        ServerComms.getInstance().sendButtonPress("ring", "single");

        //Detect double presses
        if(isDown && currTime - lastPressed < doublePressTimeConst) {
            Log.d(TAG, "Double tap - CurrTime-lastPressed: "+ (currTime-lastPressed));
            ServerComms.getInstance().sendButtonPress("ring", "double");
        }

        if(isDown) {
            lastPressed = System.currentTimeMillis();
        }
    }

    @Subscribe
    public void onButtonPressEvent(ButtonPressEvent event) {
        Log.d(TAG, "Received button press event from glasses - buttonId: " + event.buttonId +
              ", pressType: " + event.pressType + ", device: " + event.deviceModel);

        // Forward button press to cloud via ServerComms
        ServerComms.getInstance().sendButtonPress(event.buttonId, event.pressType);
    }

    private JSONObject generateTemplatedJsonFromServer(JSONObject rawMsg) {
        // Process all placeholders in the entire JSON structure in a single pass
        SimpleDateFormat sdf = new SimpleDateFormat("M/dd, h:mm");
        String formattedDate = sdf.format(new Date());

        // 12-hour time format (with leading zeros for hours)
        SimpleDateFormat time12Format = new SimpleDateFormat("hh:mm");
        String time12 = time12Format.format(new Date());

        // 24-hour time format
        SimpleDateFormat time24Format = new SimpleDateFormat("HH:mm");
        String time24 = time24Format.format(new Date());

        // Current date with format MM/dd
        SimpleDateFormat dateFormat = new SimpleDateFormat("MM/dd");
        String currentDate = dateFormat.format(new Date());

        Map<String, String> placeholders = new HashMap<>();
        placeholders.put("$no_datetime$", formattedDate);
        placeholders.put("$DATE$", currentDate);
        placeholders.put("$TIME12$", time12);
        placeholders.put("$TIME24$", time24);
        placeholders.put("$GBATT$", (batteryLevel == null ? "" : batteryLevel + "%"));

        try {
            JSONObject msg = processJSONPlaceholders(rawMsg, placeholders);
            return msg;
        } catch (JSONException e) {
            //throw new RuntimeException(e);
            Log.d(TAG, "Error processing JSON placeholders: " + e.getMessage());
            return rawMsg;
        }
    }

    private void parseAugmentosResults(JSONObject jsonResponse) throws JSONException {
        JSONArray notificationArray = jsonResponse.getJSONArray(notificationFilterKey);
        JSONArray newsSummaryArray = jsonResponse.getJSONArray(newsSummaryKey);

        if (notificationArray.length() > 0) {
            JSONArray notifications = notificationArray.getJSONObject(0).getJSONArray("notification_data");
            Log.d(TAG, "Got notifications: " + notifications);

            List<JSONObject> sortedNotifications = new ArrayList<>();
            for (int i = 0; i < notifications.length(); i++) {
                sortedNotifications.add(notifications.getJSONObject(i));
            }

            Collections.sort(sortedNotifications, new Comparator<JSONObject>() {
                @Override
                public int compare(JSONObject a, JSONObject b) {
                    try {
                        return Integer.compare(a.getInt("rank"), b.getInt("rank"));
                    } catch (JSONException e) {
                        // If a rank is missing or unparsable, treat as equal
                        return 0;
                    }
                }
            });

            notificationList.clear();
//        Log.d(TAG, "Got notifications: " + sortedNotifications.toString());

            for (int i = 0; i < sortedNotifications.size(); i++) {
                JSONObject notification = sortedNotifications.get(i);
                String summary = notification.getString("summary");
                notificationList.add(summary);
            }
        }

        if (newsSummaryArray.length() > 0) {
            JSONObject newsSummary = newsSummaryArray.getJSONObject(0);
            latestNewsArray = newsSummary.getJSONObject("news_data").getJSONArray("news_summaries");
            Log.d(TAG, "Latest news: " + latestNewsArray);
        }
    }

    public Runnable parseDisplayEventMessage(JSONObject rawMsg) {
        if(isInitializing) {
            return () -> {};
        }

        try {
            JSONObject msg = generateTemplatedJsonFromServer(rawMsg);

//                Log.d(TAG, "Parsed message: " + msg.toString());

                JSONObject layout = msg.getJSONObject("layout");
                String layoutType = layout.getString("layoutType");
                String title;
                String text;
                switch (layoutType) {
                    case "empty":
                        return () -> smartGlassesManager.sendTextWall(cachedDashboardTopLine);
                    case "reference_card":
//                        if (alwaysOnStatusBarEnabled && cachedDashboardTopLine != null
//                                && !layout.getString("title").contains("AugmentOS")) {
//                            title = layout.getString("title") + " | " + cachedDashboardTopLine;
//                        } else {
                            title = layout.getString("title");
//                        }
                        text = layout.getString("text");
                        return () -> smartGlassesManager.sendReferenceCard(title, text);
                    case "text_wall":
                    case "text_line": // This assumes that the dashboard doesn't use textwall layout
                        text = layout.getString("text");
//                        if (alwaysOnStatusBarEnabled && cachedDashboardTopLine != null) {
//                            String finalText = cachedDashboardTopLine + "\n" + text;
//                            return () -> smartGlassesManager.sendTextWall(finalText);
//                        } else {
                            return () -> smartGlassesManager.sendTextWall(text);
//                        }
                    case "double_text_wall":
                        String topText = layout.getString("topText");
                        String bottomText = layout.getString("bottomText");
                        return () -> smartGlassesManager.sendDoubleTextWall(topText, bottomText);
                    case "text_rows":
                        JSONArray rowsArray = layout.getJSONArray("text");
                        String[] stringsArray = new String[rowsArray.length()];
                        for (int k = 0; k < rowsArray.length(); k++)
                            stringsArray[k] = rowsArray.getString(k);
                        return () -> smartGlassesManager.sendRowsCard(stringsArray);
                    case "bitmap_view":
                        String base64Data = layout.getString("data");
                        byte[] decodedBytes = android.util.Base64.decode(base64Data, android.util.Base64.DEFAULT);
                        Bitmap bmp = BitmapJavaUtils.bytesToBitmap(decodedBytes);
                        return () -> smartGlassesManager.sendBitmap(bmp);
                    default:
                        Log.d(TAG, "ISSUE PARSING LAYOUT");
                }
            } catch (JSONException e) {
                e.printStackTrace();
            }
            return () -> {};
    }

    /**
     * Parses the top line of a dashboard display.
     * This function extracts and processes information specifically from the top line
     * of the dashboard display, which typically contains time, date, battery status, etc.
     *
     * @param msg The JSON object containing the dashboard display data
     * @return The parsed top line string, or null if there was an error in parsing
     */
    public String parseDashboardTopLine(JSONObject msg) {
        try {
            // First check if this is a proper dashboard display with layout
            if (msg == null || !msg.has("layout")) {
                return generateFallbackDashboardTopLine();
            }

            JSONObject layout = msg.getJSONObject("layout");
            String layoutType = layout.getString("layoutType");

            // Most dashboards use double_text_wall layout
            if ("double_text_wall".equals(layoutType) && layout.has("topText")) {
                String topText = layout.getString("topText");
                if (topText.contains("\n")) {
                    topText = topText.split("\n")[0];
                }

                if (topText.contains("$GBATT$")) {
                    topText = topText.replace("$GBATT$", batteryLevel != null ? String.valueOf(batteryLevel) : "");
                }

                // Process special tokens in the top line if needed
                if (topText.contains("$no_datetime$")) {
                    SimpleDateFormat sdf = new SimpleDateFormat("M/dd, h:mm", Locale.getDefault());
                    String formatted = sdf.format(new Date());
                    topText = topText.replace("$no_datetime$", formatted);
                }

                return topText;
            } else if ("text_rows".equals(layoutType) && layout.has("text")) {
                // For text_rows layout, the first row is typically the header
                JSONArray rowsArray = layout.getJSONArray("text");
                if (rowsArray.length() > 0) {
                    return rowsArray.getString(0);
                }
            }

            // If we can't parse the dashboard format or it's not what we expect,
            // generate a fallback header line
            return generateFallbackDashboardTopLine();

        } catch (JSONException e) {
            Log.e(TAG, "Error parsing dashboard top line", e);
            return generateFallbackDashboardTopLine();
        }
    }

    /**
     * Generates a fallback dashboard top line when the normal parsing fails.
     * This ensures that even if there are issues with the dashboard data,
     * we still display useful information to the user.
     *
     * @return A formatted string with time, date, and battery information
     */
    private String generateFallbackDashboardTopLine() {
        SimpleDateFormat currentTimeFormat = new SimpleDateFormat("h:mm", Locale.getDefault());
        SimpleDateFormat currentDateFormat = new SimpleDateFormat("MMM d", Locale.getDefault());
        String currentTime = currentTimeFormat.format(new Date());
        String currentDate = currentDateFormat.format(new Date());

        // Use a safe default if battery level is null
        int batteryPercentage = (batteryLevel != null) ? batteryLevel : 0;

        // Format: "◌ h:mm MMM d, XX%"
        return String.format(Locale.getDefault(), "◌ %s %s, %d%%",
                currentTime, currentDate, batteryPercentage);
    }

    /**
     * Extracts specific information from a dashboard top line.
     * This function can identify and extract elements like time, battery level,
     * or other structured data from the dashboard top line.
     *
     * @param topLine The dashboard top line string to analyze
     * @return A JSONObject containing the extracted information
     */
    public JSONObject extractDashboardTopLineInfo(String topLine) {
        JSONObject result = new JSONObject();

        try {
            // Check for null or empty input
            if (topLine == null || topLine.trim().isEmpty()) {
                return result;
            }

            // Extract time pattern (like "h:mm" or "hh:mm")
            Pattern timePattern = Pattern.compile("\\d{1,2}:\\d{2}");
            Matcher timeMatcher = timePattern.matcher(topLine);
            if (timeMatcher.find()) {
                result.put("time", timeMatcher.group());
            }

            // Extract date pattern (like "MMM d" or "Month day")
            Pattern datePattern = Pattern.compile("(Jan|Feb|Mar|Apr|May|Jun|Jul|Aug|Sep|Oct|Nov|Dec)\\s+\\d{1,2}");
            Matcher dateMatcher = datePattern.matcher(topLine);
            if (dateMatcher.find()) {
                result.put("date", dateMatcher.group());
            }

            // Extract battery percentage (like "85%" or "100%")
            Pattern batteryPattern = Pattern.compile("(\\d{1,3})%");
            Matcher batteryMatcher = batteryPattern.matcher(topLine);
            if (batteryMatcher.find()) {
                result.put("battery", Integer.parseInt(batteryMatcher.group(1)));
            }

            // Detect if this is a status line (contains specific indicators)
            boolean isStatusLine = topLine.contains("◌") ||
                                 (result.has("time") && result.has("battery"));
            result.put("isStatusLine", isStatusLine);

        } catch (JSONException e) {
            Log.e(TAG, "Error creating dashboard top line info JSON", e);
        }

        return result;
    }

    @Subscribe
    public void onGlassesBluetoothSearchDiscoverEvent(GlassesBluetoothSearchDiscoverEvent event){
        blePeripheral.sendGlassesBluetoothDiscoverResultToManager(event.modelName, event.deviceName);
    }

    @Subscribe
    public void onGlassesBluetoothSearchStopEvent(GlassesBluetoothSearchStopEvent event){
        blePeripheral.sendGlassesBluetoothStopToManager(event.modelName);
    }

    @Subscribe
    public void onNewScreenImageEvent(NewScreenImageEvent event) {
        if (smartGlassesManager != null)
            smartGlassesManager.windowManager.showAppLayer("server", () -> smartGlassesManager.sendBitmap(event.bmp), -1);
    }

    private void startNotificationService() {
        Intent notificationServiceIntent = new Intent(this, MyNotificationListeners.class);
        startService(notificationServiceIntent);

        NotificationListenerService.requestRebind(
                new ComponentName(this, MyNotificationListeners.class));
    }

    private void stopNotificationService() {
        Intent notificationServiceIntent = new Intent(this, MyNotificationListeners.class);
        stopService(notificationServiceIntent);
    }

    public boolean getIsSearchingForGlasses() {
        return smartGlassesManager != null
                && smartGlassesManager.getSmartGlassesConnectState() != SmartGlassesConnectionState.DISCONNECTED
                && smartGlassesManager.getSmartGlassesConnectState() != SmartGlassesConnectionState.CONNECTED;
    }

    /**
     * Executes an action once the SmartGlassesManager is ready.
     * If the manager is already initialized, the action is executed immediately.
     * Otherwise, it's queued to be executed when the manager is bound.
     */
    private void executeOnceSmartGlassesManagerReady(Runnable action) {
        if (smartGlassesManager != null) {
            // If the manager is already initialized, execute the action immediately
            action.run();
            return;
        }

        // Add the action to the queue
        smartGlassesReadyListeners.add(action);

        // Ensure the manager is started
        startSmartGlassesManager();
    }

    /**
     * Overloaded version that takes a context parameter (for backward compatibility)
     */
    private void executeOnceSmartGlassesManagerReady(Context context, Runnable action) {
        executeOnceSmartGlassesManagerReady(action);
    }

    public JSONObject generateStatusJson() {
        try {
            // Creating the main status object
            JSONObject status = new JSONObject();

            // Adding puck battery life and charging status
            JSONObject coreInfo = new JSONObject();
            coreInfo.put("augmentos_core_version", getCoreVersion(this));
            coreInfo.put("core_token", authHandler.getCoreToken());
            coreInfo.put("cloud_connection_status", webSocketStatus.name());
            coreInfo.put("puck_battery_life", batteryStatusHelper.getBatteryLevel());
            coreInfo.put("charging_status", batteryStatusHelper.isBatteryCharging());
            coreInfo.put("sensing_enabled", SmartGlassesManager.getSensingEnabled(this));
            coreInfo.put("bypass_vad_for_debugging", SmartGlassesManager.getBypassVadForDebugging(this));
            coreInfo.put("bypass_audio_encoding_for_debugging", SmartGlassesManager.getBypassAudioEncodingForDebugging(this));
            coreInfo.put("contextual_dashboard_enabled", this.contextualDashboardEnabled);
            coreInfo.put("always_on_status_bar_enabled", this.alwaysOnStatusBarEnabled);
            coreInfo.put("force_core_onboard_mic", "phone".equals(SmartGlassesManager.getPreferredMic(this))); // Deprecated - use preferred_mic instead
            coreInfo.put("preferred_mic", preferredMic);
            coreInfo.put("default_wearable", SmartGlassesManager.getPreferredWearable(this));
            coreInfo.put("is_mic_enabled_for_frontend", isMicEnabledForFrontend);
            coreInfo.put("metric_system_enabled", this.metricSystemEnabled);
            coreInfo.put("is_searching", getIsSearchingForGlasses());
            status.put("core_info", coreInfo);
            //Log.d(TAG, "PREFER - Got default wearable: " + SmartGlassesManager.getPreferredWearable(this));

            // Adding connected glasses object
            JSONObject connectedGlasses = new JSONObject();
            if(smartGlassesManager != null && smartGlassesManager.getConnectedSmartGlasses() != null) {
                connectedGlasses.put("model_name", smartGlassesManager.getConnectedSmartGlasses().deviceModelName);
                connectedGlasses.put("battery_level", (batteryLevel == null) ? -1: batteryLevel); //-1 if unknown
                connectedGlasses.put("case_battery_level", (caseBatteryLevel == null) ? -1: caseBatteryLevel); //-1 if unknown
                connectedGlasses.put("case_charging", (caseCharging == null) ? false: caseCharging);
                connectedGlasses.put("case_open", (caseOpen == null) ? false: caseOpen);
                connectedGlasses.put("case_removed", (caseRemoved == null) ? true: caseRemoved);

                // Add glasses serial number info
                if (glassesSerialNumber != null) {
                    connectedGlasses.put("glasses_serial_number", glassesSerialNumber);
                    connectedGlasses.put("glasses_style", glassesStyle);
                    connectedGlasses.put("glasses_color", glassesColor);
                }

                // Add WiFi status information for glasses that need WiFi
                String deviceModel = smartGlassesManager.getConnectedSmartGlasses().deviceModelName;

                // Check if these are glasses that support WiFi
                boolean usesWifi = deviceModel != null && (deviceModel.contains("Mentra Live") || deviceModel.contains("Android Smart Glasses"));

                // Add the general WiFi support flag for all models
                connectedGlasses.put("glasses_use_wifi", usesWifi);

                // Add detailed WiFi status, but only for models that support it
                if (usesWifi) {
                    connectedGlasses.put("glasses_wifi_connected", glassesWifiConnected);
                    connectedGlasses.put("glasses_wifi_ssid", glassesWifiSsid);
                }

                // Add ASG client version information for Mentra Live glasses
                if (deviceModel != null && deviceModel.contains("Mentra Live")) {
                    // Add glasses version info
                    connectedGlasses.put("glasses_app_version", glassesAppVersion != null ? glassesAppVersion : "");
                    connectedGlasses.put("glasses_build_number", glassesBuildNumber != null ? glassesBuildNumber : "");
                    connectedGlasses.put("glasses_device_model", glassesDeviceModel != null ? glassesDeviceModel : "");
                    connectedGlasses.put("glasses_android_version", glassesAndroidVersion != null ? glassesAndroidVersion : "");
                }

                // Add serial number information for Even Realities G1 glasses
                if (deviceModel != null && deviceModel.contains("Even Realities G1")) {
                    // Serial number info is already added above for all glasses, but we can add additional G1-specific info here if needed
                }
            }
            status.put("connected_glasses", connectedGlasses);

            // Adding glasses settings
            JSONObject glassesSettings = new JSONObject();
            glassesSettings.put("auto_brightness", autoBrightness);
            glassesSettings.put("head_up_angle", headUpAngle);
            glassesSettings.put("dashboard_height", 4);// TODO: get from settings
            glassesSettings.put("dashboard_depth", 5);// TODO: get from settings
            if (brightnessLevel == null) {
                brightnessLevel = 50;
            }
            glassesSettings.put("brightness", brightnessLevel);
            if (headUpAngle == null) {
                headUpAngle = 20;
            }
            glassesSettings.put("head_up_angle", headUpAngle);
            status.put("glasses_settings", glassesSettings);

            // Adding OTA progress information
            JSONObject otaProgress = new JSONObject();

            // Download progress
            if (downloadStatus != null) {
                JSONObject downloadInfo = new JSONObject();
                downloadInfo.put("status", downloadStatus.name());
                downloadInfo.put("progress", downloadProgress);
                downloadInfo.put("bytes_downloaded", downloadBytesDownloaded);
                downloadInfo.put("total_bytes", downloadTotalBytes);
                if (downloadErrorMessage != null) {
                    downloadInfo.put("error_message", downloadErrorMessage);
                }
                downloadInfo.put("timestamp", downloadTimestamp);
                otaProgress.put("download", downloadInfo);
            }

            // Installation progress
            if (installationStatus != null) {
                JSONObject installationInfo = new JSONObject();
                installationInfo.put("status", installationStatus.name());
                if (installationApkPath != null) {
                    installationInfo.put("apk_path", installationApkPath);
                }
                if (installationErrorMessage != null) {
                    installationInfo.put("error_message", installationErrorMessage);
                }
                installationInfo.put("timestamp", installationTimestamp);
                otaProgress.put("installation", installationInfo);
            }

            status.put("ota_progress", otaProgress);

            // Adding wifi status
            JSONObject wifi = new JSONObject();
            wifi.put("is_connected", wifiStatusHelper.isWifiConnected());
            wifi.put("ssid", wifiStatusHelper.getSSID());
            wifi.put("signal_strength", wifiStatusHelper.getSignalStrength());
            status.put("wifi", wifi);

            // Adding gsm status
            JSONObject gsm = new JSONObject();
            gsm.put("is_connected", gsmStatusHelper.isConnected());
            gsm.put("carrier", gsmStatusHelper.getNetworkType());
            gsm.put("signal_strength", gsmStatusHelper.getSignalStrength());
            status.put("gsm", gsm);

            // Adding apps array
            JSONArray apps = new JSONArray();

//            for (ThirdPartyEdgeApp app : edgeAppSystem.getThirdPartyApps()) {
//                if(app.appType != ThirdPartyAppType.APP) continue;
//
//                JSONObject appObj = app.toJson(false);
//                appObj.put("is_running", edgeAppSystem.checkIsThirdPartyAppRunningByPackageName(app.packageName));
//                appObj.put("is_foreground", edgeAppSystem.checkIsThirdPartyAppRunningByPackageName(app.packageName));
//                apps.put(appObj);
//            }

            // Check if cachedThirdPartyAppList is not null before iterating
            if (cachedThirdPartyAppList != null) {
                for (ThirdPartyCloudApp app : cachedThirdPartyAppList) {
                    JSONObject appObj = app.toJson(false);
                    appObj.put("is_foreground", false);//appSystem.checkIsThirdPartyAppRunningByPackageName(app.packageName));
                    apps.put(appObj);
                }
            }

            // Adding apps array to the status object
            status.put("apps", apps);

            // Add auth to status object
            status.put("auth", authHandler.toJson());

            // Wrapping the status object inside a main object (as shown in your example)
            JSONObject mainObject = new JSONObject();
            mainObject.put("status", status);

            Log.d(TAG, "Sending status to backend: " + mainObject.toString());

            return mainObject;
        } catch (JSONException e) {
            throw new RuntimeException(e);
        }
    }

    public void initializeServerCommsCallbacks() {
        ServerComms.getInstance().setServerCommsCallback(new ServerCommsCallback() {
            @Override
            public void onConnectionAck() {
                serverCommsHandler.postDelayed(() -> locationSystem.sendLocationToServer(), 500);
                // Send current datetime to backend after server ack
                try {
                    // Format current datetime as ISO 8601 string (yyyy-MM-dd'T'HH:mm:ssZ)
                    java.text.SimpleDateFormat sdf = new java.text.SimpleDateFormat("yyyy-MM-dd'T'HH:mm:ssXXX", java.util.Locale.US);
                    String isoDatetime = sdf.format(new java.util.Date());
                    ServerComms.getInstance().sendUserDatetimeToBackend(userId, isoDatetime);
                } catch (Exception e) {
                    Log.e(TAG, "Exception while sending datetime to backend: " + e.getMessage());
                }
            }

            @Override
            public void onAppStateChange(List<ThirdPartyCloudApp> appList) {
                cachedThirdPartyAppList = appList;
                sendStatusToAugmentOsManager();
            }

            @Override
            public void onDisplayEvent(JSONObject displayData) {
                cachedDisplayData = displayData;
//                Log.d(TAG,"Received display data: " + displayData.toString());
                Runnable newRunnable = parseDisplayEventMessage(displayData);
//                Log.d(TAG, displayData.toString());
//                Log.d(TAG, "Parsed display event message: " + displayData.has("durationMs"));
                int durationMs = displayData.optInt("durationMs", -1);
//                Log.d(TAG, "Received display event with duration: " + durationMs);
//                Log.d("AugmentosService", "Received display event: " + displayData.toString());
                if (smartGlassesManager != null) {
                        smartGlassesManager.windowManager.showAppLayer("serverappid", newRunnable, durationMs / 1000); // TODO: either only use seconds or milliseconds
                }
                if (blePeripheral != null) {
                    JSONObject newMsg = generateTemplatedJsonFromServer(displayData);
                    blePeripheral.sendGlassesDisplayEventToManager(newMsg);  //THIS LINE RIGHT HERE ENDS UP TRIGGERING IT
                }
            }

            @Override
            public void onDashboardDisplayEvent(JSONObject dashboardDisplayData) {
                cachedDashboardDisplayObject = dashboardDisplayData;
                // Parse the top line for logging/debugging
                cachedDashboardTopLine = parseDashboardTopLine(dashboardDisplayData);

//                if (alwaysOnStatusBarEnabled) {
//                    onDisplayEvent(cachedDisplayData);
//                    Log.d("AugmentosService", "Dashboard display event received: " + dashboardDisplayData.toString());
//                }

                // Create the runnable as before
                cachedDashboardDisplayRunnable = parseDisplayEventMessage(dashboardDisplayData);
            }

            @Override
            public void onConnectionError(String errorMsg) {
                if(blePeripheral != null) {
                    blePeripheral.sendNotifyManager("Connection error: " + errorMsg, "error");
                }
            }

            @Override
            public void onAuthError() {
                // TODO: do a thing
                // TODO: is this the way we want to do it? should just be in status maybe???
                // blePeripheral.sendAuthErrorToManager();
                authHandler.deleteAuthSecretKey();
                sendStatusToAugmentOsManager();
            }

            @Override
            public void onMicrophoneStateChange(boolean microphoneEnabled) {
                if (smartGlassesManager != null && SmartGlassesManager.getSensingEnabled(getApplicationContext())) {
                    smartGlassesManager.changeMicrophoneState(microphoneEnabled);
                }
            }

            @Override
            public void onConnectionStatusChange(WebSocketManager.IncomingMessageHandler.WebSocketStatus status) {
                webSocketStatus = status;
                sendStatusToAugmentOsManager();
                if (status == WebSocketManager.IncomingMessageHandler.WebSocketStatus.CONNECTED) {
                    if (smartGlassesManager != null) {
                        smartGlassesManager.sendHomeScreen();
                    }
                }
            }

            @Override
            public void onRequestSingle(String dataType) {
                switch (dataType) {
                    case "core_status_update":
                        Log.d(TAG, "Server wants a core_status");
                        sendStatusToBackend();
                    break;
                    case "photo":
                        Log.d(TAG, "Server wants a photo");
                    default:
                        Log.d(TAG, "Unknown onRequestSingle dataType: " + dataType);
                        break;
                }
            }

            @Override
            public void onPhotoRequest(String requestId, String appId, String webhookUrl) {
                Log.d(TAG, "Photo request received: requestId=" + requestId + ", appId=" + appId + ", webhookUrl=" + webhookUrl);

                // Forward the request to the smart glasses manager
                if (smartGlassesManager != null) {
                    boolean requestSent = smartGlassesManager.requestPhoto(requestId, appId, webhookUrl);
                    if (!requestSent) {
                        Log.e(TAG, "Failed to send photo request to glasses");
                    }
                } else {
                    Log.e(TAG, "Cannot process photo request: smartGlassesManager is null");
                }
            }

            @Override
            public void onRtmpStreamStartRequest(JSONObject message) {
                String rtmpUrl = message.optString("rtmpUrl", "");
                Log.d(TAG, "RTMP stream request received: rtmpUrl=" + rtmpUrl);

                // Forward the request to the smart glasses manager
                if (smartGlassesManager != null) {
                    boolean requestSent = smartGlassesManager.requestRtmpStream(message);
                    if (!requestSent) {
                        Log.e(TAG, "Failed to send RTMP stream request to glasses");
                    }
                } else {
                    Log.e(TAG, "Cannot process RTMP stream request: smartGlassesManager is null");
                }
            }

            @Override
            public void onRtmpStreamStop() {
                Log.d(TAG, "RTMP stream stop request received");

                // Forward the request to the smart glasses manager
                if (smartGlassesManager != null) {
                    boolean requestSent = smartGlassesManager.stopRtmpStream();
                    if (!requestSent) {
                        Log.e(TAG, "Failed to send RTMP stream stop request to glasses");
                    }
                } else {
                    Log.e(TAG, "Cannot process RTMP stream stop request: smartGlassesManager is null");
                }
            }

            @Override
            public void onRtmpStreamKeepAlive(JSONObject message) {
                Log.d(TAG, "RTMP stream keep alive received");

                // Forward the keep alive to the smart glasses manager
                if (smartGlassesManager != null) {
                    boolean messageSent = smartGlassesManager.sendRtmpStreamKeepAlive(message);
                    if (!messageSent) {
                        Log.e(TAG, "Failed to send RTMP keep alive to glasses");
                    }
                } else {
                    Log.e(TAG, "Cannot process RTMP keep alive: smartGlassesManager is null");
                }
            }

            @Override
            public void onAppStarted(String packageName) {
                AugmentosService.this.onAppStarted(packageName);
            }

            @Override
            public void onAppStopped(String packageName) {
                AugmentosService.this.onAppStopped(packageName);
            }

            @Override
            public void onSettingsUpdate(JSONObject settings) {
                Log.d("AugmentOsService", "!!!! Settings update received: " + settings.toString() + ".");
                try {
                    if (settings.has("brightness")) {
                        brightnessLevel = settings.getInt("brightness");
                    }
                    if (settings.has("autoBrightness")) {
                        autoBrightness = settings.getBoolean("autoBrightness");
                        Log.d(TAG, "Updating glasses auto brightness: " + autoBrightness);
                    }
                    if (autoBrightness) {
                        smartGlassesManager.updateGlassesAutoBrightness(true);
                    } else {
                        Log.d(TAG, "Updating glasses brightness: " + brightnessLevel);
                        smartGlassesManager.updateGlassesBrightness(brightnessLevel);
                    }

                    if (settings.has("headUpAngle")) {
                        headUpAngle = settings.getInt("headUpAngle");
                        smartGlassesManager.updateGlassesHeadUpAngle(headUpAngle);
                    }

                    if (settings.has("dashboardHeight") && settings.has("dashboardDepth")) {
                        dashboardHeight = settings.getInt("dashboardHeight");
                        dashboardDepth = settings.getInt("dashboardDepth");
                        smartGlassesManager.updateGlassesDepthHeight(dashboardDepth, dashboardHeight);
                    }

                    // if (settings.has("useOnboardMic")) {
                    //     useOnboardMic = settings.getBoolean("useOnboardMic");
                    //     if (useOnboardMic) {
                    //         smartGlassesManager.changeMicrophoneState(false);
                    //     }
                    // }
//                     if (settings.has("sensingEnabled")) {
//                         sensingEnabled = settings.getBoolean("sensingEnabled");
// //                        EventBus.getDefault().post(new SensingEnabledEvent(sensingEnabled));
//                     }
                    // if (settings.has("bypassVad")) {
                    //     bypassVad = settings.getBoolean("bypassVad");
//                        EventBus.getDefault().post(new BypassVadEvent(bypassVad));
                    // }
//                    if (settings.has("bypassAudioEncoding")) {
//                        bypassAudioEncoding = settings.getBoolean("bypassAudioEncoding");
//                        EventBus.getDefault().post(new BypassAudioEncodingEvent(bypassAudioEncoding));
//                    }
                    if (settings.has("contextualDashboard")) {
                        contextualDashboardEnabled = settings.getBoolean("contextualDashboard");
//                        EventBus.getDefault().post(new ContextualDashboardEnabledEvent(contextualDashboardEnabled));
                    }
                    if (settings.has("metricSystemEnabled")) {
                        metricSystemEnabled = settings.getBoolean("metricSystemEnabled");
                    }
                    if (settings.has("alwaysOnStatusBar")) {
                        alwaysOnStatusBarEnabled = settings.getBoolean("alwaysOnStatusBar");
//                        EventBus.getDefault().post(new AlwaysOnStatusBarEnabledEvent(alwaysOnStatusBarEnabled));
                    }
                    Log.d("AugmentOsService", "Settings updated: " + settings.toString() + ".");

                    // Update UI or notify other components about settings change
                    sendStatusToAugmentOsManager();
                } catch (JSONException e) {
                    Log.e(TAG, "Error parsing settings update", e);
                }
            }
        });
    }

    // AugmentOS_Manager Comms Callbacks
    public void sendStatusToBackend() {
        JSONObject status = generateStatusJson();
        Log.d(TAG, "Sending status to backend: " + status.toString());
        ServerComms.getInstance().sendCoreStatus(status);
    }

    public void sendStatusToAugmentOsManager() {
        JSONObject status = generateStatusJson();
        blePeripheral.sendDataToAugmentOsManager(status.toString());
    }

    @Override
    public void requestPing() {
        blePeripheral.sendPing();
    }

    @Override
    public void requestStatus() {
        sendStatusToAugmentOsManager();
    }

    @Override
    public void searchForCompatibleDeviceNames(String modelName) {
        Log.d("AugmentOsService", "Searching for compatible device names for model: " + modelName);
        SmartGlassesDevice device = SmartGlassesManager.getSmartGlassesDeviceFromModelName(modelName);
        if (device == null) {
            blePeripheral.sendNotifyManager("Incorrect model name: " + modelName, "error");
            return;
        }

        // Ensure we have a fresh SmartGlassesManager instance for searching
        // First check if it's already running
        if (smartGlassesManager != null) {
            // Stop the existing instance to ensure a clean state
            try {
                stopSmartGlassesManager();
                smartGlassesManager = null;
                smartGlassesManagerBound = false;
                Log.d(TAG, "Stopped existing SmartGlassesManager before device search");
            } catch (Exception e) {
                Log.e(TAG, "Error stopping SmartGlassesManager: " + e.getMessage());
            }
        }

        // Now execute with a fresh instance
        executeOnceSmartGlassesManagerReady(() -> {
            smartGlassesManager.findCompatibleDeviceNames(device);
            // blePeripheral.sendGlassesSearchResultsToManager(modelName, compatibleDeviceNames);
        });
    }

    @Subscribe
    public void onMicStateForFrontendEvent(isMicEnabledForFrontendEvent event) {
        Log.d("AugmentOsService", "Received mic state for frontend event: " + event.micState);
        isMicEnabledForFrontend = event.micState;
        sendStatusToAugmentOsManager();
    }

    // TODO: This is for debug.. remove before pushing to prod
    @Subscribe
    public void handleMicModeChangedEvent(MicModeChangedEvent event) {
        Log.d(TAG, "Microphone mode changed: " + event.getStatus());

        // Log the new microphone status
        PhoneMicrophoneManager.MicStatus status = event.getStatus();
        //blePeripheral.sendNotifyManager(status.name(), "success");
        switch (status) {
            case SCO_MODE:
                Log.d(TAG, "Microphone using Bluetooth SCO mode");
                break;
            case NORMAL_MODE:
                Log.d(TAG, "Microphone using normal phone mic");
                break;
            case GLASSES_MIC:
                Log.d(TAG, "Microphone using glasses onboard mic");
                break;
            case PAUSED:
                Log.d(TAG, "Microphone recording paused (conflict detected)");
                break;
        }
    }

    @Override
    public void connectToWearable(String modelName, String deviceName) {
        Log.d("AugmentOsService", "Connecting to wearable: " + modelName + ". DeviceName: " + deviceName + ".");

        SmartGlassesDevice device = SmartGlassesManager.getSmartGlassesDeviceFromModelName(modelName);
        if (device == null) {
            blePeripheral.sendNotifyManager("Incorrect model name: " + modelName, "error");
            return;
        }

        // Save device address for specific glasses types (just like Even)
        if (!deviceName.isEmpty()) {
            if (modelName.contains("Even Realities")) {
                savePreferredG1DeviceId(this, deviceName);
            }
            else if (modelName.equals("Mentra Live")) {
                // Save Mentra Live device name in its preferences
                SharedPreferences mentraPrefs = getSharedPreferences("MentraLivePrefs", Context.MODE_PRIVATE);
                mentraPrefs.edit().putString("LastConnectedDeviceName", deviceName).apply();
                Log.d("AugmentOsService", "Saved Mentra Live device name: " + deviceName);
            }
        }

        executeOnceSmartGlassesManagerReady(() -> {
            smartGlassesManager.connectToSmartGlasses(device);
            sendStatusToAugmentOsManager();
        });
    }

    @Override
    public void disconnectWearable(String wearableId) {
        Log.d("AugmentOsService", "Disconnecting from wearable: " + wearableId);

        // Reset WiFi status
        glassesWifiConnected = false;
        glassesWifiSsid = "";

        // Reset state AND completely stop the service to get a clean state
        if (smartGlassesManager != null) {
            smartGlassesManager.resetState();
        }

        sendStatusToAugmentOsManager();
    }

    @Override
    public void forgetSmartGlasses() {
        Log.d("AugmentOsService", "Forgetting wearable");
        SmartGlassesManager.savePreferredWearable(this, "");
        deleteEvenSharedPreferences(this);

        // Clear MentraLive device name preference
        SharedPreferences mentraPrefs = getSharedPreferences("MentraLivePrefs", Context.MODE_PRIVATE);
        mentraPrefs.edit().remove("LastConnectedDeviceName").apply();
        Log.d("AugmentOsService", "Cleared MentraLive stored device name");

        brightnessLevel = null;
        batteryLevel = null;

        // CLEAR SERIAL NUMBER DATA
        glassesSerialNumber = null;
        glassesStyle = null;
        glassesColor = null;

        // Reset WiFi status
        glassesWifiConnected = false;
        glassesWifiSsid = "";


        // Reset instead of stopping
        if (smartGlassesManager != null) {
            smartGlassesManager.resetState();
        }

        sendStatusToAugmentOsManager();
    }

    // TODO: Can remove this?
    @Override
    public void startApp(String packageName) {
        Log.d("AugmentOsService", "Starting app: " + packageName);
        // Logic to start the app by package name

        ServerComms.getInstance().startApp(packageName);
        if (smartGlassesManager == null || smartGlassesManager.getConnectedSmartGlasses() == null) {
        //    blePeripheral.sendNotifyManager("Connect glasses to use your app", "success");
        }
    }

    // TODO: Can remove this?
    @Override
    public void stopApp(String packageName) {
        Log.d("AugmentOsService", "Stopping app: " + packageName);
        ServerComms.getInstance().stopApp(packageName);
    }

    @Override
    public void setForceCoreOnboardMic(boolean toForceCoreOnboardMic) {
        SmartGlassesManager.saveForceCoreOnboardMic(this, toForceCoreOnboardMic);
        if(smartGlassesManager != null && smartGlassesManager.getConnectedSmartGlasses() != null) {
            blePeripheral.sendNotifyManager(this.getResources().getString(R.string.SETTING_WILL_APPLY_ON_NEXT_GLASSES_CONNECTION), "success");
        }
        sendStatusToBackend();
       sendStatusToAugmentOsManager();
    }

    @Override
    public void setSensingEnabled(boolean sensingEnabled) {
        SmartGlassesManager.saveSensingEnabled(this, sensingEnabled);
        if(smartGlassesManager != null && smartGlassesManager.getConnectedSmartGlasses() != null) {
            blePeripheral.sendNotifyManager(this.getResources().getString(R.string.SETTING_WILL_APPLY_ON_NEXT_GLASSES_CONNECTION), "success");
        }
        sendStatusToBackend();
        sendStatusToAugmentOsManager();
    }

    @Override
    public void setBypassVadForDebugging(boolean bypassVadForDebugging) {
        SmartGlassesManager.saveBypassVadForDebugging(this, bypassVadForDebugging);
        sendStatusToBackend();
    }

    @Override
    public void setBypassAudioEncodingForDebugging(boolean bypassAudioEncodingForDebugging) {
        SmartGlassesManager.saveBypassAudioEncodingForDebugging(this, bypassAudioEncodingForDebugging);
        sendStatusToBackend();
    }

    @Override
    public void setContextualDashboardEnabled(boolean contextualDashboardEnabled) {
        this.contextualDashboardEnabled = contextualDashboardEnabled;
        sendStatusToBackend();
        sendStatusToAugmentOsManager();
    }

    @Override
    public void setAlwaysOnStatusBarEnabled(boolean alwaysOnStatusBarEnabled) {
        // TODO: Fix this

        // if (alwaysOnStatusBarEnabled) {
        //     smartGlassesManager.windowManager.showAppLayer(
        //             "serverappid",
        //             () -> smartGlassesManager.sendTextWall(cachedDashboardTopLine),
        //             0
        //     );
        // }
        // else {
        //     EventBus.getDefault().post(new HomeScreenEvent());
        // }

//        Log.d(TAG, "Setting always on status bar enabled: " + alwaysOnStatusBarEnabled);

        this.alwaysOnStatusBarEnabled = alwaysOnStatusBarEnabled;
        sendStatusToBackend();
//        sendStatusToAugmentOsManager();
    }

    @Override
    public void setMetricSystemEnabled(boolean metricSystemEnabled) {
        this.metricSystemEnabled = metricSystemEnabled;
        sendStatusToBackend();
        sendStatusToAugmentOsManager();
    }

    @Override
    public void setUpdatingScreen(boolean updatingScreen) {
        if (smartGlassesManager != null) {
            smartGlassesManager.sendExitCommand();
            smartGlassesManager.setUpdatingScreen(updatingScreen);
        }
    }

    // TODO: Can remove this?
    @Override
    public void installAppFromRepository(String repository, String packageName) throws JSONException {
        Log.d("AugmentOsService", "Installing app from repository: " + packageName);
        blePeripheral.sendNotifyManager("Not implemented", "error");
    }

    // TODO: Can remove this?
    @Override
    public void uninstallApp(String uninstallPackageName) {
        Log.d(TAG, "uninstallApp not implemented");
        blePeripheral.sendNotifyManager("Not implemented", "error");
    }

    @Override
    public void requestAppInfo(String packageNameToGetDetails) {
        ThirdPartyEdgeApp app = edgeAppSystem.getThirdPartyAppByPackageName(packageNameToGetDetails);
        if (app == null) {
            blePeripheral.sendNotifyManager("Could not find app", "error");
            sendStatusToAugmentOsManager();
            return;
        }
        JSONArray settings = app.getSettings(this);
        if (settings == null) {
            blePeripheral.sendNotifyManager("Could not get app's details", "error");
            return;
        }
        blePeripheral.sendAppInfoToManager(app);
    }

    @Override
    public void handleNotificationData(JSONObject notificationData){
        try {
            if (notificationData != null) {
                String appName = notificationData.optString("app_name");
                String title = notificationData.getString("title");
                String text = notificationData.getString("text");
//                long timestamp = notificationData.getLong("timestamp");
                String uuid = java.util.UUID.randomUUID().toString();

                ServerComms.getInstance().sendPhoneNotification(uuid, appName, title, text, "high");

                //EventBus.getDefault().post(new NotificationEvent(title, text, appName, timestamp, uuid));
            } else {
                System.out.println("Notification Data is null");
            }
        } catch (JSONException e) {
            Log.d(TAG, "JSONException occurred while handling notification data: " + e.getMessage());
        }
    }

    @Override
    public void updateGlassesBrightness(int brightness) {
        Log.d("AugmentOsService", "Updating glasses brightness: " + brightness);
        if (smartGlassesManager != null) {
            String title = "Brightness Adjustment";
            String body = "Updating glasses brightness to " + brightness + "%.";
            smartGlassesManager.windowManager.showAppLayer("system", () -> smartGlassesManager.sendReferenceCard(title, body), 6);
            smartGlassesManager.updateGlassesBrightness(brightness);
        }
        this.brightnessLevel = brightness;
        this.autoBrightness = false;

        // Save brightness settings to SharedPreferences
        PreferenceManager.getDefaultSharedPreferences(this)
            .edit()
            .putString(getString(R.string.SHARED_PREF_BRIGHTNESS), String.valueOf(brightness))
            .putBoolean(getString(R.string.SHARED_PREF_AUTO_BRIGHTNESS), false)
            .apply();

        sendStatusToBackend();
        sendStatusToAugmentOsManager();
    }

    @Override
    public void updateGlassesAutoBrightness(boolean autoBrightness) {
        Log.d("AugmentOsService", "Updating glasses auto brightness: " + autoBrightness);
        if (smartGlassesManager != null) {
            smartGlassesManager.updateGlassesAutoBrightness(autoBrightness);
        }
        this.autoBrightness = autoBrightness;

        // Save auto brightness setting to SharedPreferences
        PreferenceManager.getDefaultSharedPreferences(this)
            .edit()
            .putBoolean(getString(R.string.SHARED_PREF_AUTO_BRIGHTNESS), autoBrightness)
            .apply();

        sendStatusToBackend();
        sendStatusToAugmentOsManager();
    }

    @Override
    public void updateGlassesHeadUpAngle(int headUpAngle) {
        Log.d("AugmentOsService", "Updating glasses head up angle: " + headUpAngle);
        if (smartGlassesManager != null) {
            smartGlassesManager.updateGlassesHeadUpAngle(headUpAngle);
            this.headUpAngle = headUpAngle;

            // Save head up angle setting to SharedPreferences
            PreferenceManager.getDefaultSharedPreferences(this)
                .edit()
                .putString(getString(R.string.HEAD_UP_ANGLE), String.valueOf(headUpAngle))
                .apply();

            sendStatusToBackend();
            sendStatusToAugmentOsManager();
        } else {
            blePeripheral.sendNotifyManager("Connect glasses to update head up angle", "error");
        }
    }

    @Override
    public void updateGlassesHeight(int dashboardHeight) {
        Log.d("AugmentOsService", "Updating glasses dashboard height: " + dashboardHeight);
        if (smartGlassesManager != null) {
            this.dashboardHeight = dashboardHeight;
            smartGlassesManager.updateGlassesDepthHeight(this.dashboardDepth, this.dashboardHeight);
            sendStatusToBackend();
            sendStatusToAugmentOsManager();
        } else {
            blePeripheral.sendNotifyManager("Connect glasses to update dashboard height", "error");
        }
    }


    @Override
    public void updateGlassesDepth(int depth) {
        Log.d("AugmentOsService", "Updating glasses depth: " + depth);
        if (smartGlassesManager != null) {
            this.dashboardDepth = depth;
            smartGlassesManager.updateGlassesDepthHeight(this.dashboardDepth, this.dashboardHeight);
            sendStatusToBackend();
            sendStatusToAugmentOsManager();
        } else {
            blePeripheral.sendNotifyManager("Connect glasses to update depth", "error");
        }
    }

    @Override
    public void setGlassesWifiCredentials(String ssid, String password) {
        Log.d(TAG, "@#@$@ Setting WiFi credentials for glasses, SSID: " + ssid);

        if (smartGlassesManager == null || smartGlassesManager.getConnectedSmartGlasses() == null) {
            blePeripheral.sendNotifyManager("No glasses connected to set WiFi credentials", "error");
            return;
        }

        String deviceModel = smartGlassesManager.getConnectedSmartGlasses().deviceModelName;
        if (deviceModel == null || !deviceModel.contains("Mentra Live")) {
            blePeripheral.sendNotifyManager("Connected glasses do not support WiFi", "error");
            return;
        }

        // Send WiFi credentials to glasses
        smartGlassesManager.sendWifiCredentials(ssid, password);

        // Show a message on the glasses
        smartGlassesManager.windowManager.showAppLayer(
            "system",
            () -> smartGlassesManager.sendReferenceCard("WiFi Setup",
                                                      "Connecting to: " + ssid),
            8
        );

        // Notify manager app
        blePeripheral.sendNotifyManager("WiFi credentials sent to glasses", "success");

        sendStatusToAugmentOsManager();

    }

    @Override
    public void requestWifiScan() {
        Log.d(TAG, "Requesting WiFi scan from glasses");

        if (smartGlassesManager == null || smartGlassesManager.getConnectedSmartGlasses() == null) {
            blePeripheral.sendNotifyManager("No glasses connected to scan for WiFi networks", "error");
            return;
        }

        String deviceModel = smartGlassesManager.getConnectedSmartGlasses().deviceModelName;
        if (deviceModel == null || !deviceModel.contains("Mentra Live")) {
            blePeripheral.sendNotifyManager("Connected glasses do not support WiFi scanning", "error");
            return;
        }

        // Show a message on the glasses
        smartGlassesManager.windowManager.showAppLayer(
            "system",
            () -> smartGlassesManager.sendReferenceCard("WiFi Setup", "Scanning for networks..."),
            5
        );

        // Send the scan request to the glasses
        smartGlassesManager.requestWifiScan();

        // Notify manager app
        blePeripheral.sendNotifyManager("Scanning for WiFi networks...", "info");
    }

    @Override
    public void setPreferredMic(String mic) {
        Log.d("AugmentOsService", "Setting preferred mic: " + mic);
        preferredMic = mic;
        SmartGlassesManager.setPreferredMic(this, mic);

        // Trigger immediate microphone switch using direct getter approach
        if (smartGlassesManager != null && smartGlassesManagerBound) {
            SmartGlassesRepresentative rep = smartGlassesManager.getSmartGlassesRepresentative();
            if (rep != null) {
                PhoneMicrophoneManager micManager = rep.getPhoneMicrophoneManager();
                if (micManager != null) {
                    Log.d("AugmentOsService", "Notifying PhoneMicrophoneManager of preference change");
                    micManager.onMicrophonePreferenceChanged();
                } else {
                    Log.d("AugmentOsService", "No PhoneMicrophoneManager available - preference will take effect on next connection");
                }
            } else {
                Log.d("AugmentOsService", "No SmartGlassesRepresentative available - preference will take effect on next connection");
            }
        }
    }


    @Override
    public void setAuthSecretKey(String uniqueUserId, String authSecretKey) {
        Log.d("AugmentOsService", "Setting auth secret key: " + authSecretKey);
        if (authHandler.getCoreToken() == null ||!authHandler.getCoreToken().equals(authSecretKey)) {
            authHandler.setAuthSecretKey(authSecretKey);
            ServerComms.getInstance().disconnectWebSocket();
            ServerComms.getInstance().connectWebSocket(authHandler.getCoreToken());
        }
        authHandler.verifyAuthSecretKey(uniqueUserId);
        sendStatusToAugmentOsManager();
    }

    @Override
    public void verifyAuthSecretKey() {
        Log.d("AugmentOsService", "verify auth secret key");
    }

    @Override
    public void deleteAuthSecretKey() {
        Log.d("AugmentOsService", "Deleting auth secret key");
        authHandler.deleteAuthSecretKey();

        // When auth key is deleted (sign out), reset state for the next user
        if (smartGlassesManager != null) {
            smartGlassesManager.resetState();
        }

        // Stop all running apps
        if (edgeAppSystem != null) {
            edgeAppSystem.stopAllThirdPartyApps();
        }

        // Reset cached app data
        cachedThirdPartyAppList = new ArrayList<>();
        cachedDashboardDisplayObject = null;
        // When auth key is deleted (sign out), reset state for the next user
        if (smartGlassesManager != null) {
           smartGlassesManager.resetState();
        }

        // Stop all running apps
        if (edgeAppSystem != null) {
            edgeAppSystem.stopAllThirdPartyApps();
        }

        // Reset cached app data
        cachedThirdPartyAppList = new ArrayList<>();
        cachedDashboardDisplayObject = null;

        // Disconnect from server
        ServerComms.getInstance().disconnectWebSocket();
        webSocketLifecycleManager.updateSmartGlassesState(SmartGlassesConnectionState.DISCONNECTED);

        sendStatusToAugmentOsManager();
    }

    @Override
    public void updateAppSettings(String targetApp, JSONObject settings) {
        Log.d("AugmentOsService", "Updating settings for app: " + targetApp);
        ThirdPartyEdgeApp app = edgeAppSystem.getThirdPartyAppByPackageName(targetApp);
        if (app == null) {
            blePeripheral.sendNotifyManager("Could not find app", "error");
            return;
        }

        boolean allSuccess = true;
        try {
            // New loop over all keys in the settings object
            Iterator<String> keys = settings.keys();
            while (keys.hasNext()) {
                String key = keys.next();
                Object value = settings.get(key);
                if(!app.updateSetting(this, key, value)) {
                    allSuccess = false;
                }
            }
        } catch (JSONException e) {
            Log.e("AugmentOsService", "Failed to parse settings object", e);
            allSuccess = false;
        }

        if (!allSuccess) {
            blePeripheral.sendNotifyManager("Error updating settings", "error");
        }
    }

    /**
     * Helper method to clean up all resources, disconnect from devices,
     * and reset the service state completely
     */
    private void cleanupAllResources() {
        Log.d(TAG, "Cleaning up all resources and connections");

        // Stop all running apps
        if(edgeAppSystem != null) {
            edgeAppSystem.stopAllThirdPartyApps();
        }

        // Stop location updates and cleanup
        if(locationSystem != null) {
            // BATTERY OPTIMIZATION: Use cleanup method instead of just stopping updates
            locationSystem.cleanup();
        }

        // Clean up calendar system
        if(calendarSystem != null) {
            calendarSystem.cleanup();
        }

        // Clean up screen capture resources
        if(screenCaptureRunnable != null) {
            screenCaptureHandler.removeCallbacks(screenCaptureRunnable);
        }
        if (virtualDisplay != null) {
            virtualDisplay.release();
            virtualDisplay = null;
        }
        if (mediaProjection != null) {
            mediaProjection.stop();
            mediaProjection = null;
        }

        // BATTERY OPTIMIZATION: Clean up our animation handler
        if (animationRunnable != null) {
            uiHandler.removeCallbacks(animationRunnable);
            animationRunnable = null;
        }
        // Remove all pending posts to avoid any UI updates after destruction
        uiHandler.removeCallbacksAndMessages(null);

        // Reset glasses connection - unbind from the service
        if (smartGlassesManagerBound) {
            stopSmartGlassesManager(); // This method handles all the cleanup
        } else if (smartGlassesManager != null) {
            smartGlassesManager = null;
            edgeAppSystem.setSmartGlassesManager(null);
        }

        // Reset cached data
        cachedThirdPartyAppList = new ArrayList<>();
        cachedDashboardDisplayObject = null;

        // Reset WiFi status
        glassesWifiConnected = false;
        glassesWifiSsid = "";

        // Disconnect websockets
        if (webSocketLifecycleManager != null) {
            webSocketLifecycleManager.updateSmartGlassesState(SmartGlassesConnectionState.DISCONNECTED);
            webSocketLifecycleManager.cleanup();
        }
        ServerComms.getInstance().disconnectWebSocket();

        // Clear BLE connections
        if (blePeripheral != null) {
            blePeripheral.destroy();
        }

        if(edgeAppSystem != null) {
            edgeAppSystem.destroy();
        }
    }

    @Override
    public void onDestroy() {
        Log.d(TAG, "Service being destroyed");

        // BATTERY OPTIMIZATION: Cleanup resources first, then unregister from EventBus
        // This prevents unhandled EventBus events during cleanup
        cleanupAllResources();

        // Unregister from EventBus with proper error handling
        try {
            if (EventBus.getDefault().isRegistered(this)) {
                EventBus.getDefault().unregister(this);
            }
        } catch (Exception e) {
            Log.e(TAG, "Error unregistering from EventBus", e);
        }

        // Stop periodic datetime sending
        datetimeHandler.removeCallbacks(datetimeRunnable);

        super.onDestroy();
    }


    public class LocalBinder extends Binder {
        public AugmentosService getService() {
            // Return this instance of LocalService so clients can call public methods
            return AugmentosService.this;
        }
    }

    @Override
    public IBinder onBind(Intent intent) {
        super.onBind(intent);
        Log.d(TAG, "Something bound");
        return binder;
    }

    // Called when the backend notifies that an app has started
    public void onAppStarted(String packageName) {
        if (blePeripheral != null) {
            try {
                JSONObject msg = new JSONObject();
                msg.put("type", "app_started");
                msg.put("packageName", packageName);
                blePeripheral.sendDataToAugmentOsManager(msg.toString());
            } catch (JSONException e) {
                // Optionally log or handle error
            }
        }
    }

    // Called when the backend notifies that an app has stopped
    public void onAppStopped(String packageName) {
        if (blePeripheral != null) {
            try {
                JSONObject msg = new JSONObject();
                msg.put("type", "app_stopped");
                msg.put("packageName", packageName);
                blePeripheral.sendDataToAugmentOsManager(msg.toString());
            } catch (JSONException e) {
                // Optionally log or handle error
            }
        }
    }

    @Override
    public void setServerUrl(String url) {
        SharedPreferences prefs = PreferenceManager.getDefaultSharedPreferences(this);
        if (url == null || url.trim().isEmpty()) {
            // Reset to default by removing the override
            prefs.edit().remove("augmentos_server_url_override").apply();
            Log.d(TAG, "Server URL override cleared, using default URL");
        } else {
            // Set the custom URL override
            prefs.edit().putString("augmentos_server_url_override", url).apply();
            Log.d(TAG, "Server URL override set to: " + url);
        }
        // Disconnect and reconnect websocket to use new URL
        ServerComms.getInstance().disconnectWebSocket();
        if (authHandler != null && authHandler.getCoreToken() != null) {
            ServerComms.getInstance().connectWebSocket(authHandler.getCoreToken());
        }
    }

    /**
     * Handle calendar permission changes
     */
    public void handleCalendarPermissionChange() {
        if (calendarSystem != null) {
            calendarSystem.handlePermissionChange();
        }
    }

    // Event handler for glasses version info
    @Subscribe(threadMode = ThreadMode.MAIN)
    public void onGlassesVersionInfoEvent(GlassesVersionInfoEvent event) {
        this.glassesAppVersion = event.getAppVersion();
        this.glassesBuildNumber = event.getBuildNumber();
        this.glassesDeviceModel = event.getDeviceModel();
        this.glassesAndroidVersion = event.getAndroidVersion();
        Log.d("AugmentOsService", "Glasses version info: " + glassesAppVersion + " " + glassesBuildNumber + " " + glassesDeviceModel + " " + glassesAndroidVersion);
        sendStatusToAugmentOsManager();
    }

<<<<<<< HEAD
    // Event handler for download progress
    @org.greenrobot.eventbus.Subscribe(threadMode = org.greenrobot.eventbus.ThreadMode.MAIN)
    public void onDownloadProgressEvent(DownloadProgressEvent event) {
        Log.d(TAG, "🎯 $#$# EVENT RECEIVED! Download progress: " + event.getStatus() + 
              " - " + event.getProgress() + "% (" + 
              event.getBytesDownloaded() + "/" + event.getTotalBytes() + " bytes)");
        
        // Store download progress information
        downloadStatus = event.getStatus();
        downloadProgress = event.getProgress();
        downloadBytesDownloaded = event.getBytesDownloaded();
        downloadTotalBytes = event.getTotalBytes();
        downloadErrorMessage = event.getErrorMessage();
        downloadTimestamp = event.getTimestamp();
        
        // Update status to include download progress
        sendStatusToAugmentOsManager();
        
        // Send notification to manager app if needed
        if (blePeripheral != null) {
            switch (event.getStatus()) {
                case STARTED:
                    blePeripheral.sendNotifyManager("Mentra Live Update Started", "info");
                    break;
                // case FINISHED:
                //     blePeripheral.sendNotifyManager("Mentra Live Update Completed", "success");
                //     break;
                case FAILED:
                    blePeripheral.sendNotifyManager("Mentra Live Update Failed: " + event.getErrorMessage(), "error");
                    break;
                case PROGRESS:
                    // Only notify at key milestones (25%, 50%, 75%, 100%)
                    // if (event.getProgress() % 25 == 0 || event.getProgress() == 100) {
                    //     blePeripheral.sendNotifyManager("Mentra Live Update: " + event.getProgress() + "%", "info");
                    // }
                    break;
            }
        }
    }

    // Event handler for installation progress
    @org.greenrobot.eventbus.Subscribe(threadMode = org.greenrobot.eventbus.ThreadMode.MAIN)
    public void onInstallationProgressEvent(InstallationProgressEvent event) {
        Log.d(TAG, "🔧 Received installation progress: " + event.getStatus() + 
              " - APK: " + event.getApkPath());

        // Store installation progress information
        installationStatus = event.getStatus();
        installationApkPath = event.getApkPath();
        installationErrorMessage = event.getErrorMessage();
        installationTimestamp = event.getTimestamp();

        // Update status to include installation progress
        sendStatusToAugmentOsManager();

        // If installation is finished, clear OTA progress data after 30 seconds
        if (event.getStatus() == InstallationProgressEvent.InstallationStatus.FINISHED) {
            new Handler(Looper.getMainLooper()).postDelayed(() -> {
                clearOtaProgressData();
            }, 15000); // 15 seconds
        }

        // Send notification to manager app if needed
        if (blePeripheral != null) {
            switch (event.getStatus()) {
                // case STARTED:
                //     blePeripheral.sendNotifyManager("Mentra Live Update Installation Started", "info");
                //     break;
                case FINISHED:
                    blePeripheral.sendNotifyManager("Mentra Live Update Installation Completed", "success");
                    break;
                case FAILED:
                    blePeripheral.sendNotifyManager("Mentra Live Update Installation Failed: " + event.getErrorMessage(), "error");
                    break;
            }
        }
    }

    /**
     * Clear OTA progress data to hide the progress section
     */
    private void clearOtaProgressData() {
        Log.d(TAG, "🧹 Clearing OTA progress data");
        
        // Clear download progress
        downloadStatus = null;
        downloadProgress = 0;
        downloadBytesDownloaded = 0;
        downloadTotalBytes = 0;
        downloadErrorMessage = null;
        downloadTimestamp = 0;

        // Clear installation progress
        installationStatus = null;
        installationApkPath = null;
        installationErrorMessage = null;
        installationTimestamp = 0;

        // Update status to reflect cleared OTA progress
        sendStatusToAugmentOsManager();
        
        Log.d(TAG, "✅ OTA progress data cleared");
=======
    // Event handler for glasses serial number
    @Subscribe(threadMode = ThreadMode.MAIN)
    public void onGlassesSerialNumberEvent(GlassesSerialNumberEvent event) {
        this.glassesSerialNumber = event.serialNumber;
        this.glassesStyle = event.style;
        this.glassesColor = event.color;
        Log.d(TAG, "Glasses serial number: " + glassesSerialNumber + ", Style: " + glassesStyle + ", Color: " + glassesColor);
        sendStatusToAugmentOsManager();
>>>>>>> 9e57a7c9
    }
}<|MERGE_RESOLUTION|>--- conflicted
+++ resolved
@@ -108,12 +108,9 @@
 import java.util.regex.Pattern;
 
 import com.augmentos.augmentos_core.smarterglassesmanager.eventbusmessages.GlassesVersionInfoEvent;
-<<<<<<< HEAD
 import com.augmentos.augmentos_core.smarterglassesmanager.eventbusmessages.DownloadProgressEvent;
 import com.augmentos.augmentos_core.smarterglassesmanager.eventbusmessages.InstallationProgressEvent;
-=======
 import com.augmentos.augmentos_core.smarterglassesmanager.eventbusmessages.GlassesSerialNumberEvent;
->>>>>>> 9e57a7c9
 
 public class AugmentosService extends LifecycleService implements AugmentOsActionsCallback {
     public static final String TAG = "AugmentOSService";
@@ -2558,7 +2555,6 @@
         sendStatusToAugmentOsManager();
     }
 
-<<<<<<< HEAD
     // Event handler for download progress
     @org.greenrobot.eventbus.Subscribe(threadMode = org.greenrobot.eventbus.ThreadMode.MAIN)
     public void onDownloadProgressEvent(DownloadProgressEvent event) {
@@ -2661,8 +2657,8 @@
         sendStatusToAugmentOsManager();
         
         Log.d(TAG, "✅ OTA progress data cleared");
-=======
-    // Event handler for glasses serial number
+
+// Event handler for glasses serial number
     @Subscribe(threadMode = ThreadMode.MAIN)
     public void onGlassesSerialNumberEvent(GlassesSerialNumberEvent event) {
         this.glassesSerialNumber = event.serialNumber;
@@ -2670,6 +2666,5 @@
         this.glassesColor = event.color;
         Log.d(TAG, "Glasses serial number: " + glassesSerialNumber + ", Style: " + glassesStyle + ", Color: " + glassesColor);
         sendStatusToAugmentOsManager();
->>>>>>> 9e57a7c9
     }
 }
package com.augmentos.augmentos_core;

import static com.augmentos.augmentos_core.smarterglassesmanager.smartglassescommunicators.EvenRealitiesG1SGC.deleteEvenSharedPreferences;
import static com.augmentos.augmentos_core.smarterglassesmanager.smartglassescommunicators.EvenRealitiesG1SGC.savePreferredG1DeviceId;
import static com.augmentos.augmentos_core.statushelpers.CoreVersionHelper.getCoreVersion;
import static com.augmentos.augmentos_core.statushelpers.JsonHelper.processJSONPlaceholders;
import static com.augmentos.augmentoslib.AugmentOSGlobalConstants.AUGMENTOS_NOTIFICATION_ID;
import static com.augmentos.augmentoslib.AugmentOSGlobalConstants.AugmentOSAsgClientPackageName;
import static com.augmentos.augmentoslib.AugmentOSGlobalConstants.AugmentOSManagerPackageName;
import static com.augmentos.augmentos_core.BatteryOptimizationHelper.handleBatteryOptimization;
import static com.augmentos.augmentos_core.BatteryOptimizationHelper.isSystemApp;
import static com.augmentos.augmentos_core.Constants.notificationFilterKey;
import static com.augmentos.augmentos_core.Constants.newsSummaryKey;


import android.app.Notification;
import android.app.NotificationChannel;
import android.app.NotificationManager;
import android.app.PendingIntent;
import android.app.Service;
import android.content.ComponentName;
import android.content.Context;
import android.content.Intent;
import android.content.SharedPreferences;
import android.graphics.Bitmap;
import android.hardware.display.VirtualDisplay;
import android.media.projection.MediaProjection;
import android.os.Binder;
import android.os.Build;
import android.os.Bundle;
import android.os.Handler;
import android.os.IBinder;
import android.os.Looper;
import android.service.notification.NotificationListenerService;
import android.util.Log;

import androidx.core.app.NotificationCompat;
import androidx.lifecycle.LifecycleService;
import androidx.preference.PreferenceManager;

import com.augmentos.augmentos_core.augmentos_backend.AuthHandler;
import com.augmentos.augmentos_core.augmentos_backend.HTTPServerComms;
import com.augmentos.augmentos_core.augmentos_backend.ServerComms;
import com.augmentos.augmentos_core.augmentos_backend.ServerCommsCallback;
import com.augmentos.augmentos_core.augmentos_backend.ThirdPartyCloudApp;
import com.augmentos.augmentos_core.augmentos_backend.WebSocketLifecycleManager;
import com.augmentos.augmentos_core.augmentos_backend.WebSocketManager;
import com.augmentos.augmentos_core.smarterglassesmanager.eventbusmessages.BatteryLevelEvent;
import com.augmentos.augmentos_core.smarterglassesmanager.eventbusmessages.BrightnessLevelEvent;
import com.augmentos.augmentos_core.smarterglassesmanager.eventbusmessages.GlassesBluetoothSearchDiscoverEvent;
import com.augmentos.augmentos_core.smarterglassesmanager.eventbusmessages.GlassesBluetoothSearchStopEvent;
import com.augmentos.augmentos_core.smarterglassesmanager.eventbusmessages.GlassesHeadDownEvent;
import com.augmentos.augmentos_core.smarterglassesmanager.eventbusmessages.GlassesHeadUpEvent;
import com.augmentos.augmentos_core.smarterglassesmanager.eventbusmessages.GlassesDisplayPowerEvent;
import com.augmentos.augmentos_core.smarterglassesmanager.eventbusmessages.GlassesWifiScanResultEvent;
import com.augmentos.augmentos_core.smarterglassesmanager.eventbusmessages.GlassesWifiStatusChange;
import com.augmentos.augmentos_core.smarterglassesmanager.eventbusmessages.HeadUpAngleEvent;
import com.augmentos.augmentos_core.smarterglassesmanager.eventbusmessages.MicModeChangedEvent;
import com.augmentos.augmentos_core.smarterglassesmanager.smartglassescommunicators.SmartGlassesCommunicator;
import com.augmentos.augmentos_core.smarterglassesmanager.supportedglasses.SmartGlassesDevice;
import com.augmentos.augmentos_core.smarterglassesmanager.utils.BitmapJavaUtils;
import com.augmentos.augmentos_core.smarterglassesmanager.utils.SmartGlassesConnectionState;
import com.augmentos.augmentos_core.smarterglassesmanager.SmartGlassesManager;
import com.augmentos.augmentoslib.ThirdPartyEdgeApp;
import com.augmentos.augmentos_core.comms.AugmentOsActionsCallback;
import com.augmentos.augmentos_core.comms.AugmentosBlePeripheral;
import com.augmentos.augmentos_core.events.NewScreenImageEvent;
import com.augmentos.augmentos_core.events.ThirdPartyEdgeAppErrorEvent;
import com.augmentos.augmentos_core.events.TriggerSendStatusToAugmentOsManagerEvent;
import com.augmentos.augmentos_core.statushelpers.BatteryStatusHelper;
import com.augmentos.augmentos_core.statushelpers.GsmStatusHelper;
import com.augmentos.augmentos_core.statushelpers.WifiStatusHelper;
import com.augmentos.augmentos_core.tpa.EdgeTPASystem;


import com.augmentos.augmentoslib.events.GlassesTapOutputEvent;
import com.augmentos.augmentoslib.events.HomeScreenEvent;
import com.augmentos.augmentoslib.events.SmartRingButtonOutputEvent;

import org.greenrobot.eventbus.EventBus;
import org.greenrobot.eventbus.Subscribe;
import org.json.JSONArray;
import org.json.JSONException;
import org.json.JSONObject;

import java.text.SimpleDateFormat;
import java.util.ArrayList;
import java.util.Comparator;
import java.util.Date;
import java.util.HashMap;
import java.util.Iterator;
import java.util.Locale;
import java.util.Collections;
import java.util.List;
import java.util.Map;
//SpeechRecIntermediateOutputEvent

import com.augmentos.augmentos_core.smarterglassesmanager.eventbusmessages.isMicEnabledForFrontendEvent;
import com.augmentos.augmentos_core.smarterglassesmanager.hci.PhoneMicrophoneManager;

import java.util.regex.Matcher;
import java.util.regex.Pattern;

public class AugmentosService extends LifecycleService implements AugmentOsActionsCallback {
    public static final String TAG = "AugmentOS_AugmentOSService";

   private final IBinder binder = new LocalBinder();

    private final String notificationAppName = "AugmentOS";
    private final String notificationDescription = "";
    private final String myChannelId = "augmentos_core";
    public static final String ACTION_START_CORE = "ACTION_START_CORE";
    public static final String ACTION_STOP_CORE = "ACTION_STOP_CORE";

    public static final String ACTION_START_FOREGROUND_SERVICE = "MY_ACTION_START_FOREGROUND_SERVICE";
    public static final String ACTION_STOP_FOREGROUND_SERVICE = "MY_ACTION_STOP_FOREGROUND_SERVICE";

    private BatteryStatusHelper batteryStatusHelper;
    private WifiStatusHelper wifiStatusHelper;
    private GsmStatusHelper gsmStatusHelper;

    private AuthHandler authHandler;
    private MediaProjection mediaProjection;
    private VirtualDisplay virtualDisplay;
    private final Handler screenCaptureHandler = new Handler();
    private Runnable screenCaptureRunnable;
    private LocationSystem locationSystem;
    private long currTime = 0;
    private long lastPressed = 0;
    private final long lastTapped = 0;

    // Double clicking constants
    private final long doublePressTimeConst = 420;
    private final long doubleTapTimeConst = 600;

    public EdgeTPASystem edgeTpaSystem;

    private String userId;
    public SmartGlassesConnectionState previousSmartGlassesConnectionState = SmartGlassesConnectionState.DISCONNECTED;


    public AugmentosBlePeripheral blePeripheral;

    public SmartGlassesManager smartGlassesManager;
    private final List<Runnable> smartGlassesReadyListeners = new ArrayList<>();
    private NotificationSystem notificationSystem;
    private CalendarSystem calendarSystem;

    private Integer batteryLevel;
    private Integer brightnessLevel;
    private Boolean autoBrightness;
    private Integer headUpAngle;
<<<<<<< HEAD
    
    // WiFi status for glasses that require WiFi (e.g., Mentra Live)
    private boolean glassesNeedWifiCredentials = false;
    private boolean glassesWifiConnected = false;
    private String glassesWifiSsid = "";
    
    // WiFi scan results
    private List<String> wifiNetworks = new ArrayList<>();
=======
    private String preferredMic;
>>>>>>> 65bcfa46

    private final boolean showingDashboardNow = false;
    private boolean contextualDashboardEnabled;
    private boolean alwaysOnStatusBarEnabled;
    private AsrPlanner asrPlanner;
    private HTTPServerComms httpServerComms;

    JSONObject cachedDashboardDisplayObject;
    private JSONObject cachedDisplayData;
    {
        cachedDisplayData = new JSONObject();
        try {
            JSONObject layout = new JSONObject();
            layout.put("layoutType", "empty");
            cachedDisplayData.put("layout", layout);
        } catch (JSONException e) {
            Log.e(TAG, "Failed to construct cachedDisplayData JSON", e);
        }
    }

    Runnable cachedDashboardDisplayRunnable;
    private String cachedDashboardTopLine;
 
    List<ThirdPartyCloudApp> cachedThirdPartyAppList = new ArrayList<>(); // Initialize here to avoid NPE
    private WebSocketManager.IncomingMessageHandler.WebSocketStatus webSocketStatus = WebSocketManager.IncomingMessageHandler.WebSocketStatus.DISCONNECTED;
    private final Handler serverCommsHandler = new Handler(Looper.getMainLooper());

    private WebSocketLifecycleManager webSocketLifecycleManager;
    private boolean isMicEnabledForFrontend = false;

    private boolean isInitializing = false;

    public AugmentosService() {
    }

    // Smart glasses event handler
    private final SmartGlassesManager.SmartGlassesEventHandler smartGlassesEventHandler = 
        new SmartGlassesManager.SmartGlassesEventHandler() {
            @Override
            public void onGlassesConnectionStateChanged(SmartGlassesDevice device, SmartGlassesConnectionState connectionState) {
                if (connectionState == previousSmartGlassesConnectionState) return;
                previousSmartGlassesConnectionState = connectionState;

                webSocketLifecycleManager.updateSmartGlassesState(connectionState);

                ServerComms.getInstance().sendGlassesConnectionState(device == null ? null : device.deviceModelName, connectionState.name());

                if (connectionState == SmartGlassesConnectionState.CONNECTED) {
                    Log.d(TAG, "Got event for onGlassesConnected.. CONNECTED ..");
                    Log.d(TAG, "****************** SENDING REFERENCE CARD: CONNECTED TO AUGMENT OS");
                    isInitializing = true;
                    playStartupSequenceOnSmartGlasses();
                    asrPlanner.updateAsrLanguages();
                    ServerComms.getInstance().requestSettingsFromServer();
                } else if (connectionState == SmartGlassesConnectionState.DISCONNECTED) {
                    edgeTpaSystem.stopAllThirdPartyApps();
                    
                    // Reset WiFi status when glasses disconnect
                    glassesWifiConnected = false;
                    glassesWifiSsid = "";
                }

                sendStatusToAugmentOsManager();
            }
        };

    public void onTriggerSendStatusToAugmentOsManagerEvent(TriggerSendStatusToAugmentOsManagerEvent event) {
        sendStatusToAugmentOsManager();
    }

    @Subscribe
    public void onGlassesHeadUpEvent(GlassesHeadUpEvent event){
        ServerComms.getInstance().sendHeadPosition("up");
        // BATTERY OPTIMIZATION: Directly call method instead of posting additional event
        if (contextualDashboardEnabled && smartGlassesManager != null) {
            try {
                displayGlassesDashboardEvent();
            } catch (JSONException e) {
                Log.e(TAG, "Error displaying dashboard", e);
            }
        }
    }

    @Subscribe
    public void onGlassesHeadDownEvent(GlassesHeadDownEvent event){
        ServerComms.getInstance().sendHeadPosition("down");
        if (smartGlassesManager != null)
            smartGlassesManager.windowManager.hideDashboard();
    }

    @Subscribe
    public void onGlassesTapSideEvent(GlassesTapOutputEvent event) {
        int numTaps = event.numTaps;
        boolean sideOfGlasses = event.sideOfGlasses;
        long time = event.timestamp;

        Log.d(TAG, "GLASSES TAPPED X TIMES: " + numTaps + " SIDEOFGLASSES: " + sideOfGlasses);
        
        if (smartGlassesManager == null) return;
        if (numTaps == 2 || numTaps == 3) {
            if (smartGlassesManager.windowManager.isDashboardShowing()) {
                smartGlassesManager.windowManager.hideDashboard();
            } else {
                // BATTERY OPTIMIZATION: Directly call method instead of posting additional event
                if (contextualDashboardEnabled) {
                    try {
                        Log.d(TAG, "GOT A DOUBLE+ TAP");
                        displayGlassesDashboardEvent();
                    } catch (JSONException e) {
                        Log.e(TAG, "Error displaying dashboard", e);
                    }
                }
            }
        }
    }

    @Subscribe
    public void onThirdPartyAppErrorEvent(ThirdPartyEdgeAppErrorEvent event) {
        if (blePeripheral != null) {
            blePeripheral.sendNotifyManager(event.text, "error");
        }
        if (edgeTpaSystem != null) {
            edgeTpaSystem.stopThirdPartyAppByPackageName(event.packageName);
        }
        if (smartGlassesManager != null) {
            smartGlassesManager.windowManager.showAppLayer("system", () -> smartGlassesManager.sendReferenceCard("App error", event.text), 10);
        }
        sendStatusToAugmentOsManager();
    }

    //TODO NO MORE PASTA
    public ArrayList<String> notificationList = new ArrayList<String>();
    public JSONArray latestNewsArray = new JSONArray();
    private int latestNewsIndex = 0;
    @Subscribe
    public void displayGlassesDashboardEvent() throws JSONException {
        if (!contextualDashboardEnabled) {
            return;
        }

        if (cachedDashboardDisplayObject != null) {
            if(smartGlassesManager != null) {
                Runnable dashboardDisplayRunnable = parseDisplayEventMessage(cachedDashboardDisplayObject);

                smartGlassesManager.windowManager.showDashboard(dashboardDisplayRunnable,
                        -1
                );
            }

            if(blePeripheral != null) {
                JSONObject newMsg = generateTemplatedJsonFromServer(cachedDashboardDisplayObject);
                blePeripheral.sendGlassesDisplayEventToManager(newMsg);
            }
            return;
        }

        // SHOW FALLBACK DASHBOARD

        // --- Build date/time line ---
        SimpleDateFormat currentTimeFormat = new SimpleDateFormat("h:mm", Locale.getDefault());
        SimpleDateFormat currentDateFormat = new SimpleDateFormat("MMM d", Locale.getDefault());
        String currentTime = currentTimeFormat.format(new Date());
        String currentDate = currentDateFormat.format(new Date());

        // Battery, date/time, etc.
        String leftHeaderLine = String.format(Locale.getDefault(), "◌ %s %s, %d%%\n", currentTime, currentDate, batteryLevel);

        String connString = webSocketStatus == null ? "Not connected" : webSocketStatus.name();;

        if (smartGlassesManager != null) {
            smartGlassesManager.windowManager.showDashboard(() ->
                            smartGlassesManager.sendDoubleTextWall(leftHeaderLine, connString),
                    -1
            );
        }
    }

    @Subscribe
    public void onGlassBatteryLevelEvent(BatteryLevelEvent event) {
        if (batteryLevel != null && event.batteryLevel == batteryLevel) return;
        batteryLevel = event.batteryLevel;
        ServerComms.getInstance().sendGlassesBatteryUpdate(event.batteryLevel, false, -1);
        sendStatusToAugmentOsManager();
    }

    // @Subscribe
    // public void onBrightnessLevelEvent(BrightnessLevelEvent event) {
    //     brightnessLevel = event.brightnessLevel;
    //     autoBrightness = event.autoBrightness;

        // if (brightnessLevel != -1) {
        //     PreferenceManager.getDefaultSharedPreferences(this)
        //         .edit()
        //         .putString(this.getResources().getString(R.string.SHARED_PREF_BRIGHTNESS), String.valueOf(brightnessLevel))
        //         .apply();
        //     PreferenceManager.getDefaultSharedPreferences(this)
        //         .edit()
        //         .putBoolean(this.getResources().getString(R.string.SHARED_PREF_AUTO_BRIGHTNESS), false)
        //         .apply();
        // } else {
        //     PreferenceManager.getDefaultSharedPreferences(this)
        //         .edit()
        //         .putBoolean(this.getResources().getString(R.string.SHARED_PREF_AUTO_BRIGHTNESS), autoBrightness)
        //         .apply();
        // }

        // sendStatusToAugmentOsManager();
        // sendStatusToBackend();
    // }

    @Subscribe
    public void onHeadUpAngleEvent(HeadUpAngleEvent event) {
        headUpAngle = event.headUpAngle;
        sendStatusToAugmentOsManager();
        sendStatusToBackend();
    }

    @Override
    public void onCreate() {
        super.onCreate();

//        EnvHelper.init(this);

        EventBus.getDefault().register(this);

        ServerComms.getInstance(this);

        authHandler = new AuthHandler(this);

        userId = authHandler.getUniqueIdForAnalytics();

        batteryStatusHelper = new BatteryStatusHelper(this);
        wifiStatusHelper = new WifiStatusHelper(this);
        gsmStatusHelper = new GsmStatusHelper(this);

        notificationSystem = new NotificationSystem(this, userId);
        calendarSystem = CalendarSystem.getInstance(this);

        // Initialize settings with default values
        brightnessLevel = 50;
        autoBrightness = false;
        headUpAngle = 20;

        // Request settings from server
        ServerComms.getInstance().requestSettingsFromServer();
        preferredMic = PreferenceManager.getDefaultSharedPreferences(this).getString(getResources().getString(R.string.PREFERRED_MIC), "glasses");

        contextualDashboardEnabled = true;
        alwaysOnStatusBarEnabled = false;

        edgeTpaSystem = new EdgeTPASystem(this, null); // We'll set smartGlassesManager after it's created
        asrPlanner = new AsrPlanner(edgeTpaSystem);

        // Initialize BLE Peripheral
        blePeripheral = new AugmentosBlePeripheral(this, this);

        // If this is the ASG client, start the peripheral
        if (getPackageName().equals(AugmentOSAsgClientPackageName)) {
        //    blePeripheral.start();
        }

        // Whitelist AugmentOS from battery optimization when system app
        // If not system app, bring up the settings menu
        if (isSystemApp(this)) {
            handleBatteryOptimization(this);
        }

        // Automatically connect to glasses on service start
        String preferredWearable = SmartGlassesManager.getPreferredWearable(this);
        if(!preferredWearable.isEmpty()) {
            SmartGlassesDevice preferredDevice = SmartGlassesManager.getSmartGlassesDeviceFromModelName(preferredWearable);
            if (preferredDevice != null) {
                // Initialize SmartGlassesManager
                startSmartGlassesManager();
                // Connect to glasses
                smartGlassesManager.connectToSmartGlasses(preferredDevice);
                sendStatusToAugmentOsManager();
            } else {
                // We have some invalid device saved... delete from preferences
                SmartGlassesManager.savePreferredWearable(this, "");
            }
        }

        // cachedThirdPartyAppList is already initialized as a class member

        webSocketLifecycleManager = new WebSocketLifecycleManager(this, authHandler);

        // Set up backend comms
        this.httpServerComms = new HTTPServerComms();
        //if(authHandler.getCoreToken() != null)
        //    ServerComms.getInstance().connectWebSocket(authHandler.getCoreToken());
        initializeServerCommsCallbacks();

//        httpServerComms.getApps(new Callback() {
//            @Override
//            public void onFailure(Call call, IOException e) {
//                Log.e("HTTP", "GET /apps failed: " + e.getMessage());
//            }
//
//            @Override
//            public void onResponse(Call call, Response response) throws IOException {
//                if (response.isSuccessful()) {
//                    Log.d("HTTP", "Response: ");
//                }
//            }
//        });

        locationSystem = new LocationSystem(this);
    }

    private void createNotificationChannel() {
        if (Build.VERSION.SDK_INT >= Build.VERSION_CODES.O) {
            NotificationChannel channel = new NotificationChannel(
                    myChannelId,
                    notificationAppName,
                    NotificationManager.IMPORTANCE_HIGH
            );
            channel.setDescription(notificationDescription);
            channel.enableLights(false);
            channel.enableVibration(false);
            NotificationManager manager = getSystemService(NotificationManager.class);
            if (manager != null) {
                manager.createNotificationChannel(channel);
            }
        }
    }

    // Flag to track if we should restart when killed
    private boolean shouldRestartOnKill = true;
    
    @Override
    public int onStartCommand(Intent intent, int flags, int startId) {
        super.onStartCommand(intent, flags, startId);

        if (intent == null || intent.getAction() == null) {
            Log.e(TAG, "Received null intent or null action");
            // If we get null intent/action, maintain the sticky behavior for embedded systems
            return shouldRestartOnKill ? Service.START_STICKY : Service.START_NOT_STICKY;
        }

        String action = intent.getAction();
        Bundle extras = intent.getExtras();

        switch (action) {
            case ACTION_START_CORE:
            case ACTION_START_FOREGROUND_SERVICE:
                // start the service in the foreground
                Log.d("TEST", "starting foreground");
                createNotificationChannel(); // New method to ensure one-time channel creation
                startForeground(AUGMENTOS_NOTIFICATION_ID, this.buildSharedForegroundNotification(this));
                
                // Reset restart flag to true when service starts
                shouldRestartOnKill = true;

                // Send out the status once AugmentOS_Core is ready :)
                edgeTpaSystem.startThirdPartyAppByPackageName(AugmentOSManagerPackageName);

                if (!NewPermissionUtils.areAllPermissionsGranted(this)) {
                    blePeripheral.sendPermissionsErrorToManager();
                }

                break;
            case ACTION_STOP_CORE:
            case ACTION_STOP_FOREGROUND_SERVICE:
                // Set flag to not restart - this is an explicit stop request
                shouldRestartOnKill = false;
                
                // Clean up resources before stopping
                Log.d(TAG, "Stopping service from ACTION_STOP");
                cleanupAllResources();
                stopForeground(true);
                stopSelf();
                break;
            default:
                Log.d(TAG, "Unknown action received in onStartCommand");
                Log.d(TAG, action);
        }
        
        // Return START_STICKY by default for embedded hardware,
        // but the shouldRestartOnKill flag will be checked in onTaskRemoved/onDestroy
        return shouldRestartOnKill ? Service.START_STICKY : Service.START_NOT_STICKY;
    }

    private Notification updateNotification() {
        Context context = getApplicationContext();

        PendingIntent action = PendingIntent.getActivity(context,
                0, new Intent(context, MainActivity.class),
                PendingIntent.FLAG_CANCEL_CURRENT | PendingIntent.FLAG_MUTABLE); // Flag indicating that if the described PendingIntent already exists, the current one should be canceled before generating a new one.

        NotificationManager manager = (NotificationManager) getSystemService(Context.NOTIFICATION_SERVICE);
        NotificationCompat.Builder builder;

        String CHANNEL_ID = myChannelId;

        NotificationChannel channel = new NotificationChannel(CHANNEL_ID, notificationAppName,
                NotificationManager.IMPORTANCE_HIGH);
        channel.setDescription(notificationDescription);
        channel.enableVibration(false);
        channel.enableLights(false);
        manager.createNotificationChannel(channel);

        builder = new NotificationCompat.Builder(this, CHANNEL_ID);

        return builder.setContentIntent(action)
                .setContentTitle(notificationAppName)
                .setContentText(notificationDescription)
                .setSmallIcon(R.drawable.ic_launcher_foreground)
                .setTicker("...")
                .setContentIntent(action)
                .setOngoing(true).build();
    }
    
    // Replacement for buildSharedForegroundNotification that was previously imported from AugmentOSLib
    private Notification buildSharedForegroundNotification(Context context) {
        // Create a notification similar to updateNotification
        NotificationManager manager = (NotificationManager) context.getSystemService(Context.NOTIFICATION_SERVICE);
        
        // Create the notification channel if it doesn't exist
        if (Build.VERSION.SDK_INT >= Build.VERSION_CODES.O) {
            NotificationChannel channel = new NotificationChannel(
                    myChannelId,
                    notificationAppName,
                    NotificationManager.IMPORTANCE_HIGH
            );
            channel.setDescription(notificationDescription);
            channel.enableLights(false);
            channel.enableVibration(false);
            if (manager != null) {
                manager.createNotificationChannel(channel);
            }
        }
        
        // Create the intent for when notification is tapped
        PendingIntent pendingIntent = PendingIntent.getActivity(
                context,
                0,
                new Intent(context, MainActivity.class),
                PendingIntent.FLAG_UPDATE_CURRENT | PendingIntent.FLAG_MUTABLE
        );
        
        // Build the notification
        NotificationCompat.Builder builder = new NotificationCompat.Builder(context, myChannelId)
                .setContentTitle(notificationAppName)
                .setContentText(notificationDescription)
                .setSmallIcon(R.drawable.ic_launcher_foreground)
                .setPriority(NotificationCompat.PRIORITY_HIGH)
                .setContentIntent(pendingIntent)
                .setOngoing(true);
                
        return builder.build();
    }

    // Method to initialize the SmartGlassesManager
    public void startSmartGlassesManager() {
        if (smartGlassesManager == null) {
            // Now we can pass 'this' as the LifecycleOwner since we extend LifecycleService
            smartGlassesManager = new SmartGlassesManager(this, this, smartGlassesEventHandler);
            edgeTpaSystem.setSmartGlassesManager(smartGlassesManager);
            // Execute any pending actions
            for (Runnable action : smartGlassesReadyListeners) {
                action.run();
            }
            smartGlassesReadyListeners.clear();
        }
    }

    // Method to clean up the SmartGlassesManager
    public void stopSmartGlassesManager() {
        if (smartGlassesManager != null) {
            smartGlassesManager.cleanup();
            smartGlassesManager = null;
            edgeTpaSystem.setSmartGlassesManager(null);
            webSocketLifecycleManager.updateSmartGlassesState(SmartGlassesConnectionState.DISCONNECTED);
        }
    }

    @Subscribe
    public void onGlassesDisplayPowerEvent(GlassesDisplayPowerEvent event) {
        if (smartGlassesManager == null) return;
        if (event.turnedOn) {
            // BATTERY OPTIMIZATION: Using direct lambda instead of creating a new Runnable object
            smartGlassesManager.windowManager.showAppLayer(
                "system", 
                () -> smartGlassesManager.sendReferenceCard("AugmentOS Connected", "Screen back on"), 
                4
            );
        }
    }
    
    @Subscribe
    public void onGlassesNeedWifiCredentialsEvent(GlassesWifiStatusChange event) {
        glassesWifiConnected = event.isWifiConnected;
        glassesWifiSsid = event.currentSsid;

        Log.d(TAG, "Received GlassesNeedWifiCredentialsEvent: device=" + event.deviceModel +
              ", wifiConnected=" + event.isWifiConnected +
              ", SSID=" + event.currentSsid);
        
        // Send status update to the manager
        sendStatusToAugmentOsManager();
    }
    
    @Subscribe
    public void onGlassesWifiScanResultEvent(GlassesWifiScanResultEvent event) {
        Log.d(TAG, "Received WiFi scan results from glasses: " + event.networks.size() + " networks");
        
        // Send a dedicated message for WiFi scan results (not part of status)
        try {
            JSONObject wifiScanResultObj = new JSONObject();
            JSONArray networksArray = new JSONArray();
            
            for (String network : event.networks) {
                networksArray.put(network);
            }
            
            wifiScanResultObj.put("wifi_scan_results", networksArray);
            
            // Send to the manager app
            if (blePeripheral != null) {
                blePeripheral.sendDataToAugmentOsManager(wifiScanResultObj.toString());
                blePeripheral.sendNotifyManager("Found " + event.networks.size() + " WiFi networks", "success");
            }
        } catch (JSONException e) {
            Log.e(TAG, "Error creating WiFi scan results JSON", e);
        }
        
        // If glasses need WiFi credentials, trigger the credentials input UI in the Manager app
        // and show a message on the glasses
//        if (!event.isWifiConnected && smartGlassesManager != null &&
//            smartGlassesManager.getConnectedSmartGlasses() != null) {
//
//            // Send a specific notification to trigger the WiFi setup UI in the Manager app
//            if (blePeripheral != null) {
//                blePeripheral.sendWifiCredentialsRequestToManager(event.deviceModel);
//            }
//
//            // Show a message on the glasses to inform the user
//            smartGlassesManager.windowManager.showAppLayer(
//                "system",
//                () -> smartGlassesManager.sendReferenceCard("WiFi Required",
//                                                           "Please set up WiFi in the AugmentOS Manager app"),
//                10
//            );
//        }
    }

    private static final String[] ARROW_FRAMES = {
           // "↑", "↗", "–", "↘", "↓", "↙", "–", "↖"
            "↑", "↗", "↑", "↖"
    };

    // BATTERY OPTIMIZATION: Use a single Handler instance for the service
    private final Handler uiHandler = new Handler(Looper.getMainLooper());
    private Runnable animationRunnable;
    
    private void playStartupSequenceOnSmartGlasses() {
        if (smartGlassesManager == null || smartGlassesManager.windowManager == null) return;

        // Cancel any existing animation to prevent multiple animations running
        if (animationRunnable != null) {
            uiHandler.removeCallbacks(animationRunnable);
        }
        
        int delay = 250; // Frame delay
        int totalFrames = ARROW_FRAMES.length;
        int totalCycles = 3;

        animationRunnable = new Runnable() {
            int frameIndex = 0;
            int cycles = 0;

            @Override
            public void run() {
                // Check for null each time before updating the UI
                if (smartGlassesManager == null || smartGlassesManager.windowManager == null) {
                    return;
                }

                if (cycles >= totalCycles) {
                    // End animation with final message
                    smartGlassesManager.windowManager.showAppLayer(
                            "system",
                            () -> smartGlassesManager.sendTextWall("                  /// AugmentOS Connected \\\\\\"),
                            6
                    );

//                    if (alwaysOnStatusBarEnabled) {
//                        // BATTERY OPTIMIZATION: Use the existing handler instead of creating a new one
//                        uiHandler.postDelayed(() ->
//                                smartGlassesManager.windowManager.showAppLayer(
//                                    "serverappid",
//                                    () -> smartGlassesManager.sendTextWall(cachedDashboardTopLine),
//                                    0
//                            ), 3000); // Delay of 3 seconds
//                    }

                    // Set isInitializing to false after booting sequence is finished, with 100ms delay
                    uiHandler.postDelayed(() -> isInitializing = false, 500);
                    return; // Stop looping
                }

                // Send current frame
                String currentAnimationTextFrame = "                    " + ARROW_FRAMES[frameIndex] + " AugmentOS Booting " + ARROW_FRAMES[frameIndex];
                smartGlassesManager.windowManager.showAppLayer(
                        "system",
                        () -> {
                                smartGlassesManager.sendTextWall(currentAnimationTextFrame);
                        },
                        6
                );
                // Send the same text wall to AugmentOS Manager in JSONObject format
                JSONObject displayJson = new JSONObject();
                try {
                    JSONObject layoutJson = new JSONObject();
                    layoutJson.put("layoutType", "text_wall");
                    layoutJson.put("text", currentAnimationTextFrame);
                    displayJson.put("layout", layoutJson);
                    //blePeripheral.sendGlassesDisplayEventToManager(displayJson);
                } catch (JSONException e) {
                    Log.e(TAG, "Error creating display JSON", e);
                }

                // Move to next frame
                frameIndex = (frameIndex + 1) % totalFrames;

                // Count full cycles
                if (frameIndex == 0) cycles++;

                // Schedule next frame
                uiHandler.postDelayed(this, delay);
            }
        };

        // Start animation with the reused handler
        uiHandler.postDelayed(animationRunnable, 350);
    }

    @Subscribe
    public void onSmartRingButtonEvent(SmartRingButtonOutputEvent event) {
        int buttonId = event.buttonId;
        long time = event.timestamp;
        boolean isDown = event.isDown;

        if(!isDown || buttonId != 1) return;
        Log.d(TAG,"DETECTED BUTTON PRESS W BUTTON ID: " + buttonId);
        currTime = System.currentTimeMillis();

        ServerComms.getInstance().sendButtonPress("ring", "single");

        //Detect double presses
        if(isDown && currTime - lastPressed < doublePressTimeConst) {
            Log.d(TAG, "Double tap - CurrTime-lastPressed: "+ (currTime-lastPressed));
            ServerComms.getInstance().sendButtonPress("ring", "double");
        }

        if(isDown) {
            lastPressed = System.currentTimeMillis();
        }
    }

    private JSONObject generateTemplatedJsonFromServer(JSONObject rawMsg) {
        // Process all placeholders in the entire JSON structure in a single pass
        SimpleDateFormat sdf = new SimpleDateFormat("M/dd, h:mm");
        String formattedDate = sdf.format(new Date());

        // 12-hour time format (with leading zeros for hours)
        SimpleDateFormat time12Format = new SimpleDateFormat("hh:mm");
        String time12 = time12Format.format(new Date());

        // 24-hour time format
        SimpleDateFormat time24Format = new SimpleDateFormat("HH:mm");
        String time24 = time24Format.format(new Date());

        // Current date with format MM/dd
        SimpleDateFormat dateFormat = new SimpleDateFormat("MM/dd");
        String currentDate = dateFormat.format(new Date());

        Map<String, String> placeholders = new HashMap<>();
        placeholders.put("$no_datetime$", formattedDate);
        placeholders.put("$DATE$", currentDate);
        placeholders.put("$TIME12$", time12);
        placeholders.put("$TIME24$", time24);
        placeholders.put("$GBATT$", (batteryLevel == null ? "" : batteryLevel + "%"));

        try {
            JSONObject msg = processJSONPlaceholders(rawMsg, placeholders);
            return msg;
        } catch (JSONException e) {
            //throw new RuntimeException(e);
            Log.d(TAG, "Error processing JSON placeholders: " + e.getMessage());
            return rawMsg;
        }
    }

    private void parseAugmentosResults(JSONObject jsonResponse) throws JSONException {
        JSONArray notificationArray = jsonResponse.getJSONArray(notificationFilterKey);
        JSONArray newsSummaryArray = jsonResponse.getJSONArray(newsSummaryKey);

        if (notificationArray.length() > 0) {
            JSONArray notifications = notificationArray.getJSONObject(0).getJSONArray("notification_data");
            Log.d(TAG, "Got notifications: " + notifications);

            List<JSONObject> sortedNotifications = new ArrayList<>();
            for (int i = 0; i < notifications.length(); i++) {
                sortedNotifications.add(notifications.getJSONObject(i));
            }

            Collections.sort(sortedNotifications, new Comparator<JSONObject>() {
                @Override
                public int compare(JSONObject a, JSONObject b) {
                    try {
                        return Integer.compare(a.getInt("rank"), b.getInt("rank"));
                    } catch (JSONException e) {
                        // If a rank is missing or unparsable, treat as equal
                        return 0;
                    }
                }
            });

            notificationList.clear();
//        Log.d(TAG, "Got notifications: " + sortedNotifications.toString());

            for (int i = 0; i < sortedNotifications.size(); i++) {
                JSONObject notification = sortedNotifications.get(i);
                String summary = notification.getString("summary");
                notificationList.add(summary);
            }
        }

        if (newsSummaryArray.length() > 0) {
            JSONObject newsSummary = newsSummaryArray.getJSONObject(0);
            latestNewsArray = newsSummary.getJSONObject("news_data").getJSONArray("news_summaries");
            Log.d(TAG, "Latest news: " + latestNewsArray);
        }
    }

    public Runnable parseDisplayEventMessage(JSONObject rawMsg) {
        if(isInitializing) {
            return () -> {};
        }

        try {
            JSONObject msg = generateTemplatedJsonFromServer(rawMsg);

//                Log.d(TAG, "Parsed message: " + msg.toString());

                JSONObject layout = msg.getJSONObject("layout");
                String layoutType = layout.getString("layoutType");
                String title;
                String text;
                switch (layoutType) {
                    case "empty":
                        return () -> smartGlassesManager.sendTextWall(cachedDashboardTopLine);
                    case "reference_card":
//                        if (alwaysOnStatusBarEnabled && cachedDashboardTopLine != null
//                                && !layout.getString("title").contains("AugmentOS")) {
//                            title = layout.getString("title") + " | " + cachedDashboardTopLine;
//                        } else {
                            title = layout.getString("title");
//                        }
                        text = layout.getString("text");
                        return () -> smartGlassesManager.sendReferenceCard(title, text);
                    case "text_wall":
                    case "text_line": // This assumes that the dashboard doesn't use textwall layout
                        text = layout.getString("text");
//                        if (alwaysOnStatusBarEnabled && cachedDashboardTopLine != null) {
//                            String finalText = cachedDashboardTopLine + "\n" + text;
//                            return () -> smartGlassesManager.sendTextWall(finalText);
//                        } else {
                            return () -> smartGlassesManager.sendTextWall(text);
//                        }
                    case "double_text_wall":
                        String topText = layout.getString("topText");
                        String bottomText = layout.getString("bottomText");
                        return () -> smartGlassesManager.sendDoubleTextWall(topText, bottomText);
                    case "text_rows":
                        JSONArray rowsArray = layout.getJSONArray("text");
                        String[] stringsArray = new String[rowsArray.length()];
                        for (int k = 0; k < rowsArray.length(); k++)
                            stringsArray[k] = rowsArray.getString(k);
                        return () -> smartGlassesManager.sendRowsCard(stringsArray);
                    case "bitmap_view":
                        String base64Data = layout.getString("data");
                        byte[] decodedBytes = android.util.Base64.decode(base64Data, android.util.Base64.DEFAULT);
                        Bitmap bmp = BitmapJavaUtils.bytesToBitmap(decodedBytes);
                        return () -> smartGlassesManager.sendBitmap(bmp);
                    default:
                        Log.d(TAG, "ISSUE PARSING LAYOUT");
                }
            } catch (JSONException e) {
                e.printStackTrace();
            }
            return () -> {};
    }

    /**
     * Parses the top line of a dashboard display.
     * This function extracts and processes information specifically from the top line
     * of the dashboard display, which typically contains time, date, battery status, etc.
     * 
     * @param msg The JSON object containing the dashboard display data
     * @return The parsed top line string, or null if there was an error in parsing
     */
    public String parseDashboardTopLine(JSONObject msg) {
        try {
            // First check if this is a proper dashboard display with layout
            if (msg == null || !msg.has("layout")) {
                return generateFallbackDashboardTopLine();
            }
            
            JSONObject layout = msg.getJSONObject("layout");
            String layoutType = layout.getString("layoutType");
            
            // Most dashboards use double_text_wall layout
            if ("double_text_wall".equals(layoutType) && layout.has("topText")) {
                String topText = layout.getString("topText");
                if (topText.contains("\n")) {
                    topText = topText.split("\n")[0];
                }

                if (topText.contains("$GBATT$")) {
                    topText = topText.replace("$GBATT$", batteryLevel != null ? String.valueOf(batteryLevel) : "");
                }

                // Process special tokens in the top line if needed
                if (topText.contains("$no_datetime$")) {
                    SimpleDateFormat sdf = new SimpleDateFormat("M/dd, h:mm", Locale.getDefault());
                    String formatted = sdf.format(new Date());
                    topText = topText.replace("$no_datetime$", formatted);
                }
                
                return topText;
            } else if ("text_rows".equals(layoutType) && layout.has("text")) {
                // For text_rows layout, the first row is typically the header
                JSONArray rowsArray = layout.getJSONArray("text");
                if (rowsArray.length() > 0) {
                    return rowsArray.getString(0);
                }
            }
            
            // If we can't parse the dashboard format or it's not what we expect,
            // generate a fallback header line
            return generateFallbackDashboardTopLine();
            
        } catch (JSONException e) {
            Log.e(TAG, "Error parsing dashboard top line", e);
            return generateFallbackDashboardTopLine();
        }
    }
    
    /**
     * Generates a fallback dashboard top line when the normal parsing fails.
     * This ensures that even if there are issues with the dashboard data,
     * we still display useful information to the user.
     * 
     * @return A formatted string with time, date, and battery information
     */
    private String generateFallbackDashboardTopLine() {
        SimpleDateFormat currentTimeFormat = new SimpleDateFormat("h:mm", Locale.getDefault());
        SimpleDateFormat currentDateFormat = new SimpleDateFormat("MMM d", Locale.getDefault());
        String currentTime = currentTimeFormat.format(new Date());
        String currentDate = currentDateFormat.format(new Date());
        
        // Use a safe default if battery level is null
        int batteryPercentage = (batteryLevel != null) ? batteryLevel : 0;
        
        // Format: "◌ h:mm MMM d, XX%"
        return String.format(Locale.getDefault(), "◌ %s %s, %d%%", 
                currentTime, currentDate, batteryPercentage);
    }

    /**
     * Extracts specific information from a dashboard top line.
     * This function can identify and extract elements like time, battery level,
     * or other structured data from the dashboard top line.
     * 
     * @param topLine The dashboard top line string to analyze
     * @return A JSONObject containing the extracted information
     */
    public JSONObject extractDashboardTopLineInfo(String topLine) {
        JSONObject result = new JSONObject();
        
        try {
            // Check for null or empty input
            if (topLine == null || topLine.trim().isEmpty()) {
                return result;
            }
            
            // Extract time pattern (like "h:mm" or "hh:mm")
            Pattern timePattern = Pattern.compile("\\d{1,2}:\\d{2}");
            Matcher timeMatcher = timePattern.matcher(topLine);
            if (timeMatcher.find()) {
                result.put("time", timeMatcher.group());
            }
            
            // Extract date pattern (like "MMM d" or "Month day")
            Pattern datePattern = Pattern.compile("(Jan|Feb|Mar|Apr|May|Jun|Jul|Aug|Sep|Oct|Nov|Dec)\\s+\\d{1,2}");
            Matcher dateMatcher = datePattern.matcher(topLine);
            if (dateMatcher.find()) {
                result.put("date", dateMatcher.group());
            }
            
            // Extract battery percentage (like "85%" or "100%")
            Pattern batteryPattern = Pattern.compile("(\\d{1,3})%");
            Matcher batteryMatcher = batteryPattern.matcher(topLine);
            if (batteryMatcher.find()) {
                result.put("battery", Integer.parseInt(batteryMatcher.group(1)));
            }
            
            // Detect if this is a status line (contains specific indicators)
            boolean isStatusLine = topLine.contains("◌") || 
                                 (result.has("time") && result.has("battery"));
            result.put("isStatusLine", isStatusLine);
            
        } catch (JSONException e) {
            Log.e(TAG, "Error creating dashboard top line info JSON", e);
        }
        
        return result;
    }

    @Subscribe
    public void onGlassesBluetoothSearchDiscoverEvent(GlassesBluetoothSearchDiscoverEvent event){
        blePeripheral.sendGlassesBluetoothDiscoverResultToManager(event.modelName, event.deviceName);
    }

    @Subscribe
    public void onGlassesBluetoothSearchStopEvent(GlassesBluetoothSearchStopEvent event){
        blePeripheral.sendGlassesBluetoothStopToManager(event.modelName);
    }

    @Subscribe
    public void onNewScreenImageEvent(NewScreenImageEvent event) {
        if (smartGlassesManager != null)
            smartGlassesManager.windowManager.showAppLayer("server", () -> smartGlassesManager.sendBitmap(event.bmp), -1);
    }

    private void startNotificationService() {
        Intent notificationServiceIntent = new Intent(this, MyNotificationListeners.class);
        startService(notificationServiceIntent);

        NotificationListenerService.requestRebind(
                new ComponentName(this, MyNotificationListeners.class));
    }

    private void stopNotificationService() {
        Intent notificationServiceIntent = new Intent(this, MyNotificationListeners.class);
        stopService(notificationServiceIntent);
    }

    public boolean getIsSearchingForGlasses() {
        return smartGlassesManager != null
                && smartGlassesManager.getSmartGlassesConnectState() != SmartGlassesConnectionState.DISCONNECTED
                && smartGlassesManager.getSmartGlassesConnectState() != SmartGlassesConnectionState.CONNECTED;
    }

    private void executeOnceSmartGlassesManagerReady(Context context, Runnable action) {
        if (smartGlassesManager != null) {
            // If the manager is already initialized, execute the action immediately
            action.run();
            return;
        }

        // Add the action to the queue
        smartGlassesReadyListeners.add(action);

        // Ensure the manager is started
        startSmartGlassesManager();
    }

    public JSONObject generateStatusJson() {
        try {
            // Creating the main status object
            JSONObject status = new JSONObject();

            // Adding puck battery life and charging status
            JSONObject coreInfo = new JSONObject();
            coreInfo.put("augmentos_core_version", getCoreVersion(this));
            coreInfo.put("core_token", authHandler.getCoreToken());
            coreInfo.put("cloud_connection_status", webSocketStatus.name());
            coreInfo.put("puck_battery_life", batteryStatusHelper.getBatteryLevel());
            coreInfo.put("charging_status", batteryStatusHelper.isBatteryCharging());
            coreInfo.put("sensing_enabled", SmartGlassesManager.getSensingEnabled(this));
            coreInfo.put("bypass_vad_for_debugging", SmartGlassesManager.getBypassVadForDebugging(this));
            coreInfo.put("bypass_audio_encoding_for_debugging", SmartGlassesManager.getBypassAudioEncodingForDebugging(this));
            coreInfo.put("contextual_dashboard_enabled", this.contextualDashboardEnabled);
            coreInfo.put("always_on_status_bar_enabled", this.alwaysOnStatusBarEnabled);
            coreInfo.put("force_core_onboard_mic", SmartGlassesManager.getForceCoreOnboardMic(this));
            coreInfo.put("preferred_mic", preferredMic);
            coreInfo.put("default_wearable", SmartGlassesManager.getPreferredWearable(this));
            coreInfo.put("is_mic_enabled_for_frontend", isMicEnabledForFrontend);
            status.put("core_info", coreInfo);
            //Log.d(TAG, "PREFER - Got default wearable: " + SmartGlassesManager.getPreferredWearable(this));

            // Adding connected glasses object
            JSONObject connectedGlasses = new JSONObject();
            if(smartGlassesManager != null && smartGlassesManager.getConnectedSmartGlasses() != null) {
                connectedGlasses.put("model_name", smartGlassesManager.getConnectedSmartGlasses().deviceModelName);
                connectedGlasses.put("battery_life", (batteryLevel == null) ? -1: batteryLevel); //-1 if unknown
                String brightnessString;
                if (brightnessLevel == null) {
                    brightnessString = "-";
                } else if (brightnessLevel == -1){
                    brightnessString = "AUTO";
                } else {
                    brightnessString = brightnessLevel + "%";
                }
                Log.d(TAG, "22 Brightness: " + brightnessString);
                connectedGlasses.put("brightness", brightnessString);
                connectedGlasses.put("auto_brightness", this.autoBrightness);
                if (headUpAngle == null) {
                    headUpAngle = 20;
                }
                connectedGlasses.put("headUp_angle", headUpAngle);
                
                // Add WiFi status information for glasses that need WiFi
                String deviceModel = smartGlassesManager.getConnectedSmartGlasses().deviceModelName;

                // Check if these are glasses that support WiFi
                boolean usesWifi = deviceModel != null && (deviceModel.contains("Mentra Live") || deviceModel.contains("Android Smart Glasses"));

                // Add the general WiFi support flag for all models
                connectedGlasses.put("glasses_use_wifi", usesWifi);

                // Add detailed WiFi status, but only for models that support it
                if (usesWifi) {
                    connectedGlasses.put("glasses_wifi_connected", glassesWifiConnected);
                    connectedGlasses.put("glasses_wifi_ssid", glassesWifiSsid);
                }
            }
            else {
                connectedGlasses.put("is_searching", getIsSearchingForGlasses());
            }
            status.put("connected_glasses", connectedGlasses);

            // Adding wifi status
            JSONObject wifi = new JSONObject();
            wifi.put("is_connected", wifiStatusHelper.isWifiConnected());
            wifi.put("ssid", wifiStatusHelper.getSSID());
            wifi.put("signal_strength", wifiStatusHelper.getSignalStrength());
            status.put("wifi", wifi);

            // Adding gsm status
            JSONObject gsm = new JSONObject();
            gsm.put("is_connected", gsmStatusHelper.isConnected());
            gsm.put("carrier", gsmStatusHelper.getNetworkType());
            gsm.put("signal_strength", gsmStatusHelper.getSignalStrength());
            status.put("gsm", gsm);

            // Adding apps array
            JSONArray apps = new JSONArray();

//            for (ThirdPartyEdgeApp tpa : edgeTpaSystem.getThirdPartyApps()) {
//                if(tpa.appType != ThirdPartyAppType.APP) continue;
//
//                JSONObject tpaObj = tpa.toJson(false);
//                tpaObj.put("is_running", edgeTpaSystem.checkIsThirdPartyAppRunningByPackageName(tpa.packageName));
//                tpaObj.put("is_foreground", edgeTpaSystem.checkIsThirdPartyAppRunningByPackageName(tpa.packageName));
//                apps.put(tpaObj);
//            }

            // Check if cachedThirdPartyAppList is not null before iterating
            if (cachedThirdPartyAppList != null) {
                for (ThirdPartyCloudApp tpa : cachedThirdPartyAppList) {
                    JSONObject tpaObj = tpa.toJson(false);
                    tpaObj.put("is_foreground", false);//tpaSystem.checkIsThirdPartyAppRunningByPackageName(tpa.packageName));
                    apps.put(tpaObj);
                }
            }

            // Adding apps array to the status object
            status.put("apps", apps);

            // Add auth to status object
            status.put("auth", authHandler.toJson());

            // Wrapping the status object inside a main object (as shown in your example)
            JSONObject mainObject = new JSONObject();
            mainObject.put("status", status);

            Log.d(TAG, "Sending status to backend: " + mainObject.toString());

            return mainObject;
        } catch (JSONException e) {
            throw new RuntimeException(e);
        }
    }

    public void initializeServerCommsCallbacks() {
        ServerComms.getInstance().setServerCommsCallback(new ServerCommsCallback() {
            @Override
            public void onConnectionAck() {
                serverCommsHandler.postDelayed(() -> locationSystem.sendLocationToServer(), 500);
//                if (alwaysOnStatusBarEnabled) {
//                    smartGlassesManager.windowManager.showAppLayer(
//                            "serverappid",
//                            () -> smartGlassesManager.sendTextWall(cachedDashboardTopLine),
//                            0
//                    );
//                }
            }

            @Override
            public void onAppStateChange(List<ThirdPartyCloudApp> appList) {
                cachedThirdPartyAppList = appList;
                sendStatusToAugmentOsManager();
            }

            @Override
            public void onDisplayEvent(JSONObject displayData) {
                cachedDisplayData = displayData;
//                Log.d(TAG,"Received display data: " + displayData.toString());
                Runnable newRunnable = parseDisplayEventMessage(displayData);
//                Log.d(TAG, displayData.toString());
//                Log.d(TAG, "Parsed display event message: " + displayData.has("durationMs"));
                int durationMs = displayData.optInt("durationMs", -1);
//                Log.d(TAG, "Received display event with duration: " + durationMs);
//                Log.d("AugmentosService", "Received display event: " + displayData.toString());
                if (smartGlassesManager != null) {
                        smartGlassesManager.windowManager.showAppLayer("serverappid", newRunnable, durationMs / 1000); // TODO: either only use seconds or milliseconds
                }
                if (blePeripheral != null) {
                    JSONObject newMsg = generateTemplatedJsonFromServer(displayData);
                    blePeripheral.sendGlassesDisplayEventToManager(newMsg);  //THIS LINE RIGHT HERE ENDS UP TRIGGERING IT
                }
            }

            @Override
            public void onDashboardDisplayEvent(JSONObject dashboardDisplayData) {
                cachedDashboardDisplayObject = dashboardDisplayData;
                // Parse the top line for logging/debugging
                cachedDashboardTopLine = parseDashboardTopLine(dashboardDisplayData);

//                if (alwaysOnStatusBarEnabled) {
//                    onDisplayEvent(cachedDisplayData);
//                    Log.d("AugmentosService", "Dashboard display event received: " + dashboardDisplayData.toString());
//                }

                // Create the runnable as before
                cachedDashboardDisplayRunnable = parseDisplayEventMessage(dashboardDisplayData);
            }

            @Override
            public void onConnectionError(String errorMsg) {
                if(blePeripheral != null) {
                    blePeripheral.sendNotifyManager("Connection error: " + errorMsg, "error");
                }
            }

            @Override
            public void onAuthError() {
                // TODO: do a thing
                // TODO: is this the way we want to do it? should just be in status maybe???
                // blePeripheral.sendAuthErrorToManager();
                authHandler.deleteAuthSecretKey();
                sendStatusToAugmentOsManager();
            }

            @Override
            public void onMicrophoneStateChange(boolean microphoneEnabled) {
                if (smartGlassesManager != null && SmartGlassesManager.getSensingEnabled(getApplicationContext())) {
                    smartGlassesManager.changeMicrophoneState(microphoneEnabled);
                }
            }

            @Override
            public void onConnectionStatusChange(WebSocketManager.IncomingMessageHandler.WebSocketStatus status) {
                webSocketStatus = status;
                sendStatusToAugmentOsManager();
            }

            @Override
            public void onRequestSingle(String dataType) {
                switch (dataType) {
                    case "core_status_update":
                        Log.d(TAG, "Server wants a core_status");
                        sendStatusToBackend();
                    break;
                    case "photo":
                        Log.d(TAG, "Server wants a photo");
                    default:
                        Log.d(TAG, "Unknown onRequestSingle dataType: " + dataType);
                        break;
                }
            }
<<<<<<< HEAD
            
            @Override
            public void onPhotoRequest(String requestId, String appId) {
                Log.d(TAG, "Photo request received: requestId=" + requestId + ", appId=" + appId);
                
                // Forward the request to the smart glasses manager
                if (smartGlassesManager != null) {
                    boolean requestSent = smartGlassesManager.requestPhoto(requestId, appId);
                    if (!requestSent) {
                        Log.e(TAG, "Failed to send photo request to glasses");
                    }
                } else {
                    Log.e(TAG, "Cannot process photo request: smartGlassesManager is null");
                }
            }
            
            @Override
            public void onVideoStreamRequest(String appId) {
                Log.d(TAG, "Video stream request received: appId=" + appId);
                
                // Forward the request to the smart glasses manager
                if (smartGlassesManager != null) {
                    boolean requestSent = smartGlassesManager.requestVideoStream();
                    if (!requestSent) {
                        Log.e(TAG, "Failed to send video stream request to glasses");
                    }
                } else {
                    Log.e(TAG, "Cannot process video stream request: smartGlassesManager is null");
=======

            @Override
            public void onSettingsUpdate(JSONObject settings) {
                Log.d("AugmentOsService", "!!!! Settings update received: " + settings.toString() + ".");
                try {
                    if (settings.has("brightness")) {
                        brightnessLevel = settings.getInt("brightness");
                    }
                    if (settings.has("autoBrightness")) {
                        autoBrightness = settings.getBoolean("autoBrightness");
                        Log.d(TAG, "Updating glasses auto brightness: " + autoBrightness);
                    }
                    if (autoBrightness) {
                        smartGlassesManager.updateGlassesAutoBrightness(true);
                    } else {
                        Log.d(TAG, "Updating glasses brightness: " + brightnessLevel);
                        smartGlassesManager.updateGlassesBrightness(brightnessLevel);
                    }

                    if (settings.has("headUpAngle")) {
                        headUpAngle = settings.getInt("headUpAngle");
                        smartGlassesManager.updateGlassesHeadUpAngle(headUpAngle);
                    }
                    // if (settings.has("useOnboardMic")) {
                    //     useOnboardMic = settings.getBoolean("useOnboardMic");
                    //     if (useOnboardMic) {
                    //         smartGlassesManager.changeMicrophoneState(false);
                    //     }
                    // }
//                     if (settings.has("sensingEnabled")) {
//                         sensingEnabled = settings.getBoolean("sensingEnabled");
// //                        EventBus.getDefault().post(new SensingEnabledEvent(sensingEnabled));
//                     }
                    // if (settings.has("bypassVad")) {
                    //     bypassVad = settings.getBoolean("bypassVad");
//                        EventBus.getDefault().post(new BypassVadEvent(bypassVad));
                    // }
//                    if (settings.has("bypassAudioEncoding")) {
//                        bypassAudioEncoding = settings.getBoolean("bypassAudioEncoding");
//                        EventBus.getDefault().post(new BypassAudioEncodingEvent(bypassAudioEncoding));
//                    }
                    if (settings.has("contextualDashboard")) {
                        contextualDashboardEnabled = settings.getBoolean("contextualDashboard");
//                        EventBus.getDefault().post(new ContextualDashboardEnabledEvent(contextualDashboardEnabled));
                    }
                    if (settings.has("alwaysOnStatusBar")) {
                        alwaysOnStatusBarEnabled = settings.getBoolean("alwaysOnStatusBar");
//                        EventBus.getDefault().post(new AlwaysOnStatusBarEnabledEvent(alwaysOnStatusBarEnabled));
                    }
                    Log.d("AugmentOsService", "Settings updated: " + settings.toString() + ".");

                    // Update UI or notify other components about settings change
                    sendStatusToAugmentOsManager();
                } catch (JSONException e) {
                    Log.e(TAG, "Error parsing settings update", e);
>>>>>>> 65bcfa46
                }
            }
        });
    }

    // AugmentOS_Manager Comms Callbacks
    public void sendStatusToBackend() {
        JSONObject status = generateStatusJson();
        Log.d(TAG, "Sending status to backend: " + status.toString());
        ServerComms.getInstance().sendCoreStatus(status);
    }

    public void sendStatusToAugmentOsManager() {
        JSONObject status = generateStatusJson();
        blePeripheral.sendDataToAugmentOsManager(status.toString());
    }

    @Override
    public void requestPing() {
        blePeripheral.sendPing();
    }

    @Override
    public void requestStatus() {
        sendStatusToAugmentOsManager();
    }

    @Override
    public void searchForCompatibleDeviceNames(String modelName) {
        Log.d("AugmentOsService", "Searching for compatible device names for model: " + modelName);
        SmartGlassesDevice device = SmartGlassesManager.getSmartGlassesDeviceFromModelName(modelName);
        if (device == null) {
            blePeripheral.sendNotifyManager("Incorrect model name: " + modelName, "error");
            return;
        }

        executeOnceSmartGlassesManagerReady(this, () -> {
            smartGlassesManager.findCompatibleDeviceNames(device);
            // blePeripheral.sendGlassesSearchResultsToManager(modelName, compatibleDeviceNames);
        });
    }

    @Subscribe
    public void onMicStateForFrontendEvent(isMicEnabledForFrontendEvent event) {
        Log.d("AugmentOsService", "Received mic state for frontend event: " + event.micState);
        isMicEnabledForFrontend = event.micState;
        sendStatusToAugmentOsManager();
    }

    // TODO: This is for debug.. remove before pushing to prod
    @Subscribe
    public void handleMicModeChangedEvent(MicModeChangedEvent event) {
        Log.d(TAG, "Microphone mode changed: " + event.getStatus());

        // Log the new microphone status
        PhoneMicrophoneManager.MicStatus status = event.getStatus();
        //blePeripheral.sendNotifyManager(status.name(), "success");
        switch (status) {
            case SCO_MODE:
                Log.d(TAG, "Microphone using Bluetooth SCO mode");
                break;
            case NORMAL_MODE:
                Log.d(TAG, "Microphone using normal phone mic");
                break;
            case GLASSES_MIC:
                Log.d(TAG, "Microphone using glasses onboard mic");
                break;
            case PAUSED:
                Log.d(TAG, "Microphone recording paused (conflict detected)");
                break;
        }
    }

    @Override
    public void connectToWearable(String modelName, String deviceName) {
        Log.d("AugmentOsService", "Connecting to wearable: " + modelName + ". DeviceName: " + deviceName + ".");
        
        SmartGlassesDevice device = SmartGlassesManager.getSmartGlassesDeviceFromModelName(modelName);
        if (device == null) {
            blePeripheral.sendNotifyManager("Incorrect model name: " + modelName, "error");
            return;
        }

        // Save device address for specific glasses types (just like Even)
        if (!deviceName.isEmpty()) {
            if (modelName.contains("Even Realities")) {
                savePreferredG1DeviceId(this, deviceName);
            } 
            else if (modelName.equals("Mentra Live")) {
                // Save Mentra Live device name in its preferences
                SharedPreferences mentraPrefs = getSharedPreferences("MentraLivePrefs", Context.MODE_PRIVATE);
                mentraPrefs.edit().putString("LastConnectedDeviceName", deviceName).apply();
                Log.d("AugmentOsService", "Saved Mentra Live device name: " + deviceName);
            }
        }

        executeOnceSmartGlassesManagerReady(this, () -> {
            smartGlassesManager.connectToSmartGlasses(device);
            sendStatusToAugmentOsManager();
        });
    }

    @Override
    public void disconnectWearable(String wearableId) {
        Log.d("AugmentOsService", "Disconnecting from wearable: " + wearableId);
        // Reset WiFi status
        glassesWifiConnected = false;
        glassesWifiSsid = "";
        
        // Instead of stopping the service, reset the state
        if (smartGlassesManager != null) {
            smartGlassesManager.resetState();
        }
        sendStatusToAugmentOsManager();
    }

    @Override
    public void forgetSmartGlasses() {
        Log.d("AugmentOsService", "Forgetting wearable");
        SmartGlassesManager.savePreferredWearable(this, "");
        deleteEvenSharedPreferences(this);
        
        // Clear MentraLive device name preference
        SharedPreferences mentraPrefs = getSharedPreferences("MentraLivePrefs", Context.MODE_PRIVATE);
        mentraPrefs.edit().remove("LastConnectedDeviceName").apply();
        Log.d("AugmentOsService", "Cleared MentraLive stored device name");
        
        brightnessLevel = null;
        batteryLevel = null;
<<<<<<< HEAD
        
        // Reset WiFi status
        glassesWifiConnected = false;
        glassesWifiSsid = "";
        
=======

>>>>>>> 65bcfa46
        // Reset instead of stopping
        if (smartGlassesManager != null) {
            smartGlassesManager.resetState();
        }

        sendStatusToAugmentOsManager();
    }

    // TODO: Can remove this?
    @Override
    public void startApp(String packageName) {
        Log.d("AugmentOsService", "Starting app: " + packageName);
        // Logic to start the app by package name

        ServerComms.getInstance().startApp(packageName);
        if (smartGlassesManager == null || smartGlassesManager.getConnectedSmartGlasses() == null) {
        //    blePeripheral.sendNotifyManager("Connect glasses to use your app", "success");
        }
    }

    // TODO: Can remove this?
    @Override
    public void stopApp(String packageName) {
        Log.d("AugmentOsService", "Stopping app: " + packageName);
        ServerComms.getInstance().stopApp(packageName);
    }

    @Override
    public void setForceCoreOnboardMic(boolean toForceCoreOnboardMic) {
        SmartGlassesManager.saveForceCoreOnboardMic(this, toForceCoreOnboardMic);
        if(smartGlassesManager != null && smartGlassesManager.getConnectedSmartGlasses() != null) {
            blePeripheral.sendNotifyManager(this.getResources().getString(R.string.SETTING_WILL_APPLY_ON_NEXT_GLASSES_CONNECTION), "success");
        }
        sendStatusToBackend();
       sendStatusToAugmentOsManager();
    }

    @Override
    public void setSensingEnabled(boolean sensingEnabled) {
        SmartGlassesManager.saveSensingEnabled(this, sensingEnabled);
        if(smartGlassesManager != null && smartGlassesManager.getConnectedSmartGlasses() != null) {
            blePeripheral.sendNotifyManager(this.getResources().getString(R.string.SETTING_WILL_APPLY_ON_NEXT_GLASSES_CONNECTION), "success");
        }
        sendStatusToBackend();
        sendStatusToAugmentOsManager();
    }

    @Override
    public void setBypassVadForDebugging(boolean bypassVadForDebugging) {
        SmartGlassesManager.saveBypassVadForDebugging(this, bypassVadForDebugging);
        sendStatusToBackend();
    }

    @Override
    public void setBypassAudioEncodingForDebugging(boolean bypassAudioEncodingForDebugging) {
        SmartGlassesManager.saveBypassAudioEncodingForDebugging(this, bypassAudioEncodingForDebugging);
        sendStatusToBackend();
    }

    @Override
    public void setContextualDashboardEnabled(boolean contextualDashboardEnabled) {
        this.contextualDashboardEnabled = contextualDashboardEnabled;
        sendStatusToBackend();
       sendStatusToAugmentOsManager();
    }

    @Override
    public void setAlwaysOnStatusBarEnabled(boolean alwaysOnStatusBarEnabled) {
        // TODO: Fix this

        // if (alwaysOnStatusBarEnabled) {
        //     smartGlassesManager.windowManager.showAppLayer(
        //             "serverappid",
        //             () -> smartGlassesManager.sendTextWall(cachedDashboardTopLine),
        //             0
        //     );
        // }
        // else {
        //     EventBus.getDefault().post(new HomeScreenEvent());
        // }

//        Log.d(TAG, "Setting always on status bar enabled: " + alwaysOnStatusBarEnabled);

        this.alwaysOnStatusBarEnabled = alwaysOnStatusBarEnabled;
        sendStatusToBackend();
//        sendStatusToAugmentOsManager();
    }

    // TODO: Can remove this?
    @Override
    public void installAppFromRepository(String repository, String packageName) throws JSONException {
        Log.d("AugmentOsService", "Installing app from repository: " + packageName);
        blePeripheral.sendNotifyManager("Not implemented", "error");
    }

    // TODO: Can remove this?
    @Override
    public void uninstallApp(String uninstallPackageName) {
        Log.d(TAG, "uninstallApp not implemented");
        blePeripheral.sendNotifyManager("Not implemented", "error");
    }

    @Override
    public void requestAppInfo(String packageNameToGetDetails) {
        ThirdPartyEdgeApp tpa = edgeTpaSystem.getThirdPartyAppByPackageName(packageNameToGetDetails);
        if (tpa == null) {
            blePeripheral.sendNotifyManager("Could not find app", "error");
            sendStatusToAugmentOsManager();
            return;
        }
        JSONArray settings = tpa.getSettings(this);
        if (settings == null) {
            blePeripheral.sendNotifyManager("Could not get app's details", "error");
            return;
        }
        blePeripheral.sendAppInfoToManager(tpa);
    }

    @Override
    public void handleNotificationData(JSONObject notificationData){
        try {
            if (notificationData != null) {
                String appName = notificationData.optString("app_name");
                String title = notificationData.getString("title");
                String text = notificationData.getString("text");
//                long timestamp = notificationData.getLong("timestamp");
                String uuid = java.util.UUID.randomUUID().toString();

                ServerComms.getInstance().sendPhoneNotification(uuid, appName, title, text, "high");

                //EventBus.getDefault().post(new NotificationEvent(title, text, appName, timestamp, uuid));
            } else {
                System.out.println("Notification Data is null");
            }
        } catch (JSONException e) {
            Log.d(TAG, "JSONException occurred while handling notification data: " + e.getMessage());
        }
    }

    @Override
    public void updateGlassesBrightness(int brightness) {
        Log.d("AugmentOsService", "Updating glasses brightness: " + brightness);
        if (smartGlassesManager != null) {
            String title = "Brightness Adjustment";
            String body = "Updating glasses brightness to " + brightness + "%.";
            smartGlassesManager.windowManager.showAppLayer("system", () -> smartGlassesManager.sendReferenceCard(title, body), 6);
            smartGlassesManager.updateGlassesBrightness(brightness);
            this.brightnessLevel = brightness;
            this.autoBrightness = false;
            sendStatusToBackend();
        } else {
            blePeripheral.sendNotifyManager("Connect glasses to update brightness", "error");
        }
    }

    @Override
    public void updateGlassesAutoBrightness(boolean autoBrightness) {
        Log.d("AugmentOsService", "Updating glasses auto brightness: " + autoBrightness);
        if (smartGlassesManager != null) {
            smartGlassesManager.updateGlassesAutoBrightness(autoBrightness);
            this.autoBrightness = autoBrightness;
            sendStatusToBackend();
        }
    }

    @Override
    public void updateGlassesHeadUpAngle(int headUpAngle) {
        Log.d("AugmentOsService", "Updating glasses head up angle: " + headUpAngle);
        if (smartGlassesManager != null) {
            smartGlassesManager.updateGlassesHeadUpAngle(headUpAngle);
            this.headUpAngle = headUpAngle;
            sendStatusToBackend();
            sendStatusToAugmentOsManager();
        } else {
            blePeripheral.sendNotifyManager("Connect glasses to update head up angle", "error");
        }
    }
    
    @Override
    public void setGlassesWifiCredentials(String ssid, String password) {
        Log.d(TAG, "Setting WiFi credentials for glasses, SSID: " + ssid);
        
        if (smartGlassesManager == null || smartGlassesManager.getConnectedSmartGlasses() == null) {
            blePeripheral.sendNotifyManager("No glasses connected to set WiFi credentials", "error");
            return;
        }
        
        String deviceModel = smartGlassesManager.getConnectedSmartGlasses().deviceModelName;
        if (deviceModel == null || !deviceModel.contains("Mentra Live")) {
            blePeripheral.sendNotifyManager("Connected glasses do not support WiFi", "error");
            return;
        }

        // Send WiFi credentials to glasses
        smartGlassesManager.sendWifiCredentials(ssid, password);

        // Show a message on the glasses
        smartGlassesManager.windowManager.showAppLayer(
            "system",
            () -> smartGlassesManager.sendReferenceCard("WiFi Setup",
                                                      "Connecting to: " + ssid),
            8
        );

        // Notify manager app
        blePeripheral.sendNotifyManager("WiFi credentials sent to glasses", "success");

        sendStatusToAugmentOsManager();

    }
    
    @Override
    public void requestWifiScan() {
        Log.d(TAG, "Requesting WiFi scan from glasses");
        
        if (smartGlassesManager == null || smartGlassesManager.getConnectedSmartGlasses() == null) {
            blePeripheral.sendNotifyManager("No glasses connected to scan for WiFi networks", "error");
            return;
        }
        
        String deviceModel = smartGlassesManager.getConnectedSmartGlasses().deviceModelName;
        if (deviceModel == null || !deviceModel.contains("Mentra Live")) {
            blePeripheral.sendNotifyManager("Connected glasses do not support WiFi scanning", "error");
            return;
        }
        
        // Show a message on the glasses
        smartGlassesManager.windowManager.showAppLayer(
            "system",
            () -> smartGlassesManager.sendReferenceCard("WiFi Setup", "Scanning for networks..."),
            5
        );
        
        // Send the scan request to the glasses
        smartGlassesManager.requestWifiScan();
        
        // Notify manager app
        blePeripheral.sendNotifyManager("Scanning for WiFi networks...", "info");
    }

    @Override
    public void setPreferredMic(String mic) {
        Log.d("AugmentOsService", "Setting preferred mic: " + mic);
        preferredMic = mic;
        SmartGlassesManager.setPreferredMic(this, mic);
        setForceCoreOnboardMic(mic.equals("phone"));
    }

    @Override
    public void setAuthSecretKey(String uniqueUserId, String authSecretKey) {
        Log.d("AugmentOsService", "Setting auth secret key: " + authSecretKey);
        if (authHandler.getCoreToken() == null ||!authHandler.getCoreToken().equals(authSecretKey)) {
            authHandler.setAuthSecretKey(authSecretKey);
            ServerComms.getInstance().disconnectWebSocket();
            ServerComms.getInstance().connectWebSocket(authHandler.getCoreToken());
        }
        authHandler.verifyAuthSecretKey(uniqueUserId);
        sendStatusToAugmentOsManager();
    }

    @Override
    public void verifyAuthSecretKey() {
        Log.d("AugmentOsService", "verify auth secret key");
    }

    @Override
    public void deleteAuthSecretKey() {
        Log.d("AugmentOsService", "Deleting auth secret key");
        authHandler.deleteAuthSecretKey();
        
        // When auth key is deleted (sign out), reset state for the next user
        if (smartGlassesManager != null) {
            smartGlassesManager.resetState();
        }
        
        // Stop all running apps
        if (edgeTpaSystem != null) {
            edgeTpaSystem.stopAllThirdPartyApps();
        }
        
        // Reset cached app data
        cachedThirdPartyAppList = new ArrayList<>();
        cachedDashboardDisplayObject = null;
        // When auth key is deleted (sign out), reset state for the next user
        if (smartGlassesManager != null) {
           smartGlassesManager.resetState();
        }

        // Stop all running apps
        if (edgeTpaSystem != null) {
            edgeTpaSystem.stopAllThirdPartyApps();
        }

        // Reset cached app data
        cachedThirdPartyAppList = new ArrayList<>();
        cachedDashboardDisplayObject = null;

        // Disconnect from server
        ServerComms.getInstance().disconnectWebSocket();
        webSocketLifecycleManager.updateSmartGlassesState(SmartGlassesConnectionState.DISCONNECTED);
        
        sendStatusToAugmentOsManager();
    }

    @Override
    public void updateAppSettings(String targetApp, JSONObject settings) {
        Log.d("AugmentOsService", "Updating settings for app: " + targetApp);
        ThirdPartyEdgeApp tpa = edgeTpaSystem.getThirdPartyAppByPackageName(targetApp);
        if (tpa == null) {
            blePeripheral.sendNotifyManager("Could not find app", "error");
            return;
        }

        boolean allSuccess = true;
        try {
            // New loop over all keys in the settings object
            Iterator<String> keys = settings.keys();
            while (keys.hasNext()) {
                String key = keys.next();
                Object value = settings.get(key);
                if(!tpa.updateSetting(this, key, value)) {
                    allSuccess = false;
                }
            }
        } catch (JSONException e) {
            Log.e("AugmentOsService", "Failed to parse settings object", e);
            allSuccess = false;
        }

        if (!allSuccess) {
            blePeripheral.sendNotifyManager("Error updating settings", "error");
        }
    }

    /**
     * Helper method to clean up all resources, disconnect from devices, 
     * and reset the service state completely
     */
    private void cleanupAllResources() {
        Log.d(TAG, "Cleaning up all resources and connections");
        
        // Stop all running apps
        if(edgeTpaSystem != null) {
            edgeTpaSystem.stopAllThirdPartyApps();
        }
        
        // Stop location updates and cleanup
        if(locationSystem != null) {
            // BATTERY OPTIMIZATION: Use cleanup method instead of just stopping updates
            locationSystem.cleanup();
        }
        
        // Clean up screen capture resources
        if(screenCaptureRunnable != null) {
            screenCaptureHandler.removeCallbacks(screenCaptureRunnable);
        }
        if (virtualDisplay != null) {
            virtualDisplay.release();
            virtualDisplay = null;
        }
        if (mediaProjection != null) {
            mediaProjection.stop();
            mediaProjection = null;
        }
        
        // BATTERY OPTIMIZATION: Clean up our animation handler
        if (animationRunnable != null) {
            uiHandler.removeCallbacks(animationRunnable);
            animationRunnable = null;
        }
        // Remove all pending posts to avoid any UI updates after destruction
        uiHandler.removeCallbacksAndMessages(null);
        
        // Reset glasses connection
        if (smartGlassesManager != null) {
            smartGlassesManager.resetState();
            smartGlassesManager.cleanup();
            smartGlassesManager = null;
            edgeTpaSystem.setSmartGlassesManager(null);
        }
        
        // Reset cached data
        cachedThirdPartyAppList = new ArrayList<>();
        cachedDashboardDisplayObject = null;
        
        // Reset WiFi status
        glassesWifiConnected = false;
        glassesWifiSsid = "";
        
        // Disconnect websockets
        if (webSocketLifecycleManager != null) {
            webSocketLifecycleManager.updateSmartGlassesState(SmartGlassesConnectionState.DISCONNECTED);
            webSocketLifecycleManager.cleanup();
        }
        ServerComms.getInstance().disconnectWebSocket();
        
        // Clear BLE connections
        if (blePeripheral != null) {
            blePeripheral.destroy();
        }
        
        if(edgeTpaSystem != null) {
            edgeTpaSystem.destroy();
        }
    }

    @Override
    public void onDestroy(){
        Log.d(TAG, "Service being destroyed");
        
        // BATTERY OPTIMIZATION: Cleanup resources first, then unregister from EventBus
        // This prevents unhandled EventBus events during cleanup
        cleanupAllResources();
        
        // Unregister from EventBus with proper error handling
        try {
            if (EventBus.getDefault().isRegistered(this)) {
                EventBus.getDefault().unregister(this);
            }
        } catch (Exception e) {
            Log.e(TAG, "Error unregistering from EventBus", e);
        }
        
        super.onDestroy();
    }


    public class LocalBinder extends Binder {
        public AugmentosService getService() {
            // Return this instance of LocalService so clients can call public methods
            return AugmentosService.this;
        }
    }

    @Override
    public IBinder onBind(Intent intent) {
        super.onBind(intent);
        Log.d(TAG, "Something bound");
        return binder;
    }
}<|MERGE_RESOLUTION|>--- conflicted
+++ resolved
@@ -150,7 +150,6 @@
     private Integer brightnessLevel;
     private Boolean autoBrightness;
     private Integer headUpAngle;
-<<<<<<< HEAD
     
     // WiFi status for glasses that require WiFi (e.g., Mentra Live)
     private boolean glassesNeedWifiCredentials = false;
@@ -159,9 +158,7 @@
     
     // WiFi scan results
     private List<String> wifiNetworks = new ArrayList<>();
-=======
     private String preferredMic;
->>>>>>> 65bcfa46
 
     private final boolean showingDashboardNow = false;
     private boolean contextualDashboardEnabled;
@@ -1348,7 +1345,6 @@
                         break;
                 }
             }
-<<<<<<< HEAD
             
             @Override
             public void onPhotoRequest(String requestId, String appId) {
@@ -1377,7 +1373,8 @@
                     }
                 } else {
                     Log.e(TAG, "Cannot process video stream request: smartGlassesManager is null");
-=======
+                }
+            }
 
             @Override
             public void onSettingsUpdate(JSONObject settings) {
@@ -1433,7 +1430,6 @@
                     sendStatusToAugmentOsManager();
                 } catch (JSONException e) {
                     Log.e(TAG, "Error parsing settings update", e);
->>>>>>> 65bcfa46
                 }
             }
         });
@@ -1563,15 +1559,12 @@
         
         brightnessLevel = null;
         batteryLevel = null;
-<<<<<<< HEAD
         
         // Reset WiFi status
         glassesWifiConnected = false;
         glassesWifiSsid = "";
         
-=======
-
->>>>>>> 65bcfa46
+
         // Reset instead of stopping
         if (smartGlassesManager != null) {
             smartGlassesManager.resetState();

/**
 * @fileoverview AppManager manages app lifecycle and App connections within a user session.
 * It encapsulates all app-related functionality that was previously
 * scattered throughout the session and WebSocket services.
 *
 * This follows the pattern used by other managers like MicrophoneManager and DisplayManager.
 */

import WebSocket from 'ws';
import {
  CloudToAppMessageType,
  CloudToGlassesMessageType,
  AppConnectionInit,
  AppStateChange,
  AppI,
  WebhookRequestType,
  SessionWebhookRequest,
  AppType
} from '@mentra/sdk';
import { Logger } from 'pino';
import subscriptionService from './subscription.service';
import appService from '../core/app.service';
import * as developerService from '../core/developer.service';
import { PosthogService } from '../logging/posthog.service';
import UserSession, { LOG_PING_PONG } from './UserSession';
import { User } from '../../models/user.model';
import { logger as rootLogger } from '../logging/pino-logger';
import sessionService from './session.service';
import axios, { AxiosError } from 'axios';
import App from '../../models/app.model';
import { locationService } from '../core/location.service';

const logger = rootLogger.child({ service: 'AppManager' });

// Default AugmentOS system settings
const DEFAULT_AUGMENTOS_SETTINGS = {
  useOnboardMic: false,
  contextualDashboard: true,
  headUpAngle: 20,
  brightness: 50,
  autoBrightness: false,
  sensingEnabled: true,
  alwaysOnStatusBar: false,
  bypassVad: false,
  bypassAudioEncoding: false,
  metricSystemEnabled: false
} as const;

const CLOUD_PUBLIC_HOST_NAME = process.env.CLOUD_PUBLIC_HOST_NAME; // e.g., "prod.augmentos.cloud"
const CLOUD_LOCAL_HOST_NAME = process.env.CLOUD_LOCAL_HOST_NAME; // e.g., "localhost:8002" | "cloud" | "cloud-debug-cloud.default.svc.cluster.local:80"
const AUGMENTOS_AUTH_JWT_SECRET = process.env.AUGMENTOS_AUTH_JWT_SECRET;

const APP_SESSION_TIMEOUT_MS = 5000;  // 5 seconds

/**
 * Enum for tracking App connection states
 */
enum AppConnectionState {
  RUNNING = 'running',           // Active WebSocket connection
  GRACE_PERIOD = 'grace_period', // Waiting for natural reconnection (5s)
  RESURRECTING = 'resurrecting', // System actively restarting app
  STOPPING = 'stopping',         // User/system initiated stop in progress
  DISCONNECTED = 'disconnected'  // Available for resurrection
}

if (!CLOUD_PUBLIC_HOST_NAME) {
  logger.error("CLOUD_PUBLIC_HOST_NAME is not set. Please set it in your environment variables.");
}

if (!CLOUD_LOCAL_HOST_NAME) {
  logger.error("CLOUD_LOCAL_HOST_NAME is not set. Please set it in your environment variables.");
}

if (!AUGMENTOS_AUTH_JWT_SECRET) {
  logger.error("AUGMENTOS_AUTH_JWT_SECRET is not set. Please set it in your environment variables.");
}


/**
 * Manages app lifecycle and App connections for a user session
 */
interface AppStartResult {
  success: boolean;
  error?: {
    stage: 'WEBHOOK' | 'CONNECTION' | 'AUTHENTICATION' | 'TIMEOUT';
    message: string;
    details?: any;
  };
}

interface PendingConnection {
  packageName: string;
  resolve: (result: AppStartResult) => void;
  reject: (error: Error) => void;
  timeout: NodeJS.Timeout;
  startTime: number;
}

interface AppMessageResult {
  sent: boolean;
  resurrectionTriggered: boolean;
  error?: string;
}

export class AppManager {
  private userSession: UserSession;
  private logger: Logger;

  // Track pending app start operations
  private pendingConnections = new Map<string, PendingConnection>();

  // Track connection states for Apps
  private connectionStates = new Map<string, AppConnectionState>();

  // Track heartbeat intervals for App connections
  private heartbeatIntervals = new Map<string, NodeJS.Timeout>();

  // Track app start times for session duration calculation
  private appStartTimes = new Map<string, number>(); // packageName -> Date.now()

  // Cache of installed apps
  // private installedApps: AppI[] = [];

  constructor(userSession: UserSession) {
    this.userSession = userSession;
    this.logger = userSession.logger.child({ service: 'AppManager' });
    this.logger.info('AppManager initialized');
  }

  /**
   * Set up heartbeat for App WebSocket connection
   */
  private setupAppHeartbeat(packageName: string, ws: WebSocket): void {
    const HEARTBEAT_INTERVAL = 10000; // 10 seconds

    // Clear any existing heartbeat for this package
    this.clearAppHeartbeat(packageName);

    // Set up new heartbeat
    const heartbeatInterval = setInterval(() => {
      if (ws.readyState === WebSocket.OPEN) {
        ws.ping();
        if (LOG_PING_PONG) {
          // Log ping if enabled
          this.logger.debug({ packageName, ping: true }, `[AppManager:heartbeat:ping] Sent ping to App ${packageName}`);
        }
      } else {
        // WebSocket is not open, clear the interval
        this.logger.warn({ packageName }, `[WARNING][AppManager:heartbeat] WebSocket for App ${packageName} is not open, clearing heartbeat`);
        this.clearAppHeartbeat(packageName);
      }
    }, HEARTBEAT_INTERVAL);

    // Store the interval for cleanup
    this.heartbeatIntervals.set(packageName, heartbeatInterval);

    // Set up pong handler
    ws.on('pong', () => {
      if (LOG_PING_PONG) {
        // Log pong if enabled
        this.logger.debug({ packageName, pong: true }, `[AppManager:heartbeat:pong] Received pong from App ${packageName}`);
      }
    });

    this.logger.debug({ packageName, HEARTBEAT_INTERVAL }, `[AppManager:setupAppHeartbeat] Heartbeat established for App ${packageName}`);
  }

  /**
   * Clear heartbeat for App connection
   */
  private clearAppHeartbeat(packageName: string): void {
    const existingInterval = this.heartbeatIntervals.get(packageName);
    if (existingInterval) {
      clearInterval(existingInterval);
      this.heartbeatIntervals.delete(packageName);
      this.logger.debug({ packageName }, `[AppManager:clearAppHeartbeat] Heartbeat cleared for App ${packageName}`);
    }
  }

  /**
   * Helper methods for connection state management
   */
  private setAppConnectionState(packageName: string, state: AppConnectionState): void {
    this.connectionStates.set(packageName, state);
    this.logger.debug({ packageName, state }, `App connection state changed: ${packageName} -> ${state}`);
  }

  private getAppConnectionState(packageName: string): AppConnectionState | undefined {
    return this.connectionStates.get(packageName);
  }

  private removeAppConnectionState(packageName: string): void {
    this.connectionStates.delete(packageName);
    this.logger.debug({ packageName }, `App connection state removed: ${packageName}`);
  }

  /**
   * 🚀🪝 Initiates a new App session and triggers the App's webhook.
   * Waits for App to connect and complete authentication before resolving.
   * @param packageName - App identifier
   * @returns Promise that resolves when App successfully connects and authenticates
   */
  async startApp(packageName: string): Promise<AppStartResult> {
    const logger = this.logger.child({ packageName });
    logger.info({
      packageName,
      runningApps: Array.from(this.userSession.runningApps.values()),
      installedApps: JSON.stringify(this.userSession.installedApps),
    }, `🚀🚀 Starting App ${packageName} for user ${this.userSession.userId} 🚀🚀`);

    // Check if already running
    if (this.userSession.runningApps.has(packageName)) {
      logger.info({},
        `App ${packageName} already running`);
      return { success: true };
    }

    // Check if this app is a foreground app, and if so, check if the user is already running a foreground app.
    // If so, we should stop the currently running foreground app before starting a new one.

    // TODO(isaiah): Test if we can use the installedApps cache instead of fetching from DB
    const app = await appService.getApp(packageName);
    if (!app) {
      logger.error({ packageName }, `App ${packageName} not found`);
      return {
        success: false,
        error: { stage: 'WEBHOOK', message: `App ${packageName} not found` }
      };
    }

    // If the app is a standard app, check if any other foreground app is running

    if (app.appType === AppType.STANDARD) {
      logger.debug(`App ${packageName} is a standard app, checking for running foreground apps`);
      // Check if any other foreground app is running
      const runningAppsPackageNames = Array.from(this.userSession.runningApps.keys());
      const runningForegroundApps = await App.find({ packageName: { $in: runningAppsPackageNames }, appType: AppType.STANDARD });
      logger.debug({ runningAppsPackageNames, runningForegroundApps }, `Running foreground apps: ${JSON.stringify(runningForegroundApps)}`);
      if (runningForegroundApps.length > 0) {
        // Stop the currently running foreground app
        const currentlyRunningApp = runningForegroundApps[0];
        logger.info({ currentlyRunningApp },
          `Stopping currently running foreground app ${currentlyRunningApp.packageName} before starting ${packageName}`);
        await this.stopApp(currentlyRunningApp.packageName); // Restarting, so allow stopping even if not running
      }
    }


    // TODO(isaiah): instead of polling, we can optionally store list of other promises, or maybe just fail gracefully.
    // Check if already loading - return existing pending promise
    if (this.userSession.loadingApps.has(packageName)) {
      const existing = this.pendingConnections.get(packageName);
      if (existing) {
        this.logger.info({ userId: this.userSession.userId, packageName, service: 'AppManager' },
          `App ${packageName} already loading, waiting for existing attempt`);

        // Create a new promise that waits for the existing attempt to complete
        return new Promise<AppStartResult>((resolve) => {
          // Set up a listener for when the existing attempt completes
          const checkCompletion = () => {
            if (!this.pendingConnections.has(packageName)) {
              // Existing attempt completed, check final state
              if (this.userSession.runningApps.has(packageName)) {
                resolve({ success: true });
              } else {
                resolve({
                  success: false,
                  error: { stage: 'CONNECTION', message: 'Existing connection attempt failed' }
                });
              }
            } else {
              // Still pending, check again in 100ms
              setTimeout(checkCompletion, 100);
            }
          };

          checkCompletion();
        });
      }
    }

    // Update last active timestamp when app starts or stops
    this.updateAppLastActive(packageName);

    // Create Promise for tracking this connection attempt
    return new Promise<AppStartResult>((resolve, reject) => {
      const startTime = Date.now();

      // Set up timeout
      const timeout = setTimeout(async () => {
        this.logger.error({
          userId: this.userSession.userId,
          packageName,
          service: 'AppManager',
          duration: Date.now() - startTime
        }, `App ${packageName} connection timeout after ${APP_SESSION_TIMEOUT_MS}ms`);

        // Check if connection is still pending (race condition protection)
        if (!this.pendingConnections.has(packageName)) {
          // Connection already succeeded, don't clean up
          this.logger.debug({ packageName }, `Timeout fired but connection already succeeded, skipping cleanup`);
          return;
        }

        // Safe to clean up - connection truly timed out
        this.pendingConnections.delete(packageName);
        this.userSession.loadingApps.delete(packageName);

        // Reset connection state to prevent apps from being stuck in RESURRECTING
        this.setAppConnectionState(packageName, AppConnectionState.DISCONNECTED);
        // remove from user.runningApps.
        try {
          // TODO(isaiah): See if we can speed this up by using the cached user in UserSession instead of fetching from DB.
          const user = await User.findByEmail(this.userSession.userId);
          if (user) {
            this.logger.info({ userId: this.userSession.userId, packageName, service: 'AppManager' },
              `Removing app ${packageName} from user's running apps due to timeout`);
            user.removeRunningApp(packageName).catch(err => {
              this.logger.error({ error: err }, `Error removing app ${packageName} from user's running apps`);
            });
          }
        } catch (error) {
          this.logger.error({ error }, `Error finding user ${this.userSession.userId} to remove running app ${packageName}`);
        }

        resolve({
          success: false,
          error: { stage: 'TIMEOUT', message: `Connection timeout after ${APP_SESSION_TIMEOUT_MS}ms` }
        });
      }, APP_SESSION_TIMEOUT_MS);

      // Store pending connection
      this.pendingConnections.set(packageName, {
        packageName,
        resolve,
        reject,
        timeout,
        startTime
      });

      this.logger.info({ userId: this.userSession.userId, packageName, service: 'AppManager' },
        `⚡️ Starting app ${packageName} - creating pending connection`);
      this.userSession.loadingApps.add(packageName);

      // Set connection state to RESURRECTING
      this.setAppConnectionState(packageName, AppConnectionState.RESURRECTING);

      // Continue with webhook trigger
      this.triggerAppWebhookInternal(app, resolve, reject, startTime);
    });


  }

  private async updateAppLastActive(packageName: string): Promise<void> {
    // Update the last active timestamp for the app in the user's record
    try {
      const user = await User.findByEmail(this.userSession.userId);
      if (user) {
        await user.updateAppLastActive(packageName);
        return;
      }
      this.logger.error({ userId: this.userSession.userId, packageName, service: 'AppManager' },
        `User ${this.userSession.userId} not found while updating last active for app ${packageName}`);
      return;

    } catch (error) {
      // Log the error but don't crash the application
      this.logger.error({
        userId: this.userSession.userId,
        packageName,
        service: 'AppManager',
        error: error instanceof Error ? error.message : String(error),
        errorName: error instanceof Error ? error.name : 'Unknown'
      }, `Error updating last active for app ${packageName} - continuing without crash`);

      // Don't throw the error - this is a non-critical operation
      return;
    }
  }

  /**
   * Internal method to handle webhook triggering and error handling
   */
  private async triggerAppWebhookInternal(
    app: AppI,
    resolve: (result: AppStartResult) => void,
    reject: (error: Error) => void,
    startTime: number
  ): Promise<void> {
    try {
      // Trigger App webhook
      const { packageName, name, publicUrl } = app;
      this.logger.debug({ packageName, name, publicUrl }, `Triggering App webhook for ${packageName} for user ${this.userSession.userId}`);

      // Set up the websocket URL for the App connection
      let augmentOSWebsocketUrl = '';

      // Determine the appropriate WebSocket URL based on the environment and app type
      if (app.isSystemApp) {
        // For system apps in container environments, use internal service name
        if (process.env.CONTAINER_ENVIRONMENT === 'true' ||
          process.env.CLOUD_HOST_NAME === 'cloud' ||
          process.env.PORTER_APP_NAME) {

          // Porter environment (Kubernetes)
          if (process.env.PORTER_APP_NAME) {
            augmentOSWebsocketUrl = `ws://${process.env.PORTER_APP_NAME}-cloud.default.svc.cluster.local:80/app-ws`;
            this.logger.info(`Using Porter internal URL for system app ${packageName}`);
          } else {
            // Docker Compose environment
            augmentOSWebsocketUrl = 'ws://cloud/app-ws';
            this.logger.info(`Using Docker internal URL for system app ${packageName}`);
          }
        } else {
          // Local development for system apps
          augmentOSWebsocketUrl = 'ws://localhost:8002/app-ws';
          this.logger.info(`Using local URL for system app ${packageName}`);
        }
      } else {
        // For non-system apps, use the public host
        augmentOSWebsocketUrl = `wss://${CLOUD_PUBLIC_HOST_NAME}/app-ws`;
        this.logger.info({ augmentOSWebsocketUrl, packageName, name }, `Using public URL for app ${packageName}`);
      }

      this.logger.info(`Server WebSocket URL: ${augmentOSWebsocketUrl}`);
      // Construct the webhook URL from the app's public URL
      const webhookURL = `${app.publicUrl}/webhook`;
      this.logger.info({ userId: this.userSession.userId, packageName, service: 'AppManager' },
        `Triggering webhook for ${packageName}: ${webhookURL}`);

      // Trigger boot screen.
      this.userSession.displayManager.handleAppStart(app.packageName);

      await this.triggerWebhook(webhookURL, {
        type: WebhookRequestType.SESSION_REQUEST,
        sessionId: this.userSession.userId + '-' + packageName,
        userId: this.userSession.userId,
        timestamp: new Date().toISOString(),
        augmentOSWebsocketUrl,
      });


      this.logger.info({
        userId: this.userSession.userId,
        packageName,
        service: 'AppManager',
        duration: Date.now() - startTime
      }, `Webhook sent successfully for app ${packageName}, waiting for App connection`);

      // Note: Database will be updated when App actually connects in handleAppInit()
      // Note: App start message to glasses will be sent when App connects

    } catch (error) {
      const errorMessage = error instanceof Error ? error.message : String(error);
      this.logger.error({
        userId: this.userSession.userId,
        packageName: app.packageName,
        service: 'AppManager',
        error: errorMessage,
        duration: Date.now() - startTime
      }, `Error triggering webhook for app ${app.packageName}`);

      // Clean up pending connection
      const pending = this.pendingConnections.get(app.packageName);
      if (pending) {
        clearTimeout(pending.timeout);
        this.pendingConnections.delete(app.packageName);
      }

      this.userSession.loadingApps.delete(app.packageName);
      this.userSession.displayManager.handleAppStop(app.packageName);

      // Clean up dashboard content for failed app
      this.userSession.dashboardManager.cleanupAppContent(app.packageName);

      // Reset connection state to prevent apps from being stuck in RESURRECTING
      this.setAppConnectionState(app.packageName, AppConnectionState.DISCONNECTED);

      // Resolve with error instead of throwing
      resolve({
        success: false,
        error: {
          stage: 'WEBHOOK',
          message: `Webhook failed: ${errorMessage}`,
          details: error
        }
      });
    }
  }

  /**
   * Helper method to resolve pending connections with errors
   */
  private resolvePendingConnectionWithError(
    packageName: string,
    stage: 'WEBHOOK' | 'CONNECTION' | 'AUTHENTICATION' | 'TIMEOUT',
    message: string
  ): void {
    const pending = this.pendingConnections.get(packageName);
    if (pending) {
      clearTimeout(pending.timeout);
      this.pendingConnections.delete(packageName);

      const duration = Date.now() - pending.startTime;
      this.logger.error({
        userId: this.userSession.userId,
        packageName,
        service: 'AppManager',
        duration,
        stage
      }, `App ${packageName} connection failed at ${stage} stage after ${duration}ms: ${message}`);

      pending.resolve({
        success: false,
        error: { stage, message }
      });
    }
  }

  /**
   * Triggers a webhook for a App.
   * @param url - Webhook URL
   * @param payload - Data to send
   * @throws If webhook fails after retries
   */
  private async triggerWebhook(url: string, payload: SessionWebhookRequest): Promise<void> {
    const maxRetries = 2;
    const baseDelay = 1000; // 1 second

    for (let attempt = 0; attempt < maxRetries; attempt++) {
      try {
        await axios.post(url, payload, {
          headers: {
            'Content-Type': 'application/json',
          },
          timeout: 10000 // Increase timeout to 10 seconds
        });
        return;
      } catch (error: unknown) {
        if (attempt === maxRetries - 1) {
          if (axios.isAxiosError(error)) {
            // Enrich the error with context for better debugging
            const enrichedError = Object.assign(error, {
              packageName: payload.sessionId.split('-')[1],
              webhookUrl: url,
              attempts: maxRetries,
              timeout: 10000,
              operation: 'triggerWebhook',
              userId: payload.userId,
              payloadType: payload.type
            });
            this.logger.error(enrichedError, `Webhook failed after ${maxRetries} attempts`);
          }
          throw new Error(`Webhook failed after ${maxRetries} attempts: ${(error as AxiosError).message || 'Unknown error'}`);
        }
        // Exponential backoff
        await new Promise(resolve =>
          setTimeout(resolve, baseDelay * Math.pow(2, attempt))
        );
      }
    }
  }

  /**
   * Stop an app by package name
   *
   * @param packageName Package name of the app to stop
   */
  async stopApp(packageName: string, restart?: boolean): Promise<void> {
    try {
      if (
        !this.userSession.runningApps.has(packageName)
        && !this.userSession.loadingApps.has(packageName)
        && !restart // If restarting, we allow stopping even if not running
      ) {
        this.logger.info(`App ${packageName} not running, ignoring stop request`);
        return;
      }

      this.logger.info(`Stopping app ${packageName}`);

      // Set to STOPPING state before closing WebSocket
      this.setAppConnectionState(packageName, restart ? AppConnectionState.RESURRECTING : AppConnectionState.STOPPING);

      // Remove from active app sessions
      this.userSession.runningApps.delete(packageName);

      // Remove from loading apps if present
      this.userSession.loadingApps.delete(packageName);

      // Trigger app stop webhook
      try {
        // TODO(isaiah): Move logic to stop app out of appService and into this class.
        await appService.triggerStopByPackageName(packageName, this.userSession.userId);
      } catch (webhookError) {
        this.logger.error(`Error triggering stop webhook for ${packageName}:`, webhookError);
      }

      // Remove subscriptions.
      try {
<<<<<<< HEAD
        await subscriptionService.removeSubscriptions(this.userSession, packageName);
        // Note: subscriptionService automatically syncs TranscriptionManager
=======
        const updatedUser = await subscriptionService.removeSubscriptions(this.userSession, packageName);
        if (updatedUser) {
          // After removing subscriptions, re-arbitrate the location tier.
          await locationService.handleSubscriptionChange(updatedUser, this.userSession);
        }
>>>>>>> 2e8f9f0a
      } catch (error) {
        this.logger.error(`Error removing subscriptions for ${packageName}:`, error);
      }

      // Broadcast app state change
      await this.broadcastAppState();

      // Close WebSocket connection if exists
      const appWebsocket = this.userSession.appWebsockets.get(packageName);
      if (appWebsocket && appWebsocket.readyState === WebSocket.OPEN) {
        try {
          // Send app stopped message
          const message = {
            type: CloudToAppMessageType.APP_STOPPED,
            timestamp: new Date()
          };
          appWebsocket.send(JSON.stringify(message));

          // Close the connection
          appWebsocket.close(1000, 'App stopped');
        } catch (error) {
          this.logger.error({ error }, `Error closing connection for ${packageName}`);
        }
      }

      // Update user's running apps in database
      try {
        const user = await User.findByEmail(this.userSession.userId);
        if (user) {
          await user.removeRunningApp(packageName);
        }
      } catch (error) {
        this.userSession.logger.error({ error }, `Error updating user's running apps`);
      }

      // Remove from app connections
      this.userSession.appWebsockets.delete(packageName);

      // Clean up display state for stopped app
      this.userSession.displayManager.handleAppStop(packageName);

      // Clean up dashboard content for stopped app
      this.userSession.dashboardManager.cleanupAppContent(packageName);

      // Track app_stop event with session duration
      try {
        const startTime = this.appStartTimes.get(packageName);
        if (startTime) {
          const sessionDuration = Date.now() - startTime;

          // Track app_stop event in PostHog
          await PosthogService.trackEvent('app_stop', this.userSession.userId, {
            packageName,
            userId: this.userSession.userId,
            sessionId: this.userSession.sessionId,
            sessionDuration
          });

          // Clean up start time tracking
          this.appStartTimes.delete(packageName);
        } else {
          // App stopped but no start time recorded (edge case)
          this.logger.debug({ packageName }, 'App stopped but no start time recorded');
        }
      } catch (error) {
        this.logger.error({ error, packageName }, 'Error tracking app_stop event in PostHog');
      }

      this.updateAppLastActive(packageName);
    } catch (error) {
      this.logger.error(`Error stopping app ${packageName}:`, error);
    }
  }

  /**
   * Check if an app is currently running
   *
   * @param packageName Package name to check
   * @returns Whether the app is running
   */
  isAppRunning(packageName: string): boolean {
    return this.userSession.runningApps.has(packageName);
  }

  /**
   * Handle App initialization
   *
   * @param ws WebSocket connection
   * @param initMessage App initialization message
   */
  async handleAppInit(ws: WebSocket, initMessage: AppConnectionInit): Promise<void> {
    try {
      const { packageName, apiKey, sessionId } = initMessage;

      // Validate the API key
      const isValidApiKey = await developerService.validateApiKey(packageName, apiKey, this.userSession);

      if (!isValidApiKey) {
        this.logger.error({ userId: this.userSession.userId, packageName, service: 'AppManager' },
          `Invalid API key for App ${packageName}`);

        // Resolve pending connection with auth error
        this.resolvePendingConnectionWithError(packageName, 'AUTHENTICATION', 'Invalid API key');

        try {
          ws.send(JSON.stringify({
            type: CloudToAppMessageType.CONNECTION_ERROR,
            code: 'INVALID_API_KEY',
            message: 'Invalid API key',
            timestamp: new Date()
          }));

          ws.close(1008, 'Invalid API key');
        } catch (sendError) {
          this.logger.error(`Error sending auth error to App ${packageName}:`, sendError);
        }

        return;
      }

      // Check if app is in loading state
      if (!this.userSession.loadingApps.has(packageName) && !this.userSession.runningApps.has(packageName)) {
        this.logger.error({ userId: this.userSession.userId, packageName, service: 'AppManager' },
          `App ${packageName} not in loading or active state for session ${this.userSession.userId}`);

        // Resolve pending connection with connection error
        this.resolvePendingConnectionWithError(packageName, 'CONNECTION', 'App not started for this session');

        try {
          ws.send(JSON.stringify({
            type: CloudToAppMessageType.CONNECTION_ERROR,
            code: 'APP_NOT_STARTED',
            message: 'App not started for this session',
            timestamp: new Date()
          }));
        } catch (sendError) {
          this.logger.error(`Error sending app not started error to App ${packageName}:`, sendError);
        }
        ws.close(1008, 'App not started for this session');
        return;
      }

      // Store the WebSocket connection
      this.userSession.appWebsockets.set(packageName, ws);

      // Set up close event handler for proper grace period handling
      ws.on('close', (code: number, reason: Buffer) => {
        this.handleAppConnectionClosed(packageName, code, reason.toString());
      });

      // Set up heartbeat to prevent proxy timeouts
      this.setupAppHeartbeat(packageName, ws);

      // Set connection state to RUNNING
      this.setAppConnectionState(packageName, AppConnectionState.RUNNING);

      // Add to active app sessions if not already present
      this.userSession.runningApps.add(packageName);

      // Remove from loading apps if present. // TODO(isaiah): make sure this is the right place to do this.
      this.userSession.loadingApps.delete(packageName);

      // Get app settings with proper fallback hierarchy
      const app = this.userSession.installedApps.get(packageName);

      // Get user's settings with fallback to app defaults
      const user = await User.findOrCreateUser(this.userSession.userId);
      const userSettings = user.getAppSettings(packageName) || app?.settings || [];

      // Get user's AugmentOS system settings with fallback to defaults
      const userAugmentosSettings = user.augmentosSettings || DEFAULT_AUGMENTOS_SETTINGS;

      // Send connection acknowledgment with capabilities
      const ackMessage = {
        type: CloudToAppMessageType.CONNECTION_ACK,
        sessionId: sessionId,
        settings: userSettings,
        augmentosSettings: userAugmentosSettings,
        capabilities: this.userSession.getCapabilities(),
        timestamp: new Date()
      };

      ws.send(JSON.stringify(ackMessage));

      // update user.runningApps in database.
      try {
        if (user) {
          await user.addRunningApp(packageName);
        }
      } catch (error) {
        this.logger.error(error, `Error updating user's running apps for ${this.userSession.userId} for app ${packageName}`);
        this.logger.debug({ packageName, userId: this.userSession.userId }, `Failed to update user's running apps for ${this.userSession.userId}`);
      }

      // Resolve pending connection if it exists
      const pending = this.pendingConnections.get(packageName);
      if (pending) {
        clearTimeout(pending.timeout);
        this.pendingConnections.delete(packageName);

        const duration = Date.now() - pending.startTime;
        this.logger.info({
          userId: this.userSession.userId,
          packageName,
          sessionId: this.userSession.sessionId,
          service: 'AppManager',
          duration
        }, `App ${packageName} successfully connected and authenticated in ${duration}ms`);

        this.setAppConnectionState(packageName, AppConnectionState.RUNNING);

        // Track app start time for session duration calculation
        this.appStartTimes.set(packageName, Date.now());

        // Track app_start event in PostHog
        try {
          await PosthogService.trackEvent('app_start', this.userSession.userId, {
            packageName,
            userId: this.userSession.userId,
            sessionId: this.userSession.sessionId
          });
        } catch (error) {
          this.logger.error({ error, packageName }, 'Error tracking app_start event in PostHog');
        }

        pending.resolve({ success: true });
      } else {
        // Log for existing connection (not from startApp)
        this.logger.info({
          userId: this.userSession.userId,
          packageName,
          sessionId: this.userSession.sessionId,
          service: 'AppManager'
        }, `App ${packageName} connected (not from startApp) - moved to runningApps`);
      }

      // Track connection in analytics
      PosthogService.trackEvent('app_connection', this.userSession.userId, {
        packageName,
        sessionId: this.userSession.sessionId,
        timestamp: new Date().toISOString()
      });

      // Broadcast app state change
      await this.broadcastAppState();

    } catch (error) {
      const errorMessage = error instanceof Error ? error.message : String(error);
      this.logger.error({
        userId: this.userSession.userId,
        packageName: initMessage.packageName,
        service: 'AppManager',
        error: errorMessage
      }, `Error handling App init for ${initMessage.packageName}`);

      // Resolve pending connection with general error
      this.resolvePendingConnectionWithError(initMessage.packageName, 'CONNECTION', `Internal error: ${errorMessage}`);

      try {
        ws.send(JSON.stringify({
          type: CloudToAppMessageType.CONNECTION_ERROR,
          code: 'INTERNAL_ERROR',
          message: 'Internal server error',
          timestamp: new Date()
        }));

        ws.close(1011, 'Internal server error');
      } catch (sendError) {
        this.logger.error(`Error sending internal error to App:`, sendError);
      }
    }
  }

  /**
   * Broadcast app state to connected clients
   */
  async broadcastAppState(): Promise<AppStateChange | null> {
    this.logger.debug({ function: "broadcastAppState" }, `Broadcasting app state for user ${this.userSession.userId}`);
    try {
      // Refresh installed apps
      await this.refreshInstalledApps();

      // Transform session for client
      const clientSessionData = await sessionService.transformUserSessionForClient(this.userSession);
      this.logger.debug({ clientSessionData }, `Transformed user session data for ${this.userSession.userId}`);
      // Create app state change message
      const appStateChange: AppStateChange = {
        type: CloudToGlassesMessageType.APP_STATE_CHANGE,
        sessionId: this.userSession.sessionId,
        userSession: clientSessionData,
        timestamp: new Date()
      };

      // Send to client
      if (!this.userSession.websocket || this.userSession.websocket.readyState !== WebSocket.OPEN) {
        this.logger.warn(`WebSocket is not open for client app state change`);
        return appStateChange;
      }

      this.userSession.websocket.send(JSON.stringify(appStateChange));
      this.logger.debug({ appStateChange }, `Sent APP_STATE_CHANGE to ${this.userSession.userId}`);
      return appStateChange;
    } catch (error) {
      this.logger.error(error, `Error broadcasting app state for ${this.userSession.userId}`);
      return null;
    }
  }

  /**
   * Refresh the installed apps list
   */
  async refreshInstalledApps(): Promise<void> {
    try {
      // Fetch installed apps
      const installedAppsList = await appService.getAllApps(this.userSession.userId);
      const installedApps = new Map<string, AppI>();
      for (const app of installedAppsList) {
        installedApps.set(app.packageName, app);
      }
      this.logger.info({ installedAppsList: installedAppsList.map((app) => app.packageName) }, `Fetched ${installedApps.size} installed apps for ${this.userSession.userId}`);

      // Update session's installed apps
      this.userSession.installedApps = installedApps;

      this.logger.info(`Updated installed apps for ${this.userSession.userId}`);
    } catch (error) {
      this.logger.error(`Error refreshing installed apps:`, error);
    }
  }

  /**
   * Start all previously running apps
   */
  async startPreviouslyRunningApps(): Promise<void> {
    const logger = this.logger.child({ function: 'startPreviouslyRunningApps' });
    logger.debug(`Starting previously running apps for user ${this.userSession.userId}`);
    try {
      // Fetch previously running apps from database
      const user = await User.findOrCreateUser(this.userSession.userId);
      const previouslyRunningApps = user.runningApps;

      if (previouslyRunningApps.length === 0) {
        logger.debug(`No previously running apps for ${this.userSession.userId}`);
        return;
      }

      logger.debug(`Starting ${previouslyRunningApps.length} previously running apps for ${this.userSession.userId}`);

      // Start each app
      // Use Promise.all to start all apps concurrently
      const startedApps: string[] = [];

      await Promise.all(previouslyRunningApps.map(async (packageName) => {
        try {
          const appStartResult: AppStartResult = await this.startApp(packageName);
          if (!appStartResult.success) {
            logger.warn({ packageName, userId: this.userSession.userId }, `Failed to start previously running app ${packageName}: ${appStartResult.error?.message}`);
            return; // Skip to next app
          }
          startedApps.push(packageName);
        }
        catch (error) {
          logger.error(`Error starting previously running app ${packageName}:`, error);
          // Continue with other apps
        }
      }));
      logger.info({ previouslyRunningApps, startedApps }, `Started ${startedApps.length}/${previouslyRunningApps.length} previously running apps for ${this.userSession.userId}`);

    } catch (error) {
      logger.error(`Error starting previously running apps:`, error);
    }
  }

  /**
   * Handle app connection close
   *
   * @param packageName Package name
   * @param code Close code
   * @param reason Close reason
   */
  async handleAppConnectionClosed(packageName: string, code: number, reason: string): Promise<void> {
    const logger = this.logger.child({ function: 'handleAppConnectionClosed', packageName, code, reason });
    try {
      logger.info({ packageName, code, reason }, `[AppManager]: (${packageName}, ${code}, ${reason})`);

      // Remove from app connections
      this.userSession.appWebsockets.delete(packageName);

      // Clear heartbeat for this App connection
      this.clearAppHeartbeat(packageName);

      // Check current connection state
      const currentState = this.getAppConnectionState(packageName);

      if (currentState === AppConnectionState.STOPPING) {
        this.logger.debug({ packageName }, `[AppManager]: (currentState === AppConnectionState.STOPPING) - App ${packageName} stopped as expected, removing from tracking`);
        return;
      }

      // Check for normal close codes (intentional shutdown)
      if (code === 1000 || code === 1001) {
        // this.logger.debug({ packageName, code }, `[AppManager:handleAppConnectionClosed]: (code === 1000 || code === 1001) - App ${packageName} closed normally`);

        // // Let's call stopApp to remove the app from runningApps and loadingApps.
        // await this.stopApp(packageName, false);
        // this.logger.debug(`App ${packageName} stopped cleanly after normal close`);
        // return;

        // NOTE(isaiah): I think even if the app closes normally, we still want to handle the grace period and resurrection logic.
        // The app should only stop if it was stopped explicitly, not just because it closed normally.
        logger.debug(`[AppManager]: (code === 1000 || code === 1001) | code:${code}, reason:${reason} | App ${packageName}, continuing to handle grace period and resurrection logic`);
      }

      // Unexpected close - start grace period
      logger.warn(`App ${packageName} unexpectedly disconnected (code: ${code}) (reason: ${reason}), starting grace period`);
      this.setAppConnectionState(packageName, AppConnectionState.GRACE_PERIOD);

      // Clear any existing timer
      const existingTimer = this.userSession._reconnectionTimers.get(packageName);
      if (existingTimer) {
        clearTimeout(existingTimer);
      }

      // Set new timer for grace period
      const reconnectionTimer = setTimeout(async () => {
        logger.warn(`Reconnection Grace period expired for ${packageName}, checking connection state`);

        // If not reconnected, move to disconnected state and attempt resurrection.
        if (!this.userSession.appWebsockets.has(packageName)) {
          this.logger.debug(`App ${packageName} not reconnected, moving to DISCONNECTED state`);
          this.setAppConnectionState(packageName, AppConnectionState.RESURRECTING);

          // Try to resurrect the app.
          try {
            await this.stopApp(packageName, true);
            await this.startApp(packageName);
          }
          catch (error) {
            const logger = this.logger.child({ packageName, function: 'handleAppConnectionClosed' });
            logger.error(error, `Error starting resurrection for App ${packageName}`);
          }
        }

        // Remove the timer from the map
        this.userSession._reconnectionTimers?.delete(packageName);
      }, 5000); // 5 second reconnection grace period for Apps

      // Store the timer
      this.userSession._reconnectionTimers.set(packageName, reconnectionTimer);

    } catch (error) {
      this.logger.error(error, `Error handling app connection close for ${packageName}:`);
    }
  }

  /**
   * Send a message to a App with automatic resurrection if connection is dead
   * @param packageName - App package name
   * @param message - Message to send (will be JSON.stringify'd)
   * @returns Promise with send result and resurrection info
   */
  async sendMessageToApp(packageName: string, message: any): Promise<AppMessageResult> {
    try {
      // Check connection state first
      const appState = this.getAppConnectionState(packageName);

      if (appState === AppConnectionState.STOPPING) {
        return { sent: false, resurrectionTriggered: false, error: 'App is being stopped' };
      }

      if (appState === AppConnectionState.GRACE_PERIOD) {
        return { sent: false, resurrectionTriggered: false, error: 'Connection lost, waiting for reconnection' };
      }

      if (appState === AppConnectionState.RESURRECTING) {
        return { sent: false, resurrectionTriggered: false, error: 'App is restarting' };
      }

      const websocket = this.userSession.appWebsockets.get(packageName);

      // If connection is connecting, then we can't send messages yet.
      if (websocket && websocket.readyState === WebSocket.CONNECTING) {
        this.logger.warn({
          userId: this.userSession.userId,
          packageName,
          service: 'AppManager'
        }, `App ${packageName} is still connecting, cannot send message yet`);
        return { sent: false, resurrectionTriggered: false, error: 'App is still connecting' };
      }

      // Check if websocket exists and is ready
      if (websocket && websocket.readyState === WebSocket.OPEN) {
        try {
          // Send message successfully
          websocket.send(JSON.stringify(message));
          this.logger.debug({
            packageName,
            messageType: message.type || 'unknown'
          }, `[AppManager:sendMessageToApp]: Message sent to App ${packageName} for user ${this.userSession.userId}`);

          return { sent: true, resurrectionTriggered: false };
        } catch (sendError) {
          const logger = this.logger.child({ packageName });
          const errorMessage = sendError instanceof Error ? sendError.message : String(sendError);
          logger.error(sendError, `[AppManager:sendMessageToApp]: Failed to send message to App ${packageName}: ${errorMessage}`);

          // Fall through to resurrection logic below
        }
      }

      // If we reach here, it means the connection is not available, let's call handleAppConnectionClosed
      // to handle the grace period and resurrection logic.
      this.logger.warn(
        { packageName },
        `[AppManager:sendMessageToApp]: Triggering handleAppConnectionClosed for ${packageName}`
      );

      // manually trigger handleAppConnectionClosed, which will handle the grace period and resurrection logic.
      await this.handleAppConnectionClosed(packageName, 1069, 'Connection not available for messaging');
      return { sent: false, resurrectionTriggered: true, error: 'Connection not available for messaging' };

    } catch (error) {
      const logger = this.logger.child({ packageName });
      const errorMessage = error instanceof Error ? error.message : String(error);
      logger.error(error, `[AppManager:sendMessageToApp]: Internal Server Error in sendMessageToApp: ${errorMessage} - ${this.userSession.userId} ${packageName}`);

      return {
        sent: false,
        resurrectionTriggered: false,
        error: errorMessage
      };
    }
  }


  /**
   * Clean up all resources
   */
  dispose(): void {
    try {
      this.logger.debug({ userId: this.userSession.userId, service: 'AppManager' }, `[AppManager:dispose]: Disposing AppManager for user ${this.userSession.userId}`);

      // Clear pending connections
      for (const [, pending] of this.pendingConnections.entries()) {
        clearTimeout(pending.timeout);
        pending.resolve({
          success: false,
          error: { stage: 'CONNECTION', message: 'Session ended' }
        });
      }
      this.pendingConnections.clear();

      // Clear reconnection timers
      if (this.userSession._reconnectionTimers) {
        for (const [, timer] of this.userSession._reconnectionTimers.entries()) {
          clearTimeout(timer);
        }
        this.userSession._reconnectionTimers.clear();
      }

      // Clear all heartbeat intervals
      for (const [packageName, interval] of this.heartbeatIntervals.entries()) {
        clearInterval(interval);
        this.logger.debug({ packageName }, `[AppManager:dispose] Cleared heartbeat for ${packageName}`);
      }
      this.heartbeatIntervals.clear();

      // Track app_stop events for all running apps during disposal
      const currentTime = Date.now();
      for (const packageName of this.userSession.runningApps) {
        try {
          const startTime = this.appStartTimes.get(packageName);
          if (startTime) {
            const sessionDuration = currentTime - startTime;

            // Track app_stop event for session end
            PosthogService.trackEvent('app_stop', this.userSession.userId, {
              packageName,
              userId: this.userSession.userId,
              sessionId: this.userSession.sessionId,
              sessionDuration,
              stopReason: 'session_end'
            }).catch((error) => {
              this.logger.error({ error, packageName }, 'Error tracking app_stop event during disposal');
            });
          }
        } catch (error) {
          this.logger.error({ error, packageName }, 'Error tracking app stop during disposal');
        }
      }

      // Clear all start time tracking
      this.appStartTimes.clear();

      // Close all app connections
      for (const [packageName, connection] of this.userSession.appWebsockets.entries()) {
        if (connection && connection.readyState === WebSocket.OPEN) {
          try {
            // Send app stopped message using direct connection (no resurrection needed during dispose)
            const message = {
              type: CloudToAppMessageType.APP_STOPPED,
              timestamp: new Date()
            };
            connection.send(JSON.stringify(message));

            // Close the connection
            this.setAppConnectionState(packageName, AppConnectionState.STOPPING);
            connection.close(1000, 'User session ended');
            this.logger.debug({ userId: this.userSession.userId, packageName, service: 'AppManager' },
              `Closed connection for ${packageName} during dispose`);
          } catch (error) {
            this.logger.error({
              userId: this.userSession.userId,
              packageName,
              service: 'AppManager',
              error: error instanceof Error ? error.message : String(error)
            }, `Error closing connection for ${packageName}`);
          }
        }
      }

      // Clear connections
      this.userSession.appWebsockets.clear();

      // Clear active app sessions
      this.userSession.runningApps.clear();

      // Clear loading apps
      this.userSession.loadingApps.clear();

    } catch (error) {
      this.logger.error({ error }, `Error disposing AppManager for ${this.userSession.userId}`);
    }
  }
}

export default AppManager;<|MERGE_RESOLUTION|>--- conflicted
+++ resolved
@@ -599,16 +599,11 @@
 
       // Remove subscriptions.
       try {
-<<<<<<< HEAD
-        await subscriptionService.removeSubscriptions(this.userSession, packageName);
-        // Note: subscriptionService automatically syncs TranscriptionManager
-=======
         const updatedUser = await subscriptionService.removeSubscriptions(this.userSession, packageName);
         if (updatedUser) {
           // After removing subscriptions, re-arbitrate the location tier.
           await locationService.handleSubscriptionChange(updatedUser, this.userSession);
         }
->>>>>>> 2e8f9f0a
       } catch (error) {
         this.logger.error(`Error removing subscriptions for ${packageName}:`, error);
       }

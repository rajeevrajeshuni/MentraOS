--- conflicted
+++ resolved
@@ -7,12 +7,8 @@
  * to maintain core functionality regardless of database state.
  */
 
-<<<<<<< HEAD
-import { StopWebhookRequest, TpaType, WebhookResponse, AppState, SessionWebhookRequest, ToolCall, PermissionType, WebhookRequestType } from '@augmentos/sdk';
-=======
-import { AppI, StopWebhookRequest, TpaType, WebhookResponse, AppState, SessionWebhookRequest, ToolCall, PermissionType, WebhookRequestType, AppSetting, AppSettingType } from '@augmentos/sdk';
+import { StopWebhookRequest, TpaType, WebhookResponse, AppState, SessionWebhookRequest, ToolCall, PermissionType, WebhookRequestType, AppSetting, AppSettingType } from '@augmentos/sdk';
 // TODO(isaiah): Consider splitting this into multiple services (appstore.service, developer.service, tools.service)
->>>>>>> 43175c31
 import axios, { AxiosError } from 'axios';
 import { systemApps } from './system-apps';
 import App, { AppI } from '../../models/app.model';
@@ -161,50 +157,6 @@
   }
 
   /**
-<<<<<<< HEAD
-=======
-   * Triggers a webhook for a TPA.
-   * @param url - Webhook URL
-   * @param payload - Data to send
-   * @throws If webhook fails after retries
-   */
-  async triggerWebhook(url: string, payload: SessionWebhookRequest): Promise<void> {
-    const maxRetries = 2;
-    const baseDelay = 1000; // 1 second
-
-    for (let attempt = 0; attempt < maxRetries; attempt++) {
-      try {
-        await axios.post(url, payload, {
-          headers: {
-            'Content-Type': 'application/json',
-          },
-          timeout: 10000 // Increase timeout to 10 seconds
-        });
-        return;
-      } catch (error: unknown) {
-        if (attempt === maxRetries - 1) {
-          if (axios.isAxiosError(error)) {
-            logger.error(`triggerWebhook failed`, {
-              url,
-              attempt,
-              status: error.response?.status,
-              data: error.response?.data,
-              message: error.message
-            });
-          }
-          throw new Error(`Webhook failed after ${maxRetries} attempts: ${(error as AxiosError).message || 'Unknown error'}`);
-        }
-        // Exponential backoff
-        await new Promise(resolve =>
-          setTimeout(resolve, baseDelay * Math.pow(2, attempt))
-        );
-      }
-    }
-  }
-
-  // TODO(isaiah): Move this to the new AppManager within new UserSession class.
-  /**
->>>>>>> 43175c31
  * Triggers the stop webhook for a TPA app session.
  * @param url - Stop Webhook URL
  * @param payload - Data to send

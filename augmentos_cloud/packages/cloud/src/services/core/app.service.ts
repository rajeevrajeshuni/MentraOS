/**
 * @fileoverview Service for managing TPAs (Third Party Applications).
 * Handles app lifecycle, authentication, and webhook interactions.
 *
 * Currently uses in-memory storage with hardcoded system TPAs.
 * Design decision: Separate system TPAs from user-created TPAs
 * to maintain core functionality regardless of database state.
 */

<<<<<<< HEAD
import { AppI, StopWebhookRequest, TpaType, WebhookResponse, AppState, SessionWebhookRequest, ToolCall, PermissionType, WebhookRequestType, AppSetting, AppSettingType } from '@augmentos/sdk';
=======
// TODO(isaiah): Consider splitting this into multiple services (appstore.service, developer.service, tools.service)

import { AppI, StopWebhookRequest, TpaType, WebhookResponse, AppState, SessionWebhookRequest, ToolCall, PermissionType, WebhookRequestType } from '@augmentos/sdk';
>>>>>>> 996ddfdd
import axios, { AxiosError } from 'axios';
import { systemApps } from './system-apps';
import App from '../../models/app.model';
import { ToolSchema, ToolParameterSchema } from '@augmentos/sdk';
import { User } from '../../models/user.model';
import crypto from 'crypto';
import { logger as rootLogger } from '../logging/pino-logger';
import { Types } from 'mongoose';
const logger = rootLogger.child({ service: 'app.service' });

const AUGMENTOS_AUTH_JWT_SECRET = process.env.AUGMENTOS_AUTH_JWT_SECRET;
const APPSTORE_ENABLED = true;
export const PRE_INSTALLED = ["com.augmentos.livecaptions", "cloud.augmentos.notify", "cloud.augmentos.mira"];
// export const PRE_INSTALLED = ["cloud.augmentos.live-captions-global", "cloud.augmentos.notify", "cloud.augmentos.mira"];

/**
 * System TPAs that are always available.
 * These are core applications provided by the platform.
 * @Param developerId - leaving this undefined indicates a system app.
 */
export const LOCAL_APPS: AppI[] = [];

// String list of packageNames to preinstall / make uninstallable.

// Fetch from appstore and populate LOCAL_APPS.
(async function loadPreinstalledApps() {
  // Fetch all apps from the app store that are preinstalled.
  const preinstalledApps = await App.find({ packageName: { $in: PRE_INSTALLED } }) as AppI[];

  // Add them to the LOCAL_APPS array.
  preinstalledApps.forEach(app => {
    app.uninstallable = true;
    LOCAL_APPS.push(app);
  });
})();

/**
 * System TPAs that are always available.
 * These are core applications provided by the platform.
 * @Param developerId - leaving this undefined indicates a system app.
 */
export const SYSTEM_APPS: AppI[] = [
  {
    packageName: systemApps.dashboard.packageName,
    name: systemApps.dashboard.name,
    tpaType: TpaType.SYSTEM_DASHBOARD,
    description: "The time, The news, The weather, The notifications, The everything. 😎🌍🚀",
    publicUrl: `http://${systemApps.dashboard.host}`,
    logoURL: `https://cloud.augmentos.org/${systemApps.dashboard.packageName}.png`,
    permissions: [
      {
        type: PermissionType.ALL,
        description: "The dashboard app needs access to everything to provide a seamless experience."
      }
    ],
  },
];

export function isUninstallable(packageName: string) {
  return !PRE_INSTALLED.includes(packageName);
}

/**
 * Implementation of the app management service.
 * Design decisions:
 * 1. Separate system and user TPAs
 * 2. Immutable system TPA list
 * 3. Webhook retry logic
 * 4. API key validation
 */
export class AppService {
  // In-memory cache for app states
  // Map of userId to Map of packageName to AppState
  private appStates = new Map<string, Map<string, AppState>>();

  /**
   * Gets all available TPAs, both system and user-created.
   * @returns Promise resolving to array of all apps
   */
  async getAllApps(userId?: string): Promise<AppI[]> {
    let usersApps: AppI[] = [];

    if (APPSTORE_ENABLED && userId) {
      // Find apps the user installed.
      const user = await User.findOne({ email: userId });
      const _installedApps = user?.installedApps?.map((installedApp: { packageName: string; installedDate: Date; }) => {
        return installedApp.packageName;
      }) || [];

      // Fetch the apps from the appstore.
      const _appstoreApps = await App.find({ packageName: { $in: _installedApps } }) as AppI[];

      // remove duplicates.
      const _allApps = _appstoreApps;
      const _appMap = new Map<string, AppI>();
      _allApps.forEach(app => {
        _appMap.set(app.packageName, app);
      });

      usersApps.push(..._appMap.values());
      // Filter out any that are already in the LOCAL_APPS map since those would have already been fetched.
      usersApps = usersApps.filter(app => !LOCAL_APPS.some(localApp => localApp.packageName === app.packageName));
    }
    const allApps = [...LOCAL_APPS, ...usersApps];
    return allApps;
  }

  // /**
  //  * Gets available system TPAs.
  //  * @returns array of system apps.
  //  */
  getSystemApps(): AppI[] {
    return SYSTEM_APPS;
  }

  /**
   * Gets a specific TPA by ID.
   * @param packageName - TPA identifier
   * @returns Promise resolving to app if found
   */
  async getApp(packageName: string): Promise<AppI | undefined> {
    // return [...SYSTEM_TPAS, ...APP_STORE].find(app => app.packageName === packageName);
    let app: AppI | undefined = [...SYSTEM_APPS, ...LOCAL_APPS].find(app => app.packageName === packageName);
    // if we can't find the app, try checking the appstore via the App Mongodb model.

    if (APPSTORE_ENABLED) {
      if (!app) {
        // Check if the app is in the app store
        logger.debug('Checking app store for app:', packageName);

        // Use lean() to get a plain JavaScript object instead of a Mongoose document
        app = await App.findOne({
          packageName: packageName
        }).lean() as AppI;
      }
    }

    return app;
  }

  async findFromAppStore(packageName: string): Promise<AppI | undefined> {
    const app = await App.findOne({
      packageName: packageName
    }).lean() as AppI;
    return app;
  }

  /**
   * Triggers a webhook for a TPA.
   * @param url - Webhook URL
   * @param payload - Data to send
   * @throws If webhook fails after retries
   */
  async triggerWebhook(url: string, payload: SessionWebhookRequest): Promise<void> {
    const maxRetries = 2;
    const baseDelay = 1000; // 1 second

    for (let attempt = 0; attempt < maxRetries; attempt++) {
      try {
        await axios.post(url, payload, {
          headers: {
            'Content-Type': 'application/json',
          },
          timeout: 10000 // Increase timeout to 10 seconds
        });
        return;
      } catch (error: unknown) {
        if (attempt === maxRetries - 1) {
          if (axios.isAxiosError(error)) {
            logger.error(`triggerWebhook failed`, {
              url,
              attempt,
              status: error.response?.status,
              data: error.response?.data,
              message: error.message
            });
          }
          throw new Error(`Webhook failed after ${maxRetries} attempts: ${(error as AxiosError).message || 'Unknown error'}`);
        }
        // Exponential backoff
        await new Promise(resolve =>
          setTimeout(resolve, baseDelay * Math.pow(2, attempt))
        );
      }
    }
  }

  // TODO(isaiah): Move this to the new AppManager within new UserSession class.
  /**
 * Triggers the stop webhook for a TPA app session.
 * @param url - Stop Webhook URL
 * @param payload - Data to send
 * @throws If stop webhook fails
 */
  async triggerStopWebhook(publicUrl: string, payload: StopWebhookRequest): Promise<{
    status: number;
    data: WebhookResponse;
  }> {
    // Construct the stop webhook URL from the app's public URL
    const webhookUrl = `${publicUrl}/webhook`;
    const response = await axios.post(webhookUrl, payload);
    return {
      status: response.status,
      data: response.data
    };
  }

  // TODO(isaiah): Move this to the new AppManager within new UserSession class.
  async triggerStopByPackageName(packageName: string, userId: string): Promise<void> {
    // Look up the TPA by packageName
    const app = await this.getApp(packageName);
    const tpaSessionId = `${userId}-${packageName}`;

    const payload: StopWebhookRequest = {
      type: WebhookRequestType.STOP_REQUEST,
      sessionId: tpaSessionId,
      userId: userId,
      reason: 'user_disabled',
      timestamp: new Date().toISOString()
    }

    if (!app) {
      throw new Error(`App ${packageName} not found`);
    }

    if (!app.publicUrl) {
      throw new Error(`App ${packageName} does not have a public URL`);
    }

    await this.triggerStopWebhook(app.publicUrl, payload);
  }

  isSystemApp(packageName: string, apiKey?: string): boolean {
    // Check if the app is in the system apps list
    const isSystemApp = [...LOCAL_APPS, ...SYSTEM_APPS].some(app => app.packageName === packageName);
    // or if the xxx.yyy.zzz if the xxx == "system" or "local"
    const _isSystemApp = packageName.split('.').length > 2 && (packageName.split('.')[0] === 'system' || packageName.split('.')[0] === 'local');

    return isSystemApp || (_isSystemApp && apiKey === AUGMENTOS_AUTH_JWT_SECRET);
  }

  /**
   * Validates a TPA's API key.
   * @param packageName - TPA identifier
   * @param apiKey - API key to validate
   * @param clientIp - Optional IP address of the client for system app validation
   * @returns Promise resolving to validation result
   */
  async validateApiKey(packageName: string, apiKey: string, clientIp?: string): Promise<boolean> {
    const app = await this.getApp(packageName);
    if (!app) {
      logger.warn(`App ${packageName} not found`);
      return false;
    }

    if (this.isSystemApp(packageName, apiKey)) {
      return true;
    }

    // Additional verification for system apps
    // If a system app, verify it's coming from the internal cluster network. note: for some reason this doesn't work in porter. but does work if running the cloud from docker-compose on the azure vm.
    if (clientIp) {
      // Check if IP is from the internal network
      // Docker networks typically use 172.x.x.x, 10.x.x.x, or 192.168.x.x
      // Kubernetes pod IPs depend on your cluster configuration
      // Handle IPv6-mapped IPv4 addresses (::ffff:a.b.c.d)
      const ipv4 = clientIp.startsWith('::ffff:') ? clientIp.substring(7) : clientIp;

      const isInternalIp = ipv4.startsWith('10.') ||
        ipv4.startsWith('172.') ||
        ipv4.startsWith('192.168.') ||
        // For Kubernetes cluster IPs (adjust based on your actual cluster IP range)
        ipv4.includes('.svc.cluster.local') ||
        clientIp === '::ffff:127.0.0.1' ||
        ipv4 === '127.0.0.1' ||
        ipv4 === 'localhost';

      logger.debug(`System app ${packageName} connection IP check: ${clientIp} (IPv4: ${ipv4}), isInternal: ${isInternalIp}`);

      if (isInternalIp) {
        // Reject connection if not from internal network
        logger.warn(`System app ${packageName} connection is an internal IP: ${clientIp} (IPv4: ${ipv4}) - allowing access`);
        return true;
      }
    }

    // For regular apps, validate API key as normal
    // Get the MongoDB app document to access hashedApiKey
    const appDoc = await App.findOne({ packageName });

    if (!appDoc) {
      logger.warn(`App ${packageName} not found in database`);
      return false;
    }

    // Check if the app has a hashed API key
    // If the app is a system app, we don't need to validate the API key

    if (!appDoc?.hashedApiKey) {
      logger.warn(`App ${packageName} does not have a hashed API key`);
      return false;
    }

    // Hash the provided API key and compare with stored hash
    const hashedKey = this.hashApiKey(apiKey);

    logger.debug(`Validating API key for ${packageName}: ${hashedKey} === ${appDoc.hashedApiKey}`);
    // Compare the hashed API key with the stored hashed API key

    return hashedKey === appDoc.hashedApiKey;
  }


  /**
   * Validates tool definitions against the schema requirements
   * @param tools Array of tool definitions to validate
   * @returns Validated and sanitized tools array or throws error if invalid
   */
  private validateToolDefinitions(tools: any[]): ToolSchema[] {
    logger.debug('Validating tool definitions:', tools);
    if (!Array.isArray(tools)) {
      throw new Error('Tools must be an array');
    }

    return tools.map(tool => {
      // Validate required fields
      if (!tool.id || typeof tool.id !== 'string') {
        throw new Error('Tool id is required and must be a string');
      }

      if (!tool.description || typeof tool.description !== 'string') {
        throw new Error('Tool description is required and must be a string');
      }

      // Activation phrases can be null or empty, no validation needed
      // We'll just ensure it's an array if provided
      if (tool.activationPhrases && !Array.isArray(tool.activationPhrases)) {
        throw new Error('Tool activationPhrases must be an array if provided');
      }

      // Validate parameters if they exist
      const validatedParameters: Record<string, ToolParameterSchema> = {};

      if (tool.parameters) {
        Object.entries(tool.parameters).forEach(([key, param]: [string, any]) => {
          if (!param.type || !['string', 'number', 'boolean'].includes(param.type)) {
            throw new Error(`Parameter ${key} has invalid type. Must be string, number, or boolean`);
          }

          if (!param.description || typeof param.description !== 'string') {
            throw new Error(`Parameter ${key} requires a description`);
          }

          validatedParameters[key] = {
            type: param.type as 'string' | 'number' | 'boolean',
            description: param.description,
            required: !!param.required
          };

          // Add enum values if present
          if (param.enum && Array.isArray(param.enum)) {
            validatedParameters[key].enum = param.enum;
          }
        });
      }

      return {
        id: tool.id,
        description: tool.description,
        activationPhrases: tool.activationPhrases.map((p: string) => p.trim()),
        parameters: Object.keys(validatedParameters).length > 0 ? validatedParameters : undefined
      };
    });
  }

  /**
   * Validates setting definitions against the schema requirements
   * @param settings Array of setting definitions to validate
   * @returns Validated and sanitized settings array or throws error if invalid
   */
  private validateSettingDefinitions(settings: any[]): AppSetting[] {
    logger.debug('Validating setting definitions:', settings);
    if (!Array.isArray(settings)) {
      throw new Error('Settings must be an array');
    }

    return settings.map(setting => {
      // Validate required type field
      if (!setting.type || typeof setting.type !== 'string') {
        throw new Error('Setting type is required and must be a string');
      }

      // Group settings validation
      if (setting.type === 'group') {
        if (!setting.title || typeof setting.title !== 'string') {
          throw new Error('Group setting requires a title');
        }
        return {
          type: AppSettingType.GROUP,
          title: setting.title,
          key: '', // Groups don't need keys but BaseAppSetting requires it
          label: '' // Groups don't need labels but BaseAppSetting requires it
        } as AppSetting;
      }

      // Title/Value settings validation (display-only, no key required)
      if (setting.type === 'titleValue') {
        if (!setting.label || typeof setting.label !== 'string') {
          throw new Error('Title/Value setting requires a label');
        }
        return {
          type: 'titleValue' as any,
          label: setting.label,
          value: setting.value || ''
        } as AppSetting;
      }

      // Regular settings validation (require key and label)
      if (!setting.key || typeof setting.key !== 'string') {
        throw new Error('Setting key is required and must be a string');
      }

      if (!setting.label || typeof setting.label !== 'string') {
        throw new Error('Setting label is required and must be a string');
      }

      // Type-specific validation
      switch (setting.type) {
        case 'toggle':
          if (setting.defaultValue !== undefined && typeof setting.defaultValue !== 'boolean') {
            throw new Error('Toggle setting requires a boolean defaultValue');
          }
          return {
            type: AppSettingType.TOGGLE,
            key: setting.key,
            label: setting.label,
            defaultValue: setting.defaultValue !== undefined ? setting.defaultValue : false,
            value: setting.value
          } as AppSetting;

        case 'text':
          return {
            type: AppSettingType.TEXT,
            key: setting.key,
            label: setting.label,
            defaultValue: setting.defaultValue || '',
            value: setting.value
          } as AppSetting;

        case 'text_no_save_button':
          return {
            type: 'text_no_save_button' as any,
            key: setting.key,
            label: setting.label,
            defaultValue: setting.defaultValue || '',
            value: setting.value,
            maxLines: setting.maxLines
          } as AppSetting;

        case 'select':
          if (!Array.isArray(setting.options)) {
            throw new Error('Select setting requires an options array');
          }
          if (!setting.options.every((opt: any) =>
            typeof opt.label === 'string' && 'value' in opt)) {
            throw new Error('Select options must have label and value properties');
          }
          return {
            type: AppSettingType.SELECT,
            key: setting.key,
            label: setting.label,
            options: setting.options,
            defaultValue: setting.defaultValue,
            value: setting.value
          } as AppSetting;

        case 'select_with_search':
          if (!Array.isArray(setting.options)) {
            throw new Error('Select with search setting requires an options array');
          }
          if (!setting.options.every((opt: any) =>
            typeof opt.label === 'string' && 'value' in opt)) {
            throw new Error('Select with search options must have label and value properties');
          }
          return {
            type: 'select_with_search' as any,
            key: setting.key,
            label: setting.label,
            options: setting.options,
            defaultValue: setting.defaultValue,
            value: setting.value
          } as AppSetting;

        case 'multiselect':
          if (!Array.isArray(setting.options)) {
            throw new Error('Multiselect setting requires an options array');
          }
          if (!setting.options.every((opt: any) =>
            typeof opt.label === 'string' && 'value' in opt)) {
            throw new Error('Multiselect options must have label and value properties');
          }
          // Ensure defaultValue is an array for multiselect
          const defaultValue = Array.isArray(setting.defaultValue) ? setting.defaultValue : [];
          const value = Array.isArray(setting.value) ? setting.value : undefined;
          return {
            type: 'multiselect' as any,
            key: setting.key,
            label: setting.label,
            options: setting.options,
            defaultValue: defaultValue,
            value: value
          } as AppSetting;

        case 'slider':
          if (typeof setting.min !== 'number' || typeof setting.max !== 'number') {
            throw new Error('Slider setting requires numeric min and max values');
          }
          if (setting.defaultValue !== undefined && typeof setting.defaultValue !== 'number') {
            throw new Error('Slider setting requires a numeric defaultValue');
          }
          if (setting.min > setting.max) {
            throw new Error('Slider min value cannot be greater than max value');
          }
          return {
            type: AppSettingType.SLIDER,
            key: setting.key,
            label: setting.label,
            min: setting.min,
            max: setting.max,
            defaultValue: setting.defaultValue !== undefined ? setting.defaultValue : setting.min,
            value: setting.value
          } as AppSetting;

        default:
          throw new Error(`Unsupported setting type: ${setting.type}`);
      }
    });
  }

  /**
   * Create a new app
   */
  async createApp(appData: any, developerId: string): Promise<{ app: AppI, apiKey: string }> {
    // Generate API key
    const apiKey = crypto.randomBytes(32).toString('hex');
    const hashedApiKey = this.hashApiKey(apiKey);

    // Parse and validate tools if present
    if (appData.tools) {
      try {
        appData.tools = this.validateToolDefinitions(appData.tools);
      } catch (error: any) {
        throw new Error(`Invalid tool definitions: ${error.message}`);
      }
    }

    // Parse and validate settings if present
    if (appData.settings) {
      try {
        appData.settings = this.validateSettingDefinitions(appData.settings);
      } catch (error: any) {
        throw new Error(`Invalid setting definitions: ${error.message}`);
      }
    }

    // Create app with organization ownership
    const app = await App.create({
      ...appData,
      developerId, // Keep for backward compatibility during migration
      hashedApiKey
    });

    return { app, apiKey };
  }


  // TODO(isaiah): Move this to the new developer service to declutter the app service.
  /**
   * Update an app
   */
  async updateApp(packageName: string, appData: any, developerId: string, organizationId?: Types.ObjectId): Promise<AppI> {
    // Ensure organization owns the app
    const app = await App.findOne({ packageName });
    if (!app) {
      throw new Error(`App with package name ${packageName} not found`);
    }
    if (!developerId) {
      throw new Error('Developer ID is required');
    }

    // Check if user has permission to update the app
    let hasPermission = false;

    // If organization ID is provided, check ownership
    if (organizationId && app.organizationId) {
      hasPermission = app.organizationId.toString() === organizationId.toString();
    }
    // For backward compatibility, check developer ID
    else if (app.developerId) {
      hasPermission = app.developerId.toString() === developerId;
    }

    if (!hasPermission) {
      throw new Error('You do not have permission to update this app');
    }

    // Parse and validate tools if present
    if (appData.tools) {
      try {
        appData.tools = this.validateToolDefinitions(appData.tools);
      } catch (error: any) {
        throw new Error(`Invalid tool definitions: ${error.message}`);
      }
    }

    // Parse and validate settings if present
    if (appData.settings) {
      try {
        appData.settings = this.validateSettingDefinitions(appData.settings);
      } catch (error: any) {
        throw new Error(`Invalid setting definitions: ${error.message}`);
      }
    }

    // If developerInfo is provided, ensure it's properly structured
    if (appData.developerInfo) {
      // Make sure only valid fields are included
      const validFields = ['company', 'website', 'contactEmail', 'description'];
      const sanitizedDeveloperInfo: any = {};

      for (const field of validFields) {
        if (appData.developerInfo[field] !== undefined) {
          sanitizedDeveloperInfo[field] = appData.developerInfo[field];
        }
      }

      // Replace with sanitized version
      appData.developerInfo = sanitizedDeveloperInfo;
    }

    // Update app
    const updatedApp = await App.findOneAndUpdate(
      { packageName },
      { $set: appData },
      { new: true }
    );

    return updatedApp!;
  }

  // TODO(isaiah): Move this logic to a new developer service to declutter the app service.
  /**
   * Publish an app to the app store
   */
  async publishApp(packageName: string, developerId: string, organizationId?: Types.ObjectId): Promise<AppI> {
    // Ensure organization owns the app
    const app = await App.findOne({ packageName });
    if (!app) {
      throw new Error(`App with package name ${packageName} not found`);
    }
    if (!developerId) {
      throw new Error('Developer ID is required');
    }

    // Check if user has permission to publish the app
    let hasPermission = false;

    // If organization ID is provided, check ownership
    if (organizationId && app.organizationId) {
      hasPermission = app.organizationId.toString() === organizationId.toString();
    }
    // For backward compatibility, check developer ID
    else if (app.developerId) {
      hasPermission = app.developerId.toString() === developerId;
    }

    if (!hasPermission) {
      throw new Error('You do not have permission to publish this app');
    }

    // If the app belongs to an organization, verify organization profile completeness
    if (organizationId) {
      const Organization = require('../../models/organization.model').Organization;
      const org = await Organization.findById(organizationId);

      if (!org) {
        throw new Error('Organization not found');
      }

      // Check if organization profile has the required fields
      if (!org.profile?.contactEmail) {
        throw new Error('PROFILE_INCOMPLETE: Organization profile is incomplete. Please add a contact email before publishing an app.');
      }
    }
    // For backward compatibility - check developer profile
    else {
      // Verify that the developer has filled out the required profile information
      const developer = await User.findOne({ email: developerId });
      if (!developer) {
        throw new Error('Developer not found');
      }

      // Check if developer profile has the required fields
      if (!developer.profile?.company || !developer.profile?.contactEmail) {
        throw new Error('PROFILE_INCOMPLETE: Developer profile is incomplete. Please fill out your company name and contact email before publishing an app.');
      }
    }

    // Update app status to SUBMITTED
    const updatedApp = await App.findOneAndUpdate(
      { packageName },
      { $set: { appStoreStatus: 'SUBMITTED' } },
      { new: true }
    );

    return updatedApp!;
  }

  // TODO(isaiah): Move this logic to a new developer service to declutter the app service.
  /**
   * Delete an app
   */
  async deleteApp(packageName: string, developerId: string, organizationId?: Types.ObjectId): Promise<void> {
    // Ensure organization owns the app
    const app = await App.findOne({ packageName });
    if (!app) {
      throw new Error(`App with package name ${packageName} not found`);
    }
    if (!developerId) {
      throw new Error('Developer ID is required');
    }

    // Check if user has permission to delete the app
    let hasPermission = false;

    // If organization ID is provided, check ownership
    if (organizationId && app.organizationId) {
      hasPermission = app.organizationId.toString() === organizationId.toString();
    }
    // For backward compatibility, check developer ID
    else if (app.developerId) {
      hasPermission = app.developerId.toString() === developerId;
    }

    if (!hasPermission) {
      throw new Error('You do not have permission to delete this app');
    }
    await App.findOneAndDelete({ packageName });
  }

  // TODO(isaiah): Move this logic to a new developer service to declutter the app service.
  /**
   * Regenerate API key for an app
   */
  async regenerateApiKey(packageName: string, developerId: string, organizationId?: Types.ObjectId): Promise<string> {
    // Ensure organization owns the app
    const app = await App.findOne({ packageName });
    if (!app) {
      throw new Error(`App with package name ${packageName} not found`);
    }
    if (!developerId) {
      throw new Error('Developer ID is required');
    }

    // Check if user has permission to update the app
    let hasPermission = false;

    // If organization ID is provided, check ownership
    if (organizationId && app.organizationId) {
      hasPermission = app.organizationId.toString() === organizationId.toString();
    }
    // For backward compatibility, check developer ID
    else if (app.developerId) {
      hasPermission = app.developerId.toString() === developerId;
    }

    if (!hasPermission) {
      throw new Error('You do not have permission to update this app');
    }

    // Generate new API key
    const apiKey = crypto.randomBytes(32).toString('hex');
    const hashedApiKey = this.hashApiKey(apiKey);

    // Update app with new hashed API key
    await App.findOneAndUpdate(
      { packageName },
      { $set: { hashedApiKey } }
    );

    return apiKey;
  }

  // TODO(isaiah): Move this logic to a new developer service to declutter the app service.
  /**
   * Hash API key
   */
  hashApiKey(apiKey: string): string {
    return crypto.createHash('sha256').update(apiKey).digest('hex');
  }

  /**
   * Hash a string using an app's hashed API key
   * @param stringToHash - String to be hashed
   * @param packageName - Package name of the app to use its hashed API key
   * @returns Promise resolving to the resulting hash string
   */
  async hashWithApiKey(stringToHash: string, packageName: string): Promise<string> {
    const app = await App.findOne({ packageName });

    if (!app || !app.hashedApiKey) {
      throw new Error(`App ${packageName} not found or has no API key`);
    }

    // Create a hash using the provided string and the app's hashed API key
    return crypto.createHash('sha256')
      .update(stringToHash)
      .update(app.hashedApiKey)
      .digest('hex');
  }

  /**
   * Get app by package name
   */
  async getAppByPackageName(packageName: string, developerId?: string, organizationId?: Types.ObjectId): Promise<AppI | null> {
    const query: any = { packageName };

    // If organizationId is provided, ensure the app belongs to this organization
    if (organizationId) {
      query.organizationId = organizationId;
    }
    // For backward compatibility, if only developerId is provided
    else if (developerId) {
      query.developerId = developerId;
    }

    // Use lean() to get a plain JavaScript object instead of a Mongoose document
    return App.findOne(query).lean();
  }

  /**
   * Get all available apps for the app store
   * Only returns apps with PUBLISHED status
   */
  async getAvailableApps(): Promise<AppI[]> {
    return App.find({ appStoreStatus: 'PUBLISHED' });
  }

  /**
   * Triggers the TPA tool webhook for Mira AI integration
   * @param packageName - The package name of the TPA to send the tool to
   * @param payload - The tool webhook payload containing tool details
   * @returns Promise resolving to the webhook response or error
   */
  async triggerTpaToolWebhook(packageName: string, payload: ToolCall): Promise<{
    status: number;
    data: any;
  }> {
    // Look up the TPA by packageName
    const app = await this.getApp(packageName);

    logger.debug('🔨 Triggering tool webhook for:', packageName);

    if (!app) {
      throw new Error(`App ${packageName} not found`);
    }

    if (!app.publicUrl) {
      throw new Error(`App ${packageName} does not have a public URL`);
    }

    // Get the app document from MongoDB
    const appDoc = await App.findOne({ packageName });
    if (!appDoc) {
      throw new Error(`App ${packageName} not found in database`);
    }

    // For security reasons, we can't retrieve the original API key
    // Instead, we'll use a special header that identifies this as a system request
    // The TPA server will need to validate this using the hashedApiKey

    // Construct the webhook URL from the app's public URL
    const webhookUrl = `${app.publicUrl}/tool`;

    // Set up retry configuration
    const maxRetries = 2;
    const baseDelay = 1000; // 1 second

    logger.debug('🔨 Sending tool webhook to:', webhookUrl);
    logger.debug('🔨 Payload:', payload);

    // Attempt to send the webhook with retries
    for (let attempt = 0; attempt < maxRetries; attempt++) {
      try {
        const response = await axios.post(webhookUrl, payload, {
          headers: {
            'Content-Type': 'application/json',
            'X-TPA-API-Key': appDoc.hashedApiKey, // Use the hashed API key for authentication
          },
          timeout: 20000 // 10 second timeout
        });

        // Return successful response
        return {
          status: response.status,
          data: response.data
        };
      } catch (error: unknown) {
        // If this is the last retry attempt, throw an error
        if (attempt === maxRetries - 1) {
          if (axios.isAxiosError(error)) {
            const axiosError = error as AxiosError;
            logger.error(`Tool webhook failed for ${packageName}: ${axiosError.message}`,
              {
                packageName,
                webhookUrl,
                attempt,
                status: axiosError.response?.status,
                data: axiosError.response?.data
              }
            );

            // Return a standardized error response
            return {
              status: axiosError.response?.status || 500,
              data: {
                error: true,
                message: `Webhook failed: ${axiosError.message}`,
                details: axiosError.response?.data || {}
              }
            };
          } else {
            // Handle non-Axios errors
            const genericError = error as Error;
            return {
              status: 500,
              data: {
                error: true,
                message: `Webhook failed: ${genericError.message || 'Unknown error'}`
              }
            };
          }
        }

        // Exponential backoff before retry
        await new Promise(resolve => setTimeout(resolve, baseDelay * Math.pow(2, attempt)));
      }
    }

    // This should never be reached due to the error handling above,
    // but TypeScript requires a return value
    return {
      status: 500,
      data: {
        error: true,
        message: 'Unknown error occurred'
      }
    };
  }

  /**
   * Gets all tool definitions for a TPA
   * Used by Mira AI to discover available tools
   * @param packageName - The package name of the TPA
   * @returns Array of tool definitions
   */
  async getTpaTools(packageName: string): Promise<ToolSchema[]> {
    // Look up the TPA by packageName
    const app = await this.getApp(packageName);

    if (!app) {
      throw new Error(`App ${packageName} not found`);
    }

    logger.debug('Getting TPA tools for:', packageName);

    // Get tools from the database instead of fetching tpa_config.json
    if (app.tools && Array.isArray(app.tools)) {
      logger.debug(`Found ${app.tools.length} tools in ${packageName} database`);
      return app.tools;
    }

    // If no tools found in database, return empty array
    logger.debug(`No tools found in database for app ${packageName}`);
    return [];
  }

  // Add a method to update app visibility
  async updateAppVisibility(packageName: string, developerId: string, sharedWithOrganization: boolean): Promise<AppI> {
    // Ensure developer owns the app
    const app = await App.findOne({ packageName });
    if (!app) {
      throw new Error(`App with package name ${packageName} not found`);
    }
    if (!developerId || !app.developerId || app.developerId.toString() !== developerId) {
      throw new Error('You do not have permission to update this app');
    }
    let organizationDomain = null;
    let visibility: 'private' | 'organization' = 'private';
    if (sharedWithOrganization) {
      const emailParts = developerId.split('@');
      if (emailParts.length === 2) {
        organizationDomain = emailParts[1].toLowerCase();
        visibility = 'organization';
      }
    }
    app.sharedWithOrganization = sharedWithOrganization;
    app.organizationDomain = organizationDomain;
    app.visibility = visibility;
    await app.save();
    return app;
  }

  // TODO(isaiah): Move this logic to a new developer service to declutter the app service.
  async updateSharedWithEmails(packageName: string, emails: string[], developerId: string): Promise<AppI> {
    // Ensure developer owns the app or is in the org if shared
    const app = await App.findOne({ packageName });
    if (!app) {
      throw new Error(`App with package name ${packageName} not found`);
    }
    if (!developerId) {
      throw new Error('Developer ID is required');
    }
    const isOwner = app.developerId && app.developerId.toString() === developerId;
    let isOrgMember = false;
    if (app.sharedWithOrganization && app.organizationDomain) {
      const emailDomain = developerId.split('@')[1]?.toLowerCase();
      isOrgMember = emailDomain === app.organizationDomain;
    }
    if (!isOwner && !isOrgMember) {
      throw new Error('Not authorized to update sharing list');
    }
    // Validate emails (basic)
    const validEmails = emails.filter(email => /^[^@\s]+@[^@\s]+\.[^@\s]+$/.test(email));
    app.sharedWithEmails = validEmails;
    await app.save();
    return app.toObject();
  }

  // TODO(isaiah): Move this logic to a new developer service to declutter the app service.
  /**
   * Get apps by organization ID
   */
  async getAppsByOrgId(orgId: Types.ObjectId, developerId?: string): Promise<AppI[]> {
    return App.find({ organizationId: orgId }).lean();
  }

  // TODO(isaiah): Move this logic to a new developer service to declutter the app service.
  // Replace getAppsByDeveloperId with getAppsByOrgId, but keep for backward compatibility
  async getAppsByDeveloperId(developerId: string): Promise<AppI[]> {
    return App.find({ developerId }).lean();
  }

  // TODO(isaiah): delete this or Move this logic to a new developer service to declutter the app service.
  // These are no longer needed with the organization model, but keep for backward compatibility
  async getAppsSharedWithEmail(email: string): Promise<AppI[]> {
    return [];
  }

  // TODO(isaiah): Move this logic to a new developer service to declutter the app service.
  /**
   * Get apps created by or shared with a user (deduplicated)
   */
  async getAppsCreatedOrSharedWith(email: string): Promise<AppI[]> {
    // Now just returns apps by developer ID for backward compatibility
    return this.getAppsByDeveloperId(email);
  }

  // TODO(isaiah): Move this logic to a new developer service to declutter the app service.
  /**
   * Move an app from one organization to another
   * @param packageName - The package name of the app to move
   * @param sourceOrgId - The ID of the source organization
   * @param targetOrgId - The ID of the target organization
   * @param userEmail - The email of the user performing the action
   * @returns The updated app
   * @throws Error if app not found or user doesn't have permission
   */
  async moveApp(
    packageName: string,
    sourceOrgId: Types.ObjectId,
    targetOrgId: Types.ObjectId,
    userEmail: string
  ): Promise<AppI> {
    // Find the app in the source organization
    const app = await App.findOne({
      packageName,
      organizationId: sourceOrgId
    });

    if (!app) {
      throw new Error(`App with package name ${packageName} not found in source organization`);
    }

    // Update organization ID
    app.organizationId = targetOrgId;
    await app.save();

    // Log the move operation
    logger.info({
      packageName,
      sourceOrgId: sourceOrgId.toString(),
      targetOrgId: targetOrgId.toString(),
      userEmail
    }, 'App moved to new organization');

    return app;
  }

}

// Create singleton instance
export const appService = new AppService();
logger.info('✅ App Service initialized');

export default appService;<|MERGE_RESOLUTION|>--- conflicted
+++ resolved
@@ -7,13 +7,8 @@
  * to maintain core functionality regardless of database state.
  */
 
-<<<<<<< HEAD
 import { AppI, StopWebhookRequest, TpaType, WebhookResponse, AppState, SessionWebhookRequest, ToolCall, PermissionType, WebhookRequestType, AppSetting, AppSettingType } from '@augmentos/sdk';
-=======
 // TODO(isaiah): Consider splitting this into multiple services (appstore.service, developer.service, tools.service)
-
-import { AppI, StopWebhookRequest, TpaType, WebhookResponse, AppState, SessionWebhookRequest, ToolCall, PermissionType, WebhookRequestType } from '@augmentos/sdk';
->>>>>>> 996ddfdd
 import axios, { AxiosError } from 'axios';
 import { systemApps } from './system-apps';
 import App from '../../models/app.model';

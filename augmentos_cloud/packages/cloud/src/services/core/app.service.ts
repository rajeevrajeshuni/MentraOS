/**
 * @fileoverview Service for managing TPAs (Third Party Applications).
 * Handles app lifecycle, authentication, and webhook interactions.
 * 
 * Currently uses in-memory storage with hardcoded system TPAs.
 * Design decision: Separate system TPAs from user-created TPAs
 * to maintain core functionality regardless of database state.
 */

import { AppI, StopWebhookRequest, TpaType, WebhookResponse, AppState, SessionWebhookRequest, ToolCall, PermissionType, WebhookRequestType } from '@augmentos/sdk';
import axios, { AxiosError } from 'axios';
import { systemApps } from './system-apps';
import App from '../../models/app.model';
import { ToolSchema, ToolParameterSchema } from '@augmentos/sdk';
import { User } from '../../models/user.model';
import crypto from 'crypto';
import { logger as rootLogger } from '../logging/pino-logger';
const logger = rootLogger.child({ service: 'app.service' });

const AUGMENTOS_AUTH_JWT_SECRET = process.env.AUGMENTOS_AUTH_JWT_SECRET;
const APPSTORE_ENABLED = true;
export const PRE_INSTALLED = ["com.augmentos.livecaptions", "cloud.augmentos.notify", "cloud.augmentos.mira"];
// export const PRE_INSTALLED = ["cloud.augmentos.live-captions-global", "cloud.augmentos.notify", "cloud.augmentos.mira"];

/**
 * System TPAs that are always available.
 * These are core applications provided by the platform.
 * @Param developerId - leaving this undefined indicates a system app.
 */
export const LOCAL_APPS: AppI[] = [];

// String list of packageNames to preinstall / make uninstallable.

// Fetch from appstore and populate LOCAL_APPS.
(async function loadPreinstalledApps() {
  // Fetch all apps from the app store that are preinstalled.
  const preinstalledApps = await App.find({ packageName: { $in: PRE_INSTALLED } }) as AppI[];

  // Add them to the LOCAL_APPS array.
  preinstalledApps.forEach(app => {
    app.uninstallable = true;
    LOCAL_APPS.push(app);
  });
})();

/**
 * System TPAs that are always available.
 * These are core applications provided by the platform.
 * @Param developerId - leaving this undefined indicates a system app.
 */
export const SYSTEM_APPS: AppI[] = [
  {
    packageName: systemApps.dashboard.packageName,
    name: systemApps.dashboard.name,
    tpaType: TpaType.SYSTEM_DASHBOARD,
    description: "The time, The news, The weather, The notifications, The everything. 😎🌍🚀",
    publicUrl: `http://${systemApps.dashboard.host}`,
    logoURL: `https://cloud.augmentos.org/${systemApps.dashboard.packageName}.png`,
    permissions: [
      {
        type: PermissionType.ALL,
        description: "The dashboard app needs access to everything to provide a seamless experience."
      }
    ],
  },
];

export function isUninstallable(packageName: string) {
  return !PRE_INSTALLED.includes(packageName);
}

/**
 * Implementation of the app management service.
 * Design decisions:
 * 1. Separate system and user TPAs
 * 2. Immutable system TPA list
 * 3. Webhook retry logic
 * 4. API key validation
 */
export class AppService {
  // In-memory cache for app states
  // Map of userId to Map of packageName to AppState
  private appStates = new Map<string, Map<string, AppState>>();

  /**
   * Gets all available TPAs, both system and user-created.
   * @returns Promise resolving to array of all apps
   */
  async getAllApps(userId?: string): Promise<AppI[]> {
    let usersApps: AppI[] = [];

    if (APPSTORE_ENABLED && userId) {
      // Find apps the developer made.
      const _madeByUser = await App.find({ developerId: userId }) as AppI[];

      // Find apps the user installed.
      const user = await User.findOne({ email: userId });
      const _installedApps = user?.installedApps?.map((installedApp: { packageName: string; installedDate: Date; }) => {
        return installedApp.packageName;
      }) || [];

      // Fetch the apps from the appstore.
      const _appstoreApps = await App.find({ packageName: { $in: _installedApps } }) as AppI[];

      // Fetch apps shared with this user by email
      const _sharedWithUser = await App.find({ sharedWithEmails: userId }) as AppI[];

      // remove duplicates.
      const _allApps = [..._madeByUser, ..._appstoreApps, ..._sharedWithUser];
      const _appMap = new Map<string, AppI>();
      _allApps.forEach(app => {
        _appMap.set(app.packageName, app);
      });

      usersApps.push(..._appMap.values());
      // Filter out any that are already in the LOCAL_APPS map since those would have already been fetched.
      usersApps = usersApps.filter(app => !LOCAL_APPS.some(localApp => localApp.packageName === app.packageName));
    }
    const allApps = [...LOCAL_APPS, ...usersApps];
    return allApps;
  }

  // /**
  //  * Gets available system TPAs.
  //  * @returns array of system apps.
  //  */
  getSystemApps(): AppI[] {
    return SYSTEM_APPS;
  }

  /**
   * Gets a specific TPA by ID.
   * @param packageName - TPA identifier
   * @returns Promise resolving to app if found
   */
  async getApp(packageName: string): Promise<AppI | undefined> {
    // return [...SYSTEM_TPAS, ...APP_STORE].find(app => app.packageName === packageName);
    let app: AppI | undefined = [...SYSTEM_APPS, ...LOCAL_APPS].find(app => app.packageName === packageName);
    // if we can't find the app, try checking the appstore via the App Mongodb model.

    if (APPSTORE_ENABLED) {
      if (!app) {
        // Check if the app is in the app store
        logger.debug('Checking app store for app:', packageName);

        // Use lean() to get a plain JavaScript object instead of a Mongoose document
        app = await App.findOne({
          packageName: packageName
        }).lean() as AppI;
      }
    }

    return app;
  }

  async findFromAppStore(packageName: string): Promise<AppI | undefined> {
    const app = await App.findOne({
      packageName: packageName
    }).lean() as AppI;
    return app;
  }

  /**
   * Triggers a webhook for a TPA.
   * @param url - Webhook URL
   * @param payload - Data to send
   * @throws If webhook fails after retries
   */
  async triggerWebhook(url: string, payload: SessionWebhookRequest): Promise<void> {
    const maxRetries = 2;
    const baseDelay = 1000; // 1 second

    for (let attempt = 0; attempt < maxRetries; attempt++) {
      try {
        await axios.post(url, payload, {
          headers: {
            'Content-Type': 'application/json',
          },
          timeout: 10000 // Increase timeout to 10 seconds
        });
        return;
      } catch (error: unknown) {
        if (attempt === maxRetries - 1) {
          if (axios.isAxiosError(error)) {
            logger.error(`triggerWebhook failed`, {
              url,
              attempt,
              status: error.response?.status,
              data: error.response?.data,
              message: error.message
            });
          }
          throw new Error(`Webhook failed after ${maxRetries} attempts: ${(error as AxiosError).message || 'Unknown error'}`);
        }
        // Exponential backoff
        await new Promise(resolve =>
          setTimeout(resolve, baseDelay * Math.pow(2, attempt))
        );
      }
    }
  }

  /**
 * Triggers the stop webhook for a TPA app session.
 * @param url - Stop Webhook URL
 * @param payload - Data to send
 * @throws If stop webhook fails
 */
  async triggerStopWebhook(publicUrl: string, payload: StopWebhookRequest): Promise<{
    status: number;
    data: WebhookResponse;
  }> {
    // Construct the stop webhook URL from the app's public URL
    const webhookUrl = `${publicUrl}/webhook`;
    const response = await axios.post(webhookUrl, payload);
    return {
      status: response.status,
      data: response.data
    };
  }

  async triggerStopByPackageName(packageName: string, userId: string): Promise<void> {
    // Look up the TPA by packageName
    const app = await this.getApp(packageName);
    const tpaSessionId = `${userId}-${packageName}`;

    const payload: StopWebhookRequest = {
      type: WebhookRequestType.STOP_REQUEST,
      sessionId: tpaSessionId,
      userId: userId,
      reason: 'user_disabled',
      timestamp: new Date().toISOString()
    }

    if (!app) {
      throw new Error(`App ${packageName} not found`);
    }

    if (!app.publicUrl) {
      throw new Error(`App ${packageName} does not have a public URL`);
    }

    await this.triggerStopWebhook(app.publicUrl, payload);
  }

  isSystemApp(packageName: string, apiKey?: string): boolean {
    // Check if the app is in the system apps list
    const isSystemApp = [...LOCAL_APPS, ...SYSTEM_APPS].some(app => app.packageName === packageName);
    // or if the xxx.yyy.zzz if the xxx == "system" or "local"
    const _isSystemApp = packageName.split('.').length > 2 && (packageName.split('.')[0] === 'system' || packageName.split('.')[0] === 'local');

    return isSystemApp || (_isSystemApp && apiKey === AUGMENTOS_AUTH_JWT_SECRET);
  }

  /**
   * Validates a TPA's API key.
   * @param packageName - TPA identifier
   * @param apiKey - API key to validate
   * @param clientIp - Optional IP address of the client for system app validation
   * @returns Promise resolving to validation result
   */
  async validateApiKey(packageName: string, apiKey: string, clientIp?: string): Promise<boolean> {
    const app = await this.getApp(packageName);
    if (!app) {
      logger.warn(`App ${packageName} not found`);
      return false;
    }

    if (this.isSystemApp(packageName, apiKey)) {
      return true;
    }

    // Additional verification for system apps
    // If a system app, verify it's coming from the internal cluster network. note: for some reason this doesn't work in porter. but does work if running the cloud from docker-compose on the azure vm.
    if (clientIp) {
      // Check if IP is from the internal network
      // Docker networks typically use 172.x.x.x, 10.x.x.x, or 192.168.x.x
      // Kubernetes pod IPs depend on your cluster configuration
      // Handle IPv6-mapped IPv4 addresses (::ffff:a.b.c.d)
      const ipv4 = clientIp.startsWith('::ffff:') ? clientIp.substring(7) : clientIp;

      const isInternalIp = ipv4.startsWith('10.') ||
        ipv4.startsWith('172.') ||
        ipv4.startsWith('192.168.') ||
        // For Kubernetes cluster IPs (adjust based on your actual cluster IP range)
        ipv4.includes('.svc.cluster.local') ||
        clientIp === '::ffff:127.0.0.1' ||
        ipv4 === '127.0.0.1' ||
        ipv4 === 'localhost';

      logger.debug(`System app ${packageName} connection IP check: ${clientIp} (IPv4: ${ipv4}), isInternal: ${isInternalIp}`);

      if (isInternalIp) {
        // Reject connection if not from internal network
        logger.warn(`System app ${packageName} connection is an internal IP: ${clientIp} (IPv4: ${ipv4}) - allowing access`);
        return true;
      }
    }

    // For regular apps, validate API key as normal
    // Get the MongoDB app document to access hashedApiKey
    const appDoc = await App.findOne({ packageName });

    if (!appDoc) {
      logger.warn(`App ${packageName} not found in database`);
      return false;
    }

    // Check if the app has a hashed API key
    // If the app is a system app, we don't need to validate the API key

    if (!appDoc?.hashedApiKey) {
      logger.warn(`App ${packageName} does not have a hashed API key`);
      return false;
    }

    // Hash the provided API key and compare with stored hash
    const hashedKey = this.hashApiKey(apiKey);

    logger.debug(`Validating API key for ${packageName}: ${hashedKey} === ${appDoc.hashedApiKey}`);
    // Compare the hashed API key with the stored hashed API key

    return hashedKey === appDoc.hashedApiKey;
  }

  /**
   * Gets the current state of a TPA for a user.
   * @param packageName - TPA identifier
   * @param userId - User identifier
   * @returns Promise resolving to app state
   */
  async getAppState(packageName: string, userId: string): Promise<AppState> {
    const userStates = this.appStates.get(userId) || new Map<string, AppState>();

    // Return existing state or default to not_installed
    return userStates.get(packageName) || AppState.NOT_INSTALLED;
  }

  /**
   * Validates tool definitions against the schema requirements
   * @param tools Array of tool definitions to validate
   * @returns Validated and sanitized tools array or throws error if invalid
   */
  private validateToolDefinitions(tools: any[]): ToolSchema[] {
    logger.debug('Validating tool definitions:', tools);
    if (!Array.isArray(tools)) {
      throw new Error('Tools must be an array');
    }

    return tools.map(tool => {
      // Validate required fields
      if (!tool.id || typeof tool.id !== 'string') {
        throw new Error('Tool id is required and must be a string');
      }

      if (!tool.description || typeof tool.description !== 'string') {
        throw new Error('Tool description is required and must be a string');
      }

      // Activation phrases can be null or empty, no validation needed
      // We'll just ensure it's an array if provided
      if (tool.activationPhrases && !Array.isArray(tool.activationPhrases)) {
        throw new Error('Tool activationPhrases must be an array if provided');
      }

      // Validate parameters if they exist
      const validatedParameters: Record<string, ToolParameterSchema> = {};

      if (tool.parameters) {
        Object.entries(tool.parameters).forEach(([key, param]: [string, any]) => {
          if (!param.type || !['string', 'number', 'boolean'].includes(param.type)) {
            throw new Error(`Parameter ${key} has invalid type. Must be string, number, or boolean`);
          }

          if (!param.description || typeof param.description !== 'string') {
            throw new Error(`Parameter ${key} requires a description`);
          }

          validatedParameters[key] = {
            type: param.type as 'string' | 'number' | 'boolean',
            description: param.description,
            required: !!param.required
          };

          // Add enum values if present
          if (param.enum && Array.isArray(param.enum)) {
            validatedParameters[key].enum = param.enum;
          }
        });
      }

      return {
        id: tool.id,
        description: tool.description,
        activationPhrases: tool.activationPhrases.map((p: string) => p.trim()),
        parameters: Object.keys(validatedParameters).length > 0 ? validatedParameters : undefined
      };
    });
  }

  /**
   * Create a new app
   */
  async createApp(appData: any, developerId: string): Promise<{ app: AppI, apiKey: string }> {
    // Generate API key
    const apiKey = crypto.randomBytes(32).toString('hex');
    const hashedApiKey = this.hashApiKey(apiKey);

    // Parse and validate tools if present
    if (appData.tools) {
      try {
        appData.tools = this.validateToolDefinitions(appData.tools);
      } catch (error: any) {
        throw new Error(`Invalid tool definitions: ${error.message}`);
      }
    }

<<<<<<< HEAD
=======
    // Determine organization domain if shared
    let organizationDomain = null;
    let sharedWithOrganization = false;
    let visibility: 'private' | 'organization' = 'private';
    if (appData.sharedWithOrganization) {
      const emailParts = developerId.split('@');
      if (emailParts.length === 2) {
        organizationDomain = emailParts[1].toLowerCase();
        sharedWithOrganization = true;
        visibility = 'organization';
      }
    }

>>>>>>> 12bd694a
    // Create app
    const app = await App.create({
      ...appData,
      developerId,
      organizationDomain,
      sharedWithOrganization,
      visibility,
      hashedApiKey
    });

    return { app, apiKey };
  }


  /**
   * Update an app
   */
  async updateApp(packageName: string, appData: any, developerId: string): Promise<AppI> {
    // Ensure developer owns the app or is in the org if shared
    const app = await App.findOne({ packageName });
    if (!app) {
      throw new Error(`App with package name ${packageName} not found`);
    }
    if (!developerId) {
      throw new Error('Developer ID is required');
    }
    if (!app.developerId) {
      throw new Error('Developer ID not found for this app');
    }
    const isOwner = app.developerId.toString() === developerId;
    let isOrgMember = false;
    if (app.sharedWithOrganization && app.organizationDomain) {
      const emailParts = developerId.split('@');
      if (emailParts.length === 2 && emailParts[1].toLowerCase() === app.organizationDomain) {
        isOrgMember = true;
      }
    }
    if (!isOwner && !isOrgMember) {
      throw new Error('You do not have permission to update this app');
    }

    // Parse and validate tools if present
    if (appData.tools) {
      try {
        appData.tools = this.validateToolDefinitions(appData.tools);
      } catch (error: any) {
        throw new Error(`Invalid tool definitions: ${error.message}`);
      }
    }

    // If developerInfo is provided, ensure it's properly structured
    if (appData.developerInfo) {
      // Make sure only valid fields are included
      const validFields = ['company', 'website', 'contactEmail', 'description'];
      const sanitizedDeveloperInfo: any = {};

      for (const field of validFields) {
        if (appData.developerInfo[field] !== undefined) {
          sanitizedDeveloperInfo[field] = appData.developerInfo[field];
        }
      }

      // Replace with sanitized version
      appData.developerInfo = sanitizedDeveloperInfo;
    }

    // Update app
    const updatedApp = await App.findOneAndUpdate(
      { packageName },
      { $set: appData },
      { new: true }
    );

    return updatedApp!;
  }

  /**
   * Publish an app to the app store
   */
  async publishApp(packageName: string, developerId: string): Promise<AppI> {
    // Ensure developer owns the app or is in the org if shared
    const app = await App.findOne({ packageName });
    if (!app) {
      throw new Error(`App with package name ${packageName} not found`);
    }
    if (!developerId) {
      throw new Error('Developer ID is required');
    }
    if (!app.developerId) {
      throw new Error('Developer ID not found for this app');
    }
    const isOwner = app.developerId.toString() === developerId;
    let isOrgMember = false;
    if (app.sharedWithOrganization && app.organizationDomain) {
      const emailParts = developerId.split('@');
      if (emailParts.length === 2 && emailParts[1].toLowerCase() === app.organizationDomain) {
        isOrgMember = true;
      }
    }
    if (!isOwner && !isOrgMember) {
      throw new Error('You do not have permission to publish this app');
    }

    // Verify that the developer has filled out the required profile information
    const developer = await User.findOne({ email: developerId });
    if (!developer) {
      throw new Error('Developer not found');
    }

    // Check if developer profile has the required fields
    if (!developer.profile?.company || !developer.profile?.contactEmail) {
      throw new Error('PROFILE_INCOMPLETE: Developer profile is incomplete. Please fill out your company name and contact email before publishing an app.');
    }

    // Update app status to SUBMITTED
    const updatedApp = await App.findOneAndUpdate(
      { packageName },
      { $set: { appStoreStatus: 'SUBMITTED' } },
      { new: true }
    );

    return updatedApp!;
  }

  /**
   * Delete an app
   */
  async deleteApp(packageName: string, developerId: string): Promise<void> {
    // Ensure developer owns the app or is in the org if shared
    const app = await App.findOne({ packageName });
    if (!app) {
      throw new Error(`App with package name ${packageName} not found`);
    }
    if (!developerId) {
      throw new Error('Developer ID is required');
    }
    if (!app.developerId) {
      throw new Error('Developer ID not found for this app');
    }
    const isOwner = app.developerId.toString() === developerId;
    let isOrgMember = false;
    if (app.sharedWithOrganization && app.organizationDomain) {
      const emailParts = developerId.split('@');
      if (emailParts.length === 2 && emailParts[1].toLowerCase() === app.organizationDomain) {
        isOrgMember = true;
      }
    }
    if (!isOwner && !isOrgMember) {
      throw new Error('You do not have permission to delete this app');
    }
    await App.findOneAndDelete({ packageName });
  }

  /**
   * Regenerate API key for an app
   */
  async regenerateApiKey(packageName: string, developerId: string): Promise<string> {
    // Ensure developer owns the app or is in the org if shared
    const app = await App.findOne({ packageName });
    if (!app) {
      throw new Error(`App with package name ${packageName} not found`);
    }
    if (!developerId) {
      throw new Error('Developer ID is required');
    }
    if (!app.developerId) {
      throw new Error('Developer ID not found for this app');
    }
    const isOwner = app.developerId.toString() === developerId;
    let isOrgMember = false;
    if (app.sharedWithOrganization && app.organizationDomain) {
      const emailParts = developerId.split('@');
      if (emailParts.length === 2 && emailParts[1].toLowerCase() === app.organizationDomain) {
        isOrgMember = true;
      }
    }
    if (!isOwner && !isOrgMember) {
      throw new Error('You do not have permission to update this app');
    }

    // Generate new API key
    const apiKey = crypto.randomBytes(32).toString('hex');
    const hashedApiKey = this.hashApiKey(apiKey);

    // Update app with new hashed API key
    await App.findOneAndUpdate(
      { packageName },
      { $set: { hashedApiKey } }
    );

    return apiKey;
  }

  /**
   * Hash API key
   */
  hashApiKey(apiKey: string): string {
    return crypto.createHash('sha256').update(apiKey).digest('hex');
  }

  /**
   * Hash a string using an app's hashed API key
   * @param stringToHash - String to be hashed
   * @param packageName - Package name of the app to use its hashed API key
   * @returns Promise resolving to the resulting hash string
   */
  async hashWithApiKey(stringToHash: string, packageName: string): Promise<string> {
    const app = await App.findOne({ packageName });

    if (!app || !app.hashedApiKey) {
      throw new Error(`App ${packageName} not found or has no API key`);
    }

    // Create a hash using the provided string and the app's hashed API key
    return crypto.createHash('sha256')
      .update(stringToHash)
      .update(app.hashedApiKey)
      .digest('hex');
  }

  /**
   * Get app by package name
   */
  async getAppByPackageName(packageName: string, developerId?: string): Promise<AppI | null> {
    const query: any = { packageName };

    // If developerId is provided, ensure the app belongs to this developer
    if (developerId) {
      query.developerId = developerId;
    }

    // Use lean() to get a plain JavaScript object instead of a Mongoose document
    return App.findOne(query).lean();
  }

  /**
   * Get public apps
   * TODO: DELETE THIS?
   */
  // export async function getPublicApps(developerEmail?: string): Promise<AppI[]> {
  async getPublicApps(): Promise<AppI[]> {
    // logger.debug('Getting public apps - developerEmail', developerEmail);
    // if (developerEmail) {
    //   const developer
    //     = await User.findOne({ email: developerEmail }).lean();
    //   if (!developer) {
    //     return App.find({ isPublic: true }).lean();
    //   }
    //   else {
    //     // Find all public apps, or apps by the developer.
    //     return App.find({ $or: [{ isPublic: true }, { developerId: developer.email}] }).lean();
    //   }
    // }
    return App.find({ isPublic: true }).lean();
    // return App.find();
  }

  /**
   * Get all available apps for the app store
   * Only returns apps with PUBLISHED status
   */
  async getAvailableApps(): Promise<AppI[]> {
    return App.find({ appStoreStatus: 'PUBLISHED' });
  }

  /**
   * Triggers the TPA tool webhook for Mira AI integration
   * @param packageName - The package name of the TPA to send the tool to
   * @param payload - The tool webhook payload containing tool details
   * @returns Promise resolving to the webhook response or error
   */
  async triggerTpaToolWebhook(packageName: string, payload: ToolCall): Promise<{
    status: number;
    data: any;
  }> {
    // Look up the TPA by packageName
    const app = await this.getApp(packageName);

    logger.debug('🔨 Triggering tool webhook for:', packageName);

    if (!app) {
      throw new Error(`App ${packageName} not found`);
    }

    if (!app.publicUrl) {
      throw new Error(`App ${packageName} does not have a public URL`);
    }

    // Get the app document from MongoDB
    const appDoc = await App.findOne({ packageName });
    if (!appDoc) {
      throw new Error(`App ${packageName} not found in database`);
    }

    // For security reasons, we can't retrieve the original API key
    // Instead, we'll use a special header that identifies this as a system request
    // The TPA server will need to validate this using the hashedApiKey

    // Construct the webhook URL from the app's public URL
    const webhookUrl = `${app.publicUrl}/tool`;

    // Set up retry configuration
    const maxRetries = 2;
    const baseDelay = 1000; // 1 second

    logger.debug('🔨 Sending tool webhook to:', webhookUrl);
    logger.debug('🔨 Payload:', payload);

    // Attempt to send the webhook with retries
    for (let attempt = 0; attempt < maxRetries; attempt++) {
      try {
        const response = await axios.post(webhookUrl, payload, {
          headers: {
            'Content-Type': 'application/json',
            'X-TPA-API-Key': appDoc.hashedApiKey, // Use the hashed API key for authentication
          },
          timeout: 20000 // 10 second timeout
        });

        // Return successful response
        return {
          status: response.status,
          data: response.data
        };
      } catch (error: unknown) {
        // If this is the last retry attempt, throw an error
        if (attempt === maxRetries - 1) {
          if (axios.isAxiosError(error)) {
            const axiosError = error as AxiosError;
            logger.error(`Tool webhook failed for ${packageName}: ${axiosError.message}`,
              {
                packageName,
                webhookUrl,
                attempt,
                status: axiosError.response?.status,
                data: axiosError.response?.data
              }
            );

            // Return a standardized error response
            return {
              status: axiosError.response?.status || 500,
              data: {
                error: true,
                message: `Webhook failed: ${axiosError.message}`,
                details: axiosError.response?.data || {}
              }
            };
          } else {
            // Handle non-Axios errors
            const genericError = error as Error;
            return {
              status: 500,
              data: {
                error: true,
                message: `Webhook failed: ${genericError.message || 'Unknown error'}`
              }
            };
          }
        }

        // Exponential backoff before retry
        await new Promise(resolve => setTimeout(resolve, baseDelay * Math.pow(2, attempt)));
      }
    }

    // This should never be reached due to the error handling above,
    // but TypeScript requires a return value
    return {
      status: 500,
      data: {
        error: true,
        message: 'Unknown error occurred'
      }
    };
  }

  /**
   * Gets all tool definitions for a TPA
   * Used by Mira AI to discover available tools
   * @param packageName - The package name of the TPA
   * @returns Array of tool definitions
   */
  async getTpaTools(packageName: string): Promise<ToolSchema[]> {
    // Look up the TPA by packageName
    const app = await this.getApp(packageName);

    if (!app) {
      throw new Error(`App ${packageName} not found`);
    }

    if (!app.publicUrl) {
      throw new Error(`App ${packageName} does not have a public URL`);
    }

    logger.debug('Getting TPA tools for:', packageName);

    try {
      // Fetch the tpa_config.json from the app's publicUrl
      const configUrl = `${app.publicUrl}/tpa_config.json`;
      const response = await axios.get(configUrl, { timeout: 5000 });

      // Check if the response contains a tools array
      const config = response.data;
      if (config && Array.isArray(config.tools)) {
        // Validate the tools before returning them
        logger.debug(`Found ${config.tools.length} tools in ${packageName}, validating...`);
        return this.validateToolDefinitions(config.tools);
      }

      // If no tools found, return empty array
      return [];
    } catch (error) {
      // Check if error is a 404 (file not found) and silently ignore
      if (axios.isAxiosError(error) && error.response?.status === 404) {
        // Config file doesn't exist, silently return empty array
        logger.debug(`No tpa_config.json found for app ${packageName} (404)`);
        return [];
      }
      return [];
    }
  }

  // Add a method to update app visibility
  async updateAppVisibility(packageName: string, developerId: string, sharedWithOrganization: boolean): Promise<AppI> {
    // Ensure developer owns the app
    const app = await App.findOne({ packageName });
    if (!app) {
      throw new Error(`App with package name ${packageName} not found`);
    }
    if (!developerId || app.developerId.toString() !== developerId) {
      throw new Error('You do not have permission to update this app');
    }
    let organizationDomain = null;
    let visibility: 'private' | 'organization' = 'private';
    if (sharedWithOrganization) {
      const emailParts = developerId.split('@');
      if (emailParts.length === 2) {
        organizationDomain = emailParts[1].toLowerCase();
        visibility = 'organization';
      }
    }
    app.sharedWithOrganization = sharedWithOrganization;
    app.organizationDomain = organizationDomain;
    app.visibility = visibility;
    await app.save();
    return app;
  }

  async updateSharedWithEmails(packageName: string, emails: string[], developerId: string): Promise<AppI> {
    // Ensure developer owns the app or is in the org if shared
    const app = await App.findOne({ packageName });
    if (!app) {
      throw new Error(`App with package name ${packageName} not found`);
    }
    if (!developerId) {
      throw new Error('Developer ID is required');
    }
    const isOwner = app.developerId.toString() === developerId;
    let isOrgMember = false;
    if (app.sharedWithOrganization && app.organizationDomain) {
      const emailDomain = developerId.split('@')[1]?.toLowerCase();
      isOrgMember = emailDomain === app.organizationDomain;
    }
    if (!isOwner && !isOrgMember) {
      throw new Error('Not authorized to update sharing list');
    }
    // Validate emails (basic)
    const validEmails = emails.filter(email => /^[^@\s]+@[^@\s]+\.[^@\s]+$/.test(email));
    app.sharedWithEmails = validEmails;
    await app.save();
    return app.toObject();
  }

  /**
   * Get apps by developer ID
   */
  async getAppsByDeveloperId(developerId: string): Promise<AppI[]> {
    return App.find({ developerId }).lean();
  }

  /**
   * Get apps shared with a user by email
   */
  async getAppsSharedWithEmail(email: string): Promise<AppI[]> {
    return App.find({ sharedWithEmails: email }).lean();
  }

  /**
   * Get apps created by or shared with a user (deduplicated)
   */
  async getAppsCreatedOrSharedWith(email: string): Promise<AppI[]> {
    const createdApps = await this.getAppsByDeveloperId(email);
    const sharedApps = await this.getAppsSharedWithEmail(email);

    const appMap = new Map<string, AppI>();
    createdApps.forEach(app => appMap.set(app.packageName, app));
    sharedApps.forEach(app => appMap.set(app.packageName, app));
    return Array.from(appMap.values());
  }

}

// Create singleton instance
export const appService = new AppService();
logger.info('✅ App Service initialized');

export default appService;<|MERGE_RESOLUTION|>--- conflicted
+++ resolved
@@ -415,8 +415,6 @@
       }
     }
 
-<<<<<<< HEAD
-=======
     // Determine organization domain if shared
     let organizationDomain = null;
     let sharedWithOrganization = false;
@@ -430,7 +428,6 @@
       }
     }
 
->>>>>>> 12bd694a
     // Create app
     const app = await App.create({
       ...appData,

/**
 * Dashboard Manager
 *
 * Manages dashboard content and layouts across the system.
 * The dashboard provides contextual information to users through various modes:
 * - Main: Full dashboard experience with comprehensive information
 * - Expanded: More space for TPA content while maintaining essential info
 * - Always-on: Persistent minimal dashboard overlay on regular content
 */
import {
  DashboardMode,
  Layout,
  DashboardContentUpdate,
  DashboardModeChange,
  DashboardSystemUpdate,
  TpaToCloudMessageType,
  CloudToGlassesMessageType,
  CloudToTpaMessageType,
  LayoutType,
  ViewType,
  DisplayRequest,
  TpaToCloudMessage,
  // UserSession
} from '@augmentos/sdk';
import { logger as rootLogger } from '../logging/pino-logger';
<<<<<<< HEAD
import { ExtendedUserSession } from '../core/session.service';
import { Logger } from 'pino';
import { SYSTEM_DASHBOARD_PACKAGE_NAME } from '../core/app.service';
=======
import { systemApps } from '../core/system-apps';
import { Logger } from 'pino';
import UserSession from '../session/UserSession';
>>>>>>> 65973694

/**
 * Dashboard content from a TPA
 */
interface TpaContent {
  packageName: string;
  content: string | Layout;
  timestamp: Date;
}

/**
 * System dashboard content by section
 */
interface SystemContent {
  topLeft: string;
  topRight: string;
  bottomLeft: string;
  bottomRight: string;
}

/**
 * Dashboard manager configuration
 */
interface DashboardConfig {
  queueSize?: number;
  updateIntervalMs?: number;
  alwaysOnEnabled?: boolean;
  initialMode?: DashboardMode; // Add initial mode option
}

/**
 * Dashboard manager implementation for a single user session
 */
export class DashboardManager {
  // Dashboard state
  private currentMode: DashboardMode | 'none' = 'none';
  private alwaysOnEnabled: boolean = false;

  // Content queues for each mode
  private mainContent: Map<string, TpaContent> = new Map();
  private expandedContent: Map<string, TpaContent> = new Map();
  private alwaysOnContent: Map<string, TpaContent> = new Map();

  // System dashboard content (managed by system.augmentos.dashboard TPA)
  private systemContent: SystemContent = {
    topLeft: '',
    topRight: '',
    bottomLeft: '',
    bottomRight: ''
  };

  // Configuration
  private queueSize: number;
  private updateIntervalMs: number;
  private updateInterval: NodeJS.Timeout | null = null;

  // Reference to the user session this dashboard belongs to
  private userSession: UserSession;

  // child logger for this manager
  private logger: Logger;// = logger.child({ service: 'DashboardManager', sessionId: this.userSession.sessionId });

  /**
   * Create a new DashboardManager for a specific user session
   * @param userSession The user session this dashboard belongs to
   * @param config Dashboard configuration options
   */
  constructor(userSession: UserSession, config: DashboardConfig = {}) {
    // Store reference to user session
    this.userSession = userSession;

    // Set configuration with defaults
    this.queueSize = config.queueSize || 5;
    this.updateIntervalMs = config.updateIntervalMs || 1000 * 45;
    this.alwaysOnEnabled = config.alwaysOnEnabled || false;

    // Initialize mode to the provided value or default to MAIN
    this.currentMode = config.initialMode || DashboardMode.MAIN;

    // Start update interval
    // this.startUpdateInterval();

    // Create a child logger for this manager
    if (!userSession || !userSession.logger) {
      // If no logger is available, use a fallback
      const { logger: rootLogger } = require('../logging/pino-logger');
      this.logger = rootLogger.child({ service: 'DashboardManager', error: 'Missing userSession.logger' });
      this.logger.error('userSession or userSession.logger is undefined in DashboardManager constructor');
    } else {
      this.logger = userSession.logger.child({ service: 'DashboardManager', sessionId: this.userSession.sessionId });
      this.logger.info({ mode: this.currentMode }, `Dashboard Manager initialized for user ${userSession.userId} with mode: ${this.currentMode}`);
    }
  }

  /**
   * Start the update interval for dashboard rendering
   */
  // private startUpdateInterval(): void {
  //   // Clear any existing interval
  //   if (this.updateInterval) {
  //     clearInterval(this.updateInterval);
  //   }

  //   // Create new interval for periodic updates
  //   this.updateInterval = setInterval(() => {
  //     // Update regular dashboard (main/expanded)
  //     this.updateDashboard();

  //     // Always update the always-on dashboard if it's enabled
  //     if (this.alwaysOnEnabled) {
  //       this.updateAlwaysOnDashboard();
  //     }
  //   }, this.updateIntervalMs);
  // }

  /**
   * Process TPA message and route to the appropriate handler
   * This function will be called from WebSocketService
   * @param message TPA message
   * @returns True if the message was handled, false otherwise
   */
  public handleTpaMessage(message: TpaToCloudMessage): boolean {
    try {
      switch (message.type) {
        case TpaToCloudMessageType.DASHBOARD_CONTENT_UPDATE:
          this.handleDashboardContentUpdate(message as DashboardContentUpdate);
          return true;

        case TpaToCloudMessageType.DASHBOARD_MODE_CHANGE:
          this.handleDashboardModeChange(message as DashboardModeChange);
          return true;

        case TpaToCloudMessageType.DASHBOARD_SYSTEM_UPDATE:
          this.handleDashboardSystemUpdate(message as DashboardSystemUpdate);
          return true;

        default:
          return false; // Not a dashboard message
      }
    } catch (error) {
      const logger = this.userSession.logger.child({ message });
      logger.error(error, `Error handling dashboard message of type ${message.type} for user ${this.userSession.userId}`);
      return false;
    }
  }

  /**
   * Handle TPA disconnection to clean up dashboard content
   * @param packageName TPA package name
   */
  public handleTpaDisconnected(packageName: string): void {
    // Clean up content when a TPA disconnects
    this.cleanupAppContent(packageName);
    this.logger.info({ packageName }, `Cleaned up dashboard content for disconnected TPA: ${packageName}`);
  }

  /**
   * Handle dashboard content update from a TPA
   * @param message Content update message
   */
  public handleDashboardContentUpdate(message: DashboardContentUpdate): void {
    const { packageName, content, modes, timestamp } = message;

    this.logger.debug({
      modes,
      timestamp: new Date(timestamp).toISOString()
    }, `Dashboard content update from ${packageName} for modes [${modes.join(', ')}]`);

    // Track if we need to update the always-on dashboard
    let alwaysOnUpdated = false;

    // Add content to each requested mode's queue
    modes.forEach(mode => {
      switch (mode) {
        case DashboardMode.MAIN:
          this.mainContent.set(packageName, { packageName, content, timestamp });
          break;
        case DashboardMode.EXPANDED:
          this.expandedContent.set(packageName, { packageName, content, timestamp });
          break;
        // case DashboardMode.ALWAYS_ON:
        //   this.alwaysOnContent.set(packageName, { packageName, content, timestamp });
        //   alwaysOnUpdated = true;
        //   break;
      }
    });

    // Update regular dashboard if content for current mode was updated
    if (modes.includes(this.currentMode as DashboardMode)) {
      this.updateDashboard();
    }

    // Update always-on dashboard separately if its content was updated and it's enabled
    if (alwaysOnUpdated && this.alwaysOnEnabled) {
      this.updateAlwaysOnDashboard();
    }
  }

  /**
   * Handle dashboard mode change from system dashboard TPA
   * @param message Mode change message
   */
  public handleDashboardModeChange(message: DashboardModeChange): void {
    const { packageName, mode } = message;

    // Only allow system dashboard to change mode
    if (packageName !== SYSTEM_DASHBOARD_PACKAGE_NAME) {
      this.logger.warn({ packageName }, `Unauthorized dashboard mode change attempt from ${packageName}`);
      return;
    }

    this.logger.info({ mode }, `Dashboard mode changed to ${mode}`);

    // Update mode
    this.setDashboardMode(mode);
  }

  /**
   * Handle system dashboard content update
   * @param message System dashboard update message
   */
  public handleDashboardSystemUpdate(message: DashboardSystemUpdate): void {
    const { packageName, section, content } = message;

    // Only allow system dashboard to update system sections
    if (packageName !== SYSTEM_DASHBOARD_PACKAGE_NAME) {
      this.logger.warn({ packageName, section }, `Unauthorized system dashboard update attempt for section ${section} from ${packageName}`);
      return;
    }

    this.logger.debug({ section, contentLength: content?.length || 0 }, `System dashboard section '${section}' updated from ${packageName}`);

    // Update the appropriate section
    this.systemContent[section] = content;

    // Update the dashboard
    this.updateDashboard();
  }

  /**
   * Update regular dashboard display based on current mode and content
   */
  private updateDashboard(): void {
    this.logger.debug({
      sessionId: this.userSession.sessionId,
      currentMode: this.currentMode,
      mainContentCount: this.mainContent.size,
      expandedContentCount: this.expandedContent.size,
      userDatetime: this.userSession.userDatetime
    }, 'Dashboard update triggered');

    // Skip if mode is none
    if (this.currentMode === 'none') {
      this.logger.debug({}, `[${this.userSession.userId}] Dashboard update skipped - mode is none`);
      return;
    }

    try {
      // Generate layout based on current mode
      let layout: Layout;

      switch (this.currentMode) {
        case DashboardMode.MAIN:
          this.logger.debug({}, `[${this.userSession.userId}] Generating MAIN dashboard layout`);
          layout = this.generateMainLayout();
          break;
        case DashboardMode.EXPANDED:
          this.logger.debug({}, `[${this.userSession.userId}] Generating EXPANDED dashboard layout`);
          layout = this.generateExpandedLayout();
          break;
        default:
          this.logger.warn({ mode: this.currentMode }, `[${this.userSession.userId}] Unknown dashboard mode: ${this.currentMode}`);
          return;
      }

      // Create a display request for regular dashboard
      const displayRequest: DisplayRequest = {
        type: TpaToCloudMessageType.DISPLAY_REQUEST,
        packageName: SYSTEM_DASHBOARD_PACKAGE_NAME,
        view: ViewType.DASHBOARD,
        layout,
        timestamp: new Date(),
        // We don't set a durationMs to keep it displayed indefinitely
      };

      // Send the display request using the session's DisplayManager
      this.sendDisplayRequest(displayRequest);
    } catch (error) {
      const logger = this.userSession.logger.child({
        currentMode: this.currentMode,
        systemContentIsEmpty: Object.values(this.systemContent).every(v => !v),
        systemContentTopLeft: this.systemContent.topLeft?.substring(0, 20),
        systemContentTopRight: this.systemContent.topRight?.substring(0, 20),
        mainContentCount: this.mainContent.size,
        expandedContentCount: this.expandedContent.size
      });
      this.logger.error(error, 'Error updating dashboard for user session ' + this.userSession.userId);
    }
  }

  /**
   * Update the always-on dashboard overlay
   * This runs independently of the regular dashboard views
   */
  private updateAlwaysOnDashboard(): void {
    this.logger.info({
      sessionId: this.userSession.sessionId,
      alwaysOnEnabled: this.alwaysOnEnabled,
      alwaysOnContentCount: this.alwaysOnContent.size
    }, 'Always-on dashboard update triggered');

    // Skip if always-on is disabled
    if (!this.alwaysOnEnabled) {
      this.logger.info({}, `[${this.userSession.userId}] Always-on dashboard update skipped - disabled`);
      return;
    }

    try {
      // Generate always-on layout
      this.logger.info({}, `[${this.userSession.userId}] Generating ALWAYS_ON dashboard layout`);
      const layout = this.generateAlwaysOnLayout();

      // Create a display request specifically for always-on with the new view type
      const displayRequest: DisplayRequest = {
        type: TpaToCloudMessageType.DISPLAY_REQUEST,
        packageName: SYSTEM_DASHBOARD_PACKAGE_NAME,
        view: ViewType.ALWAYS_ON,  // Use the new view type
        layout,
        timestamp: new Date(),
        // We don't set a durationMs to keep it displayed indefinitely
      };

      // TODO: if we send this now, it would constantly clear screen an override what the display manager is sending.
      // The client should take this always on dashboard, and combine it with the main view display requests from the display manaer.
      // To build what the user sees.

      // Send the display request using the session's DisplayManager
      // this.sendDisplayRequest(displayRequest);
      // this.logger.info(`✅ Always-on dashboard updated successfully`);
      this.logger.warn({}, 'Always-on dashboard update is not yet implemented in the client');
    } catch (error) {
      const logger = this.userSession.logger.child({
        alwaysOnEnabled: this.alwaysOnEnabled,
        systemContentTopLeft: this.systemContent.topLeft,
        systemContentTopRight: this.systemContent.topRight,
        alwaysOnContentCount: this.alwaysOnContent.size
      });
      logger.error(error, 'Error updating always-on dashboard for user session ' + this.userSession.userId);;
    }
  }

  /**
   * Send display request to the associated user session
   * @param displayRequest Display request to send
   */
  private sendDisplayRequest(displayRequest: DisplayRequest): void {
    try {
      // Add detailed logging to track what we're sending
      this.logger.debug({
        sessionId: this.userSession.sessionId,
        packageName: displayRequest.packageName,
        layoutType: displayRequest.layout.layoutType,
        view: displayRequest.view
      }, `Sending display request for user: ${this.userSession.userId}, package: ${displayRequest.packageName}, view: ${displayRequest.view}`);

      // Log the actual content being sent
      if (displayRequest.layout.layoutType === LayoutType.DOUBLE_TEXT_WALL) {
        const layout = displayRequest.layout as any;
        this.logger.debug({
          leftSide: layout.topText?.substring(0, 50) + (layout.topText?.length > 50 ? '...' : ''),
          rightSide: layout.bottomText?.substring(0, 50) + (layout.bottomText?.length > 50 ? '...' : '')
        }, `Content for DoubleTextWall layout for user: ${this.userSession.userId} package: ${displayRequest.packageName}`);
      } else if (displayRequest.layout.layoutType === LayoutType.TEXT_WALL) {
        const layout = displayRequest.layout as any;
        this.logger.debug({
          text: layout.text?.substring(0, 100) + (layout.text?.length > 100 ? '...' : '')
        }, 'Content for TextWall');
      } else if (displayRequest.layout.layoutType === LayoutType.DASHBOARD_CARD) {
        const layout = displayRequest.layout as any;
        this.logger.debug({
          leftText: layout.leftText?.substring(0, 50) + (layout.leftText?.length > 50 ? '...' : ''),
          rightText: layout.rightText?.substring(0, 50) + (layout.rightText?.length > 50 ? '...' : '')
        }, 'Content for DashboardCard');
      }

      // Use the DisplayManager to send the display request
      const sent = this.userSession.displayManager.handleDisplayRequest(displayRequest);
      if (!sent) {
        this.logger.warn({ displayRequest }, `Display request not sent - DisplayManager is not ready for user: ${this.userSession.userId}`);
        return;
      }

      // Log successful sending
      this.logger.debug({ packageName: displayRequest.packageName }, `Display request sent successfully for user: ${this.userSession.userId}, package ${displayRequest.packageName}`);
    } catch (error) {
      const logger = this.userSession.logger.child({ displayRequest, packageName: displayRequest.packageName });
      logger.error(error, 'Error sending dashboard display request');
    }
  }

  /**
   * Generate layout for main dashboard mode
   * @returns Layout for main dashboard
   */
  private generateMainLayout(): Layout {
    // Format the top section (combine system info and notifications)
    const leftText = this.formatSystemLeftSection();

    // Format the bottom section (combine system info and TPA content)
    const rightText = this.formatSystemRightSection();

    // Return a DoubleTextWall layout for compatibility with existing system
    return {
      layoutType: LayoutType.DOUBLE_TEXT_WALL,
      topText: leftText,
      bottomText: rightText
    };
  }

  /**
   * Format the top section of the dashboard (system info and notifications)
   * @returns Formatted top section text
   */
  private formatSystemLeftSection(): string {
    // First line: Time and battery status on the same line
    const systemLine = `${this.systemContent.topLeft}`;

    // If there's notification content, add it after system info
    if (this.systemContent.bottomLeft) {
      return `${systemLine}\n${this.systemContent.bottomLeft}`;
    }

    return systemLine;
  }

  /**
   * Format the bottom section of the dashboard (system info and TPA content)
   * @returns Formatted bottom section text
   */
  private formatSystemRightSection(): string {
    // Get just the most recent TPA content item for the main dashboard
    // We only want to show one item at a time, not multiple
    const tpaContent = this.getCombinedTpaContent(this.mainContent, 1);

    // If there's system content for the bottom right, add it before TPA content
    // Add topRight system info to the TPA content.
    if (this.systemContent.bottomRight) {
      return tpaContent ? `${this.systemContent.topRight}\n${this.systemContent.bottomRight}\n\n${tpaContent}` : `${this.systemContent.topRight}\n${this.systemContent.bottomRight}`;
    }

    // Add topRight system info to the TPA content.
    return `${this.systemContent.topRight}\n${tpaContent}`;
  }

  /**
   * Generate layout for expanded dashboard mode
   * @returns Layout for expanded dashboard
   */
  private generateExpandedLayout(): Layout {
    // For expanded view we use TextWall with manual formatting

    // Create first line with system info (top-left and top-right)
    const systemInfoLine = `${this.systemContent.topLeft} | ${this.systemContent.topRight}`;

    // Get TPA content from expanded content queue (only the most recent item)
    const content = Array.from(this.expandedContent.values())
      .sort((a, b) => b.timestamp.getTime() - a.timestamp.getTime())
      .slice(0, 1)[0];

    // Get text content (will always be a string now)
    const tpaContent = content ? content.content as string : '';

    // Combine system info and TPA content with a line break
    const fullText = tpaContent
      ? `${systemInfoLine}\n${tpaContent}`
      : `${systemInfoLine}\nNo expanded content available`;

    // Return a TextWall layout for expanded mode
    return {
      layoutType: LayoutType.TEXT_WALL,
      text: fullText
    };
  }

  /**
   * Generate layout for always-on dashboard mode
   * @returns Layout for always-on dashboard
   */
  private generateAlwaysOnLayout(): Layout {
    // For always-on mode, we use a LayoutType.REFERENCE_CARD
    // I think just the title is used for the persistent display.
    // This is more compact and suited for persistent display

    // Left side shows essential system info (time)
    // const leftText = this.systemContent.topLeft; // currently it seems the client already ads this info.
    // TODO: or if it doesn't we should add the time and battery info before the tpa content.

    // Right side combines battery status and a single TPA content item
    const tpaContent = this.getCombinedTpaContent(this.alwaysOnContent, 1);

    return {
      layoutType: LayoutType.TEXT_WALL,
      text: tpaContent
      // title: `${leftText} | ${tpaContent}`,
    };
  }

  /**
   * Combine TPA content from a queue into a single string
   * @param contentQueue Queue of TPA content
   * @param limit Optional limit on number of items to include
   * @returns Combined content string
   */
  private getCombinedTpaContent(contentQueue: Map<string, TpaContent>, limit?: number): string {
    // Sort by timestamp (newest first)
    const sortedContent = Array.from(contentQueue.values())
      .sort((a, b) => b.timestamp.getTime() - a.timestamp.getTime())
      .slice(0, limit || this.queueSize);

    // If no content, return empty string
    if (sortedContent.length === 0) {
      return '';
    }

    // For expanded dashboard, content is now guaranteed to be a string
    // For main or always-on, we'll still handle the legacy logic
    if (limit === 1 && sortedContent.length === 1) {
      const item = sortedContent[0];

      // For expanded content, it will always be a string
      if (this.currentMode === DashboardMode.EXPANDED) {
        return item.content as string;
      }

      // For other modes, continue supporting existing format
      if (typeof item.content === 'string') {
        return item.content;
      } else {
        // For Layout content, extract the text based on the layout type
        switch (item.content.layoutType) {
          case LayoutType.TEXT_WALL:
            return item.content.text || '';
          case LayoutType.DOUBLE_TEXT_WALL:
            return [item.content.topText, item.content.bottomText]
              .filter(Boolean)
              .join('\n');
          case LayoutType.DASHBOARD_CARD:
            return [item.content.leftText, item.content.rightText]
              .filter(Boolean)
              .join(' | ');
          case LayoutType.REFERENCE_CARD:
            return `${item.content.title}\n${item.content.text}`;
          default:
            return '';
        }
      }
    }

    // For multiple items, join them with separators
    // For expanded dashboard, all content will be strings
    if (this.currentMode === DashboardMode.EXPANDED) {
      return sortedContent
        .map(item => item.content as string)
        .join('\n\n');
    }

    // For other modes, continue supporting existing format
    return sortedContent
      .map(item => {
        if (typeof item.content === 'string') {
          return item.content;
        } else {
          // For Layout content, extract the text based on the layout type
          switch (item.content.layoutType) {
            case LayoutType.TEXT_WALL:
              return item.content.text || '';
            case LayoutType.DOUBLE_TEXT_WALL:
              return [item.content.topText, item.content.bottomText]
                .filter(Boolean)
                .join('\n');
            case LayoutType.DASHBOARD_CARD:
              return [item.content.leftText, item.content.rightText]
                .filter(Boolean)
                .join(' | ');
            case LayoutType.REFERENCE_CARD:
              return `${item.content.title}\n${item.content.text}`;
            default:
              return '';
          }
        }
      })
      .join('\n\n');
  }

  /**
   * Clean up content from a specific TPA
   * @param packageName TPA package name
   */
  public cleanupAppContent(packageName: string): void {
    // Check if this TPA had always-on content
    const hadAlwaysOnContent = this.alwaysOnContent.has(packageName);

    // Remove from all content queues
    this.mainContent.delete(packageName);
    this.expandedContent.delete(packageName);
    this.alwaysOnContent.delete(packageName);

    // Update the regular dashboard
    this.updateDashboard();

    // Update the always-on dashboard separately if needed
    if (hadAlwaysOnContent && this.alwaysOnEnabled) {
      this.updateAlwaysOnDashboard();
    }

    this.logger.info({ packageName }, 'Cleaned up dashboard content for TPA');
  }

  /**
   * Set the current dashboard mode and notify clients
   * @param mode New dashboard mode
   */
  private setDashboardMode(mode: DashboardMode): void {
    // Update current mode
    this.currentMode = mode;

    // Notify TPAs of mode change
    const modeChangeMessage = {
      type: CloudToTpaMessageType.DASHBOARD_MODE_CHANGED,
      mode,
      timestamp: new Date()
    };

    // Broadcast mode change to all connected TPAs
    this.broadcastToAllTpas(modeChangeMessage);

    // Update the dashboard
    this.updateDashboard();
  }

  /**
   * Set the always-on dashboard state
   * @param enabled Whether always-on dashboard is enabled
   */
  public setAlwaysOnEnabled(enabled: boolean): void {
    // Update state
    this.alwaysOnEnabled = enabled;

    this.logger.info({ enabled, sessionId: this.userSession.sessionId }, `Always-on dashboard ${enabled ? 'enabled' : 'disabled'}`);

    // Notify TPAs of state change
    const alwaysOnMessage = {
      type: CloudToTpaMessageType.DASHBOARD_ALWAYS_ON_CHANGED,
      enabled,
      timestamp: new Date()
    };

    // Broadcast always-on state change to all connected TPAs
    this.broadcastToAllTpas(alwaysOnMessage);

    // Update the regular dashboard
    this.updateDashboard();

    // If enabled, update the always-on dashboard immediately
    if (enabled) {
      this.updateAlwaysOnDashboard();
    } else {
      // If disabled, send a clear command for the always-on view
      // This ensures the always-on dashboard is removed from display
      this.logger.info({ sessionId: this.userSession.sessionId }, 'Clearing always-on dashboard');

      // Send an empty layout to clear the always-on view
      const clearRequest: DisplayRequest = {
        type: TpaToCloudMessageType.DISPLAY_REQUEST,
        packageName: SYSTEM_DASHBOARD_PACKAGE_NAME,
        view: ViewType.ALWAYS_ON,
        layout: {
          layoutType: LayoutType.DASHBOARD_CARD,
          leftText: '',
          rightText: ''
        },
        timestamp: new Date(),
        durationMs: 0  // Clear immediately
      };

      this.sendDisplayRequest(clearRequest);
    }
  }

  /**
   * Broadcast a message to all TPAs connected to this user session
   * @param message Message to broadcast
   */
  private broadcastToAllTpas(message: any): void {
    try {
      // Use the appConnections map to send to all connected TPAs
      // this.userSession.appConnections.forEach((ws, packageName) => {
      this.userSession.appWebsockets.forEach((ws, packageName) => {
        try {
          if (ws && ws.readyState === WebSocket.OPEN) {
            const tpaMessage = {
              ...message,
              sessionId: `${this.userSession.sessionId}-${packageName}`
            };
            ws.send(JSON.stringify(tpaMessage));
          }
        } catch (error) {
          const logger = this.userSession.logger.child({ packageName, message });
          logger.error(error, 'Error sending dashboard message to TPA');
        }
      });
    } catch (error) {
      const logger = this.userSession.logger.child({ message });
      this.logger.error(error, 'Error broadcasting dashboard message');
    }
  }

  /**
   * Get the current dashboard mode
   * @returns Current dashboard mode
   */
  public getCurrentMode(): DashboardMode | 'none' {
    return this.currentMode;
  }

  /**
   * Check if always-on dashboard is enabled
   * @returns Always-on dashboard state
   */
  public isAlwaysOnEnabled(): boolean {
    return this.alwaysOnEnabled;
  }

  /**
   * Clean up resources when shutting down
   */
  public dispose(): void {
    // Clear update interval
    if (this.updateInterval) {
      clearInterval(this.updateInterval);
      this.updateInterval = null;
    }

    // Clear all content
    this.mainContent.clear();
    this.expandedContent.clear();
    this.alwaysOnContent.clear();

    this.logger.info({}, 'Dashboard Manager disposed');
  }
}<|MERGE_RESOLUTION|>--- conflicted
+++ resolved
@@ -22,16 +22,9 @@
   TpaToCloudMessage,
   // UserSession
 } from '@augmentos/sdk';
-import { logger as rootLogger } from '../logging/pino-logger';
-<<<<<<< HEAD
-import { ExtendedUserSession } from '../core/session.service';
-import { Logger } from 'pino';
 import { SYSTEM_DASHBOARD_PACKAGE_NAME } from '../core/app.service';
-=======
-import { systemApps } from '../core/system-apps';
 import { Logger } from 'pino';
 import UserSession from '../session/UserSession';
->>>>>>> 65973694
 
 /**
  * Dashboard content from a TPA
@@ -74,6 +67,9 @@
   private mainContent: Map<string, TpaContent> = new Map();
   private expandedContent: Map<string, TpaContent> = new Map();
   private alwaysOnContent: Map<string, TpaContent> = new Map();
+  
+  // Circular queue tracking for main dashboard
+  private mainContentRotationIndex: number = 0;
 
   // System dashboard content (managed by system.augmentos.dashboard TPA)
   private systemContent: SystemContent = {
@@ -186,6 +182,38 @@
     // Clean up content when a TPA disconnects
     this.cleanupAppContent(packageName);
     this.logger.info({ packageName }, `Cleaned up dashboard content for disconnected TPA: ${packageName}`);
+  }
+
+  /**
+   * Handle head-up gesture to cycle through TPA content in main dashboard
+   * This method is called from websocket-glasses service when user looks up
+   */
+  public onHeadsUp(): void {
+    // Only cycle content if we're in main dashboard mode
+    if (this.currentMode !== DashboardMode.MAIN) {
+      this.logger.debug({ currentMode: this.currentMode }, 'Head-up gesture ignored - not in main dashboard mode');
+      return;
+    }
+
+    // Only cycle if we have multiple TPA content items
+    if (this.mainContent.size <= 1) {
+      this.logger.debug({ 
+        contentCount: this.mainContent.size 
+      }, 'Head-up gesture ignored - not enough TPA content to cycle');
+      return;
+    }
+
+    // Advance to next item in circular queue
+    this.mainContentRotationIndex = (this.mainContentRotationIndex + 1) % this.mainContent.size;
+
+    this.logger.info({
+      newIndex: this.mainContentRotationIndex,
+      totalItems: this.mainContent.size,
+      sessionId: this.userSession.sessionId
+    }, 'Head-up gesture triggered - cycling to next TPA content');
+
+    // Update the dashboard to show the new content
+    this.updateDashboard();
   }
 
   /**
@@ -472,9 +500,9 @@
    * @returns Formatted bottom section text
    */
   private formatSystemRightSection(): string {
-    // Get just the most recent TPA content item for the main dashboard
-    // We only want to show one item at a time, not multiple
-    const tpaContent = this.getCombinedTpaContent(this.mainContent, 1);
+    // Get the next TPA content item using circular rotation for the main dashboard
+    // We only want to show one item at a time, cycling through all available content
+    const tpaContent = this.getNextMainTpaContent();
 
     // If there's system content for the bottom right, add it before TPA content
     // Add topRight system info to the TPA content.
@@ -487,6 +515,82 @@
   }
 
   /**
+   * Get the next TPA content for main dashboard using circular queue rotation
+   * This method implements the circular queue logic for cycling through TPA content
+   * @returns Next TPA content string, or empty string if no content available
+   */
+  private getNextMainTpaContent(): string {
+    // Get all available TPA content as an array
+    const contentArray = Array.from(this.mainContent.values());
+    
+    // Handle empty case
+    if (contentArray.length === 0) {
+      return '';
+    }
+
+    // Handle single item case - no need to rotate
+    if (contentArray.length === 1) {
+      return this.extractTextFromContent(contentArray[0].content);
+    }
+
+    // Sort by timestamp to ensure consistent ordering (newest first for stable rotation)
+    // Handle both Date objects and timestamp numbers
+    contentArray.sort((a, b) => {
+      const aTime = a.timestamp instanceof Date ? a.timestamp.getTime() : new Date(a.timestamp).getTime();
+      const bTime = b.timestamp instanceof Date ? b.timestamp.getTime() : new Date(b.timestamp).getTime();
+      return bTime - aTime;
+    });
+
+    // Use circular queue logic with rotation index
+    const currentIndex = this.mainContentRotationIndex % contentArray.length;
+    const selectedContent = contentArray[currentIndex];
+
+    this.logger.info({
+      totalItems: contentArray.length,
+      currentIndex,
+      selectedPackage: selectedContent.packageName,
+      rotationIndex: this.mainContentRotationIndex,
+      allPackages: contentArray.map(c => c.packageName),
+      sortedByTimestamp: contentArray.map(c => ({
+        packageName: c.packageName, 
+        timestamp: c.timestamp
+      }))
+    }, `🔄 Dashboard rotation: Selected ${selectedContent.packageName} (${currentIndex + 1}/${contentArray.length})`);
+
+    // Extract text content from the selected item
+    return this.extractTextFromContent(selectedContent.content);
+  }
+
+  /**
+   * Extract text content from TPA content (handles both string and Layout types)
+   * @param content TPA content (string or Layout)
+   * @returns Extracted text string
+   */
+  private extractTextFromContent(content: string | Layout): string {
+    if (typeof content === 'string') {
+      return content;
+    }
+
+    // Handle Layout content types
+    switch (content.layoutType) {
+      case LayoutType.TEXT_WALL:
+        return content.text || '';
+      case LayoutType.DOUBLE_TEXT_WALL:
+        return [content.topText, content.bottomText]
+          .filter(Boolean)
+          .join('\n');
+      case LayoutType.DASHBOARD_CARD:
+        return [content.leftText, content.rightText]
+          .filter(Boolean)
+          .join(' | ');
+      case LayoutType.REFERENCE_CARD:
+        return `${content.title}\n${content.text}`;
+      default:
+        return '';
+    }
+  }
+
+  /**
    * Generate layout for expanded dashboard mode
    * @returns Layout for expanded dashboard
    */
@@ -498,7 +602,11 @@
 
     // Get TPA content from expanded content queue (only the most recent item)
     const content = Array.from(this.expandedContent.values())
-      .sort((a, b) => b.timestamp.getTime() - a.timestamp.getTime())
+      .sort((a, b) => {
+        const aTime = a.timestamp instanceof Date ? a.timestamp.getTime() : new Date(a.timestamp).getTime();
+        const bTime = b.timestamp instanceof Date ? b.timestamp.getTime() : new Date(b.timestamp).getTime();
+        return bTime - aTime;
+      })
       .slice(0, 1)[0];
 
     // Get text content (will always be a string now)
@@ -548,7 +656,11 @@
   private getCombinedTpaContent(contentQueue: Map<string, TpaContent>, limit?: number): string {
     // Sort by timestamp (newest first)
     const sortedContent = Array.from(contentQueue.values())
-      .sort((a, b) => b.timestamp.getTime() - a.timestamp.getTime())
+      .sort((a, b) => {
+        const aTime = a.timestamp instanceof Date ? a.timestamp.getTime() : new Date(a.timestamp).getTime();
+        const bTime = b.timestamp instanceof Date ? b.timestamp.getTime() : new Date(b.timestamp).getTime();
+        return bTime - aTime;
+      })
       .slice(0, limit || this.queueSize);
 
     // If no content, return empty string
@@ -631,14 +743,55 @@
    * @param packageName TPA package name
    */
   public cleanupAppContent(packageName: string): void {
+    // Log the current state before cleanup
+    const beforeState = {
+      packageName,
+      hadMainContent: this.mainContent.has(packageName),
+      hadExpandedContent: this.expandedContent.has(packageName), 
+      hadAlwaysOnContent: this.alwaysOnContent.has(packageName),
+      mainContentSizeBefore: this.mainContent.size,
+      rotationIndexBefore: this.mainContentRotationIndex,
+      allMainContentPackages: Array.from(this.mainContent.keys())
+    };
+
+    this.logger.info(beforeState, `🧹 Starting dashboard cleanup for TPA: ${packageName}`);
+
     // Check if this TPA had always-on content
     const hadAlwaysOnContent = this.alwaysOnContent.has(packageName);
+
+    // Check if this TPA was in main content and adjust rotation index if needed
+    const hadMainContent = this.mainContent.has(packageName);
+    const mainContentSizeBefore = this.mainContent.size;
 
     // Remove from all content queues
     this.mainContent.delete(packageName);
     this.expandedContent.delete(packageName);
     this.alwaysOnContent.delete(packageName);
 
+    // Adjust rotation index if we removed main content
+    if (hadMainContent && mainContentSizeBefore > 1) {
+      const newMainContentSize = this.mainContent.size;
+      const oldRotationIndex = this.mainContentRotationIndex;
+      
+      // If we removed the currently displayed item or an item before it in the rotation,
+      // we need to adjust the index to prevent out-of-bounds access
+      if (newMainContentSize > 0) {
+        // Reset to 0 if index is now out of bounds, otherwise keep current position
+        if (this.mainContentRotationIndex >= newMainContentSize) {
+          this.mainContentRotationIndex = 0;
+          this.logger.debug({ 
+            oldIndex: oldRotationIndex,
+            newIndex: 0,
+            newSize: newMainContentSize,
+            removedPackage: packageName
+          }, 'Reset rotation index after TPA disconnect');
+        }
+      } else {
+        // No content left, reset index
+        this.mainContentRotationIndex = 0;
+      }
+    }
+
     // Update the regular dashboard
     this.updateDashboard();
 
@@ -647,7 +800,17 @@
       this.updateAlwaysOnDashboard();
     }
 
-    this.logger.info({ packageName }, 'Cleaned up dashboard content for TPA');
+    // Log the final state after cleanup
+    const afterState = {
+      packageName,
+      newMainContentSize: this.mainContent.size,
+      rotationIndexAfter: this.mainContentRotationIndex,
+      remainingMainContentPackages: Array.from(this.mainContent.keys()),
+      hadMainContent,
+      hadAlwaysOnContent
+    };
+
+    this.logger.info(afterState, `✅ Dashboard cleanup completed for TPA: ${packageName}`);
   }
 
   /**

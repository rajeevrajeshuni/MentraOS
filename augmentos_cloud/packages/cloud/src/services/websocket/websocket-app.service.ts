/**
 * @fileoverview App WebSocket service that handles WebSocket connections from Third-Party Applications.
 * This service manages App authentication, message processing, and session management.
 */

import WebSocket from 'ws';
import { IncomingMessage } from 'http';
import jwt from 'jsonwebtoken';
import {
  AppConnectionInit,
  AppConnectionAck,
  AppConnectionError,
  AppToCloudMessage,
  AppToCloudMessageType,
  CloudToAppMessageType,
  AppSubscriptionUpdate,
  AppStateChange,
  StreamType,
  ExtendedStreamType,
  DataStream,
  LocationUpdate,
  GlassesToCloudMessageType,
  CloudToGlassesMessageType,
  PhotoRequest,
  AudioPlayRequest,
  AudioStopRequest,
  RtmpStreamRequest,
  RtmpStreamStopRequest,
  ManagedStreamRequest,
  ManagedStreamStopRequest,
} from '@mentra/sdk';
import UserSession from '../session/UserSession';
import * as developerService from '../core/developer.service';
import { sessionService } from '../session/session.service';
import subscriptionService from '../session/subscription.service';
import { logger as rootLogger } from '../logging/pino-logger';
import photoRequestService from '../core/photo-request.service';
import e from 'express';
import { locationService } from '../core/location.service';

const SERVICE_NAME = 'websocket-app.service';
const logger = rootLogger.child({ service: SERVICE_NAME });

/**
 * Error codes for App connection issues
 */

// temp comment for porter push
export enum AppErrorCode {
  INVALID_JWT = 'INVALID_JWT',
  JWT_SIGNATURE_FAILED = 'JWT_SIGNATURE_FAILED',
  PACKAGE_NOT_FOUND = 'PACKAGE_NOT_FOUND',
  INVALID_API_KEY = 'INVALID_API_KEY',
  SESSION_NOT_FOUND = 'SESSION_NOT_FOUND',
  MALFORMED_MESSAGE = 'MALFORMED_MESSAGE',
  INTERNAL_ERROR = 'INTERNAL_ERROR'
}

/**
 * JWT payload structure for App authentication
 */
interface AppJwtPayload {
  packageName: string;
  apiKey: string;
}

interface AppIncomingMessage extends IncomingMessage {
  appJwtPayload?: AppJwtPayload;
  userId?: string;
  sessionId?: string;
}

/**
 * Service that handles App WebSocket connections
 */
export class AppWebSocketService {
  private static instance: AppWebSocketService;
  private logger = rootLogger.child({ service: SERVICE_NAME });

  // Debouncing for subscription changes to prevent rapid stream recreation
  private subscriptionChangeTimers = new Map<string, NodeJS.Timeout>();
  private readonly SUBSCRIPTION_DEBOUNCE_MS = 500; // 500ms debounce

  constructor() { }

  /**
   * Get the singleton instance of AppWebSocketService
   */
  static getInstance(): AppWebSocketService {
    if (!AppWebSocketService.instance) {
      AppWebSocketService.instance = new AppWebSocketService();
    }
    return AppWebSocketService.instance;
  }

  /**
   * Handle a new App WebSocket connection
   *
   * @param ws WebSocket connection
   * @param request HTTP request object
   */
  async handleConnection(ws: WebSocket, request: AppIncomingMessage): Promise<void> {
    logger.info('New App WebSocket connection');

    // Get user session if we have a sessionId
    let userSession: UserSession | undefined = undefined;

    // Apps using new SDK connecting to the cloud will send a JWT token in the request headers.
    try {
      // Check if the request has a valid JWT token.
      const appJwtPayload = request?.appJwtPayload as AppJwtPayload;

      if (appJwtPayload) {
        logger.info('App WebSocket connection with JWT token');
        const userId = request?.userId as string;
        const sessionId = request?.sessionId as string;

        // Enure there is an existing userSession for the app to connect to.
        userSession = UserSession.getById(userId);
        if (!userSession) {
          logger.error({ request }, 'User session not found for App message');
          this.sendError(ws, AppErrorCode.SESSION_NOT_FOUND, 'Session not found');
          return;
        }

        // Create ConnectionInit message, and sent to the app manager to handle it.
        const initMessage: AppConnectionInit = {
          type: AppToCloudMessageType.CONNECTION_INIT,
          packageName: appJwtPayload.packageName,
          sessionId: sessionId,
          apiKey: appJwtPayload.apiKey
        };
        await userSession.appManager.handleAppInit(ws, initMessage);
      }
    } catch (error) {
      logger.error(error, 'Error processing App connection request');
      ws.close(1011, 'Internal server error');
      return;
    }

    // Set up message handler
    ws.on('message', async (data: WebSocket.Data) => {
      try {
        // Parse the incoming message
        const message = JSON.parse(data.toString()) as AppToCloudMessage;

        // Check if it's old auth via App Init message.
        if (message.type === AppToCloudMessageType.CONNECTION_INIT) {
          const initMessage = message as AppConnectionInit;
          // Parse session ID to get user session ID
          const sessionParts = initMessage.sessionId.split('-');
          const userId = sessionParts[0];
          if (sessionParts.length < 2) {
            logger.error({ service: SERVICE_NAME, message }, `Invalid session ID format: ${initMessage.sessionId}`);
            ws.close(1008, 'Invalid session ID format');
            return;
          }

          userSession = UserSession.getById(userId);
          if (!userSession) {
            logger.error({ request, message }, 'User session not found for App message');
            this.sendError(ws, AppErrorCode.SESSION_NOT_FOUND, 'Session not found');
            return;
          }
          await userSession.appManager.handleAppInit(ws, initMessage);
        }

        else {
          // If we don't have a user session, we can't process other messages.
          if (!userSession) {
            logger.error({ request, data }, 'User session not found for App message');
            this.sendError(ws, AppErrorCode.SESSION_NOT_FOUND, 'Session not found');
            return;
          }

          // Only handle non-connection init messages if we have a user session.
          await this.handleAppMessage(ws, userSession, message)
        }
      } catch (error) {
        logger.error(error, 'Unexpected error processing App message');
        logger.debug({ service: SERVICE_NAME, data }, '[debug] Unexpected error processing App message', data);
        // General error handling when we can't even parse the message
        ws.close(1011, 'Internal server error');
      }
    });
  }

  /**
   * Handle App message
   *
   * @param userSession UserSession
   * @param message AppToCloudMessage
   */
  private async handleAppMessage(appWebsocket: WebSocket, userSession: UserSession, message: AppToCloudMessage): Promise<void> {
    try {
      // Process based on message type
      switch (message.type) {
        case AppToCloudMessageType.SUBSCRIPTION_UPDATE:
          await this.handleSubscriptionUpdate(appWebsocket, userSession, message);
          break;

        case AppToCloudMessageType.DISPLAY_REQUEST:
          userSession.logger.debug({ service: SERVICE_NAME, message, packageName: message.packageName }, `Received display request from App: ${message.packageName}`);
          userSession.displayManager.handleDisplayRequest(message);
          // Handle display request
          break;

        // Dashboard message handling
        case AppToCloudMessageType.DASHBOARD_CONTENT_UPDATE:
        case AppToCloudMessageType.DASHBOARD_MODE_CHANGE:
        case AppToCloudMessageType.DASHBOARD_SYSTEM_UPDATE: {
          userSession.dashboardManager.handleAppMessage(message);
          break;
        }

        // Mentra Live Photo / Video Stream Request message handling.
        case AppToCloudMessageType.RTMP_STREAM_REQUEST:
          // Delegate to VideoManager
          // The RtmpStreamRequest SDK type should be used by the App
          try {
            const streamId = await userSession.videoManager.startRtmpStream(message as RtmpStreamRequest);
            // Optionally send an immediate ack to App if startRtmpStream doesn't or if App expects it
            // (VideoManager.startRtmpStream already sends initial status)
            this.logger.info({ streamId, packageName: message.packageName }, "RTMP Stream request processed by VideoManager.");
          } catch (e) {
            this.logger.error({ e, packageName: message.packageName }, "Error starting RTMP stream via VideoManager");
            this.sendError(appWebsocket, AppErrorCode.INTERNAL_ERROR, (e as Error).message || "Failed to start stream.");
          }
          break;

        case AppToCloudMessageType.RTMP_STREAM_STOP:
          // Delegate to VideoManager
          try {
            await userSession.videoManager.stopRtmpStream(message as RtmpStreamStopRequest);
            this.logger.info({ packageName: message.packageName, streamId: (message as RtmpStreamStopRequest).streamId }, "RTMP Stream stop request processed by VideoManager.");
          } catch (e) {
            this.logger.error({ e, packageName: message.packageName }, "Error stopping RTMP stream via VideoManager");
            this.sendError(appWebsocket, AppErrorCode.INTERNAL_ERROR, (e as Error).message || "Failed to stop stream.");
          }
          break;

        case AppToCloudMessageType.LOCATION_POLL_REQUEST:
          try {
            await locationService.handlePollRequest(userSession, message.accuracy, message.correlationId, message.packageName);
          } catch (e) {
            this.logger.error({ e, packageName: message.packageName }, "Error handling location poll request");
            this.sendError(appWebsocket, AppErrorCode.INTERNAL_ERROR, (e as Error).message || "Failed to handle location poll.");
          }
          break;

        case AppToCloudMessageType.PHOTO_REQUEST:
          // Delegate to PhotoManager
          // The AppPhotoRequestSDK type should be used by the App
          // PhotoManager's requestPhoto now takes the AppPhotoRequestSDK object
          try {
            const photoRequestMsg = message as PhotoRequest;
            // The PhotoManager's requestPhoto method now takes the entire App request object
            // and internally extracts what it needs, plus gets the appWebSocket.
            // The old `photoRequestService.createAppPhotoRequest` took `userId, appId, ws, config`.
            // The new `PhotoManager.requestPhoto` will take the `AppPhotoRequestSDK` object
            // and the `appWs` is passed from `handleAppMessage`.
            // We need to make sure the PhotoManager has access to the appWs that sent this message.
            // The current PhotoManager.requestPhoto is:
            // async requestPhoto(appRequest: AppPhotoRequestSDK): Promise<string>
            // It internally uses this.userSession.appWebsockets.get(appRequest.packageName) to get the websocket.
            // This is fine if the App ws is already stored by AppManager.handleAppInit.
            const requestId = await userSession.photoManager.requestPhoto(photoRequestMsg);
            this.logger.info({ requestId, packageName: photoRequestMsg.packageName }, "Photo request processed by PhotoManager.");
          } catch(e) {
            this.logger.error({e, packageName: message.packageName}, "Error requesting photo via PhotoManager");
            this.sendError(appWebsocket, AppErrorCode.INTERNAL_ERROR, (e as Error).message || "Failed to request photo.");
          }
          break;

        case AppToCloudMessageType.AUDIO_PLAY_REQUEST:
          // Forward audio play request to glasses/manager
          try {
            const audioRequestMsg = message as AudioPlayRequest;

            // Store the mapping of requestId -> packageName for response routing
            userSession.audioPlayRequestMapping.set(audioRequestMsg.requestId, audioRequestMsg.packageName);
            userSession.logger.debug(`🔊 [AppWebSocketService] Stored audio request mapping: ${audioRequestMsg.requestId} -> ${audioRequestMsg.packageName}`);

            // Forward the audio play request to the glasses/manager
            // Convert from app-to-cloud format to cloud-to-glasses format
            const glassesAudioRequest = {
              type: CloudToGlassesMessageType.AUDIO_PLAY_REQUEST,
              sessionId: userSession.sessionId,
              requestId: audioRequestMsg.requestId,
              packageName: audioRequestMsg.packageName,
              audioUrl: audioRequestMsg.audioUrl,
              volume: audioRequestMsg.volume,
              stopOtherAudio: audioRequestMsg.stopOtherAudio,
              timestamp: new Date()
            };

            // Send to glasses/manager via WebSocket
            if (userSession.websocket && userSession.websocket.readyState === 1) {
              userSession.websocket.send(JSON.stringify(glassesAudioRequest));
              userSession.logger.debug(`🔊 [AppWebSocketService] Forwarded audio request ${audioRequestMsg.requestId} to glasses`);
            } else {
              // Clean up mapping if we can't forward the request
              userSession.audioPlayRequestMapping.delete(audioRequestMsg.requestId);
              this.sendError(appWebsocket, AppErrorCode.INTERNAL_ERROR, "Glasses not connected");
            }
          } catch(e) {
            // Clean up mapping if an exception occurs to prevent memory leak
            const audioRequestMsg = message as AudioPlayRequest;
            if (audioRequestMsg?.requestId) {
              userSession.audioPlayRequestMapping.delete(audioRequestMsg.requestId);
            }
            this.sendError(appWebsocket, AppErrorCode.INTERNAL_ERROR, (e as Error).message || "Failed to process audio request.");
          }
          break;

        case AppToCloudMessageType.AUDIO_STOP_REQUEST:
          // Forward audio stop request to glasses/manager
          try {
            const audioStopMsg = message as AudioStopRequest;

            // Forward the audio stop request to the glasses/manager
            // Convert from app-to-cloud format to cloud-to-glasses format
            const glassesAudioStopRequest = {
              type: CloudToGlassesMessageType.AUDIO_STOP_REQUEST,
              sessionId: userSession.sessionId,
              appId: audioStopMsg.packageName,
              timestamp: new Date()
            };

            // Send to glasses/manager via WebSocket
            if (userSession.websocket && userSession.websocket.readyState === 1) {
              userSession.websocket.send(JSON.stringify(glassesAudioStopRequest));
              userSession.logger.debug(`🔇 [AppWebSocketService] Forwarded audio stop request from ${audioStopMsg.packageName} to glasses`);
            } else {
              this.sendError(appWebsocket, AppErrorCode.INTERNAL_ERROR, "Glasses not connected");
            }
          } catch(e) {
            this.sendError(appWebsocket, AppErrorCode.INTERNAL_ERROR, (e as Error).message || "Failed to process audio stop request.");
          }
          break;

        case AppToCloudMessageType.MANAGED_STREAM_REQUEST:
          try {
            const managedReq = message as ManagedStreamRequest;
            const streamId = await userSession.managedStreamingExtension.startManagedStream(
              userSession,
              managedReq
            );
            this.logger.info({
              streamId,
              packageName: managedReq.packageName
            }, "Managed stream request processed");
          } catch (e) {
            this.logger.error({
              e,
              packageName: message.packageName
            }, "Error starting managed stream");
            this.sendError(
              appWebsocket,
              AppErrorCode.INTERNAL_ERROR,
              (e as Error).message || "Failed to start managed stream"
            );
          }
          break;

        case AppToCloudMessageType.MANAGED_STREAM_STOP:
          try {
            const stopReq = message as ManagedStreamStopRequest;
            await userSession.managedStreamingExtension.stopManagedStream(
              userSession,
              stopReq
            );
            this.logger.info({
              packageName: stopReq.packageName
            }, "Managed stream stop request processed");
          } catch (e) {
            this.logger.error({
              e,
              packageName: message.packageName
            }, "Error stopping managed stream");
            this.sendError(
              appWebsocket,
              AppErrorCode.INTERNAL_ERROR,
              (e as Error).message || "Failed to stop managed stream"
            );
          }
          break;

        default:
          logger.warn(`Unhandled App message type: ${message.type}`);
          break;
      }
    } catch (error) {
      userSession.logger.error({ error, message }, 'Error handling App message');
    }
  }

  // Handle Subscription updates.
  private async handleSubscriptionUpdate(appWebsocket: WebSocket, userSession: UserSession, message: AppSubscriptionUpdate): Promise<void> {
    const packageName = message.packageName;
    userSession.logger.debug(
      { service: SERVICE_NAME, message, packageName },
      `Received subscription update from App: ${packageName}`
    );

    // Get the minimal language subscriptions before update
    const previousLanguageSubscriptions = subscriptionService.getMinimalLanguageSubscriptions(userSession.userId);

    // Check if the app is newly subscribing to calendar events
    const isNewCalendarSubscription =
      !subscriptionService.hasSubscription(userSession.userId, message.packageName, StreamType.CALENDAR_EVENT) &&
      message.subscriptions.some(sub => (typeof sub === 'string' && sub === StreamType.CALENDAR_EVENT));

    // Check if the app is newly subscribing to location updates
    const isNewLocationSubscription =
      !subscriptionService.hasSubscription(userSession.userId, message.packageName, StreamType.LOCATION_UPDATE) &&
      message.subscriptions.some(sub => {
        if (typeof sub === 'string') return sub === StreamType.LOCATION_UPDATE;
        return sub.stream === StreamType.LOCATION_STREAM || sub.stream === StreamType.LOCATION_UPDATE;
      });

    try {
      // This is now a non-blocking call. We use .then() to chain the next action
      // without holding up the initial connection handshake.
      subscriptionService.updateSubscriptions(
        userSession,
        message.packageName,
        message.subscriptions
<<<<<<< HEAD
      );
      // Note: subscriptionService automatically syncs TranscriptionManager
=======
      ).then(updatedUser => {
        if (updatedUser) {
          // Pass the updated user object directly to avoid a race condition.
          locationService.handleSubscriptionChange(updatedUser, userSession);
        }
      }).catch(error => {
        // Since this runs in the background, we can't send a response to the client.
        // We just log the error.
        userSession.logger.error({ error }, "Error during background subscription processing.");
      });
>>>>>>> 2e8f9f0a
    } catch (error) {
      // This will only catch synchronous errors from the initial call.
      const errorMessage = error instanceof Error ? error.message : String(error);
      userSession.logger.error({
        service: SERVICE_NAME,
        error: {
          message: errorMessage,
          name: (error as Error).name,
          stack: (error as Error).stack,
          details: error
        },
        packageName,
        subscriptions: message.subscriptions,
        userId: userSession.userId,
        logKey: '##SUBSCRIPTION_ERROR##' // Add a unique key for easy searching
      }, `##SUBSCRIPTION_ERROR##: Failed to update subscriptions for App ${packageName}, which will cause a disconnect.`);

      // Send error response to App instead of crashing the service
      this.sendError(appWebsocket, AppErrorCode.MALFORMED_MESSAGE, `Invalid subscription type: ${errorMessage}`);
      return; // Exit early to prevent further processing
    }

    // Get the new minimal language subscriptions after update
    const newLanguageSubscriptions = subscriptionService.getMinimalLanguageSubscriptions(userSession.userId);

    // Check if language subscriptions have changed
    const languageSubscriptionsChanged =
      previousLanguageSubscriptions.length !== newLanguageSubscriptions.length ||
      !previousLanguageSubscriptions.every(sub => newLanguageSubscriptions.includes(sub));

    if (languageSubscriptionsChanged) {
      userSession.logger.info({ service: SERVICE_NAME, languageSubscriptionsChanged, packageName }, `Language subscriptions changed for ${packageName} in session ${userSession.userId}`);

      // 🚨 DEBOUNCED SUBSCRIPTION UPDATES - Prevent rapid stream recreation
      const userId = userSession.userId;

      // Clear existing timer if present
      if (this.subscriptionChangeTimers.has(userId)) {
        clearTimeout(this.subscriptionChangeTimers.get(userId)!);
      }

      // Set debounced timer for transcription stream updates
      this.subscriptionChangeTimers.set(userId, setTimeout(() => {
        try {
          userSession.logger.debug({
            service: SERVICE_NAME,
            newLanguageSubscriptions,
            userId,
            operation: 'debouncedStreamUpdate'
          }, 'Applying debounced transcription stream update');

          // Update transcription streams with new language subscriptions
          // Note: subscriptionService automatically syncs TranscriptionManager, so no direct call needed

          // Check if we need to update microphone state based on media subscriptions
          userSession.microphoneManager.handleSubscriptionChange();

        } catch (error) {
          userSession.logger.error({
            service: SERVICE_NAME,
            error,
            userId,
            operation: 'debouncedStreamUpdateError'
          }, 'Error in debounced subscription update');
        } finally {
          // Clean up timer
          this.subscriptionChangeTimers.delete(userId);
        }
      }, this.SUBSCRIPTION_DEBOUNCE_MS));
    }

    // Send cached calendar event if app just subscribed to calendar events
    if (isNewCalendarSubscription) {
      userSession.logger.info({ service: SERVICE_NAME, isNewCalendarSubscription, packageName }, `isNewCalendarSubscription: ${isNewCalendarSubscription} for app ${packageName}`);
      const allCalendarEvents = subscriptionService.getAllCalendarEvents(userSession.userId);
      if (allCalendarEvents.length > 0) {
        userSession.logger.debug({ service: SERVICE_NAME, allCalendarEvents }, `Sending ${allCalendarEvents.length} cached calendar events to newly subscribed app ${message.packageName}`);

        if (appWebsocket && appWebsocket.readyState === WebSocket.OPEN) {
          for (const event of allCalendarEvents) {
            const dataStream: DataStream = {
              type: CloudToAppMessageType.DATA_STREAM,
              streamType: StreamType.CALENDAR_EVENT,
              sessionId: `${userSession.userId}-${message.packageName}`,
              data: event,
              timestamp: new Date()
            };
            appWebsocket.send(JSON.stringify(dataStream));
          }
        }
      }
    }

    // Send cached location if app just subscribed to location updates
    if (isNewLocationSubscription) {
      userSession.logger.info({ service: SERVICE_NAME, isNewLocationSubscription, packageName }, `isNewLocationSubscription: ${isNewLocationSubscription} for app ${packageName}`);
      const lastLocation = subscriptionService.getLastLocation(userSession.userId);
      if (lastLocation) {
        userSession.logger.info(`Sending cached location to newly subscribed app ${message.packageName}`);
        const appSessionId = `${userSession.userId}-${message.packageName}`;

        if (appWebsocket && appWebsocket.readyState === WebSocket.OPEN) {
          const locationUpdate: LocationUpdate = {
            type: GlassesToCloudMessageType.LOCATION_UPDATE,
            sessionId: appSessionId,
            lat: lastLocation.latitude,
            lng: lastLocation.longitude,
            timestamp: new Date()
          };

          const dataStream: DataStream = {
            type: CloudToAppMessageType.DATA_STREAM,
            sessionId: appSessionId,
            streamType: StreamType.LOCATION_UPDATE,
            data: locationUpdate,
            timestamp: new Date()
          };
          appWebsocket.send(JSON.stringify(dataStream));
        }
      }
    }

    // Send cached userDatetime if app just subscribed to custom_message
    const isNewCustomMessageSubscription = message.subscriptions.includes(StreamType.CUSTOM_MESSAGE);

    if (isNewCustomMessageSubscription && userSession.userDatetime) {
      userSession.logger.info(`Sending cached userDatetime to app ${message.packageName} on custom_message subscription`);
      if (appWebsocket && appWebsocket.readyState === WebSocket.OPEN) {
        const customMessage = {
          type: CloudToAppMessageType.CUSTOM_MESSAGE,
          action: 'update_datetime',
          payload: {
            datetime: userSession.userDatetime,
            section: 'topLeft'
          },
          timestamp: new Date()
        };
        appWebsocket.send(JSON.stringify(customMessage));
      }
    }

    const clientResponse: AppStateChange = {
      type: CloudToGlassesMessageType.APP_STATE_CHANGE,
      sessionId: userSession.sessionId,
      userSession: await sessionService.transformUserSessionForClient(userSession),
      timestamp: new Date()
    };

    userSession.websocket.send(JSON.stringify(clientResponse));
  }

  /**
   * Send an error response to the App client
   *
   * @param ws WebSocket connection
   * @param code Error code
   * @param message Error message
   */
  private sendError(ws: WebSocket, code: AppErrorCode, message: string): void {
    try {
      const errorResponse: AppConnectionError = {
        type: CloudToAppMessageType.CONNECTION_ERROR,
        code: code,
        message: message,
        timestamp: new Date()
      };
      ws.send(JSON.stringify(errorResponse));
      // Close the connection with an appropriate code
      ws.close(1008, message);
    } catch (error) {
      logger.error('Failed to send error response', error);
      // Try to close the connection anyway
      try {
        ws.close(1011, 'Internal server error');
      } catch (closeError) {
        logger.error('Failed to close WebSocket connection', closeError);
      }
    }
  }

}

export default AppWebSocketService;<|MERGE_RESOLUTION|>--- conflicted
+++ resolved
@@ -426,10 +426,6 @@
         userSession,
         message.packageName,
         message.subscriptions
-<<<<<<< HEAD
-      );
-      // Note: subscriptionService automatically syncs TranscriptionManager
-=======
       ).then(updatedUser => {
         if (updatedUser) {
           // Pass the updated user object directly to avoid a race condition.
@@ -440,7 +436,6 @@
         // We just log the error.
         userSession.logger.error({ error }, "Error during background subscription processing.");
       });
->>>>>>> 2e8f9f0a
     } catch (error) {
       // This will only catch synchronous errors from the initial call.
       const errorMessage = error instanceof Error ? error.message : String(error);

--- conflicted
+++ resolved
@@ -225,14 +225,10 @@
 ): Promise<void> {
   console.log('Settings update payload (before saving):', JSON.stringify(settings));
 
-<<<<<<< HEAD
   // Sanitize the appName since it's used as a Map key
   const sanitizedAppName = MongoSanitizer.sanitizeKey(appName);
-=======
-  appName = appName.split('.').pop() || appName; // TODO: find a better way to do this.
-
-  console.log('App name:', appName);
->>>>>>> b882fdc0
+
+  console.log('App name:', sanitizedAppName);
 
   // Retrieve existing settings and convert subdocuments to plain objects.
   const existingSettings = this.appSettings.get(sanitizedAppName);
@@ -267,15 +263,9 @@
 };
 
 UserSchema.methods.getAppSettings = function (this: UserDocument, appName: string): AppSetting[] | undefined {
-<<<<<<< HEAD
-  // Sanitize the appName when retrieving from the Map
   const sanitizedAppName = MongoSanitizer.sanitizeKey(appName);
   const settings = this.appSettings.get(sanitizedAppName);
   return settings;
-=======
-  appName = appName.split('.').pop() || appName;
-  return this.appSettings.get(appName);
->>>>>>> b882fdc0
 };
 
 UserSchema.methods.isAppRunning = function (this: UserDocument, appName: string): boolean {

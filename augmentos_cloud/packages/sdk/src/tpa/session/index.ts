--- conflicted
+++ resolved
@@ -1318,41 +1318,4 @@
       return null;
     }
   }
-<<<<<<< HEAD
-
-  /**
-   * Fetch the onboarding status for the given email and packageName from the backend.
-   * @param email The user's email
-   * @returns Promise resolving to true if onboarding is complete, false otherwise
-   */
-  public async getOnboardingStatus(email: string): Promise<boolean> {
-    try {
-      const baseUrl = this.getServerUrl();
-      const packageName = this.getPackageName();
-      const response = await axios.get(`${baseUrl}/api/onboarding/status`, { params: { email, packageName } });
-      return !!response.data.hasCompletedOnboarding;
-    } catch (err) {
-      this.logger.error('Error fetching onboarding status from backend:', err);
-      return false;
-    }
-  }
-
-  /**
-   * Mark onboarding as complete for the given email and packageName in the backend.
-   * @param email The user's email
-   * @returns Promise resolving to true if successful, false otherwise
-   */
-  public async completeOnboarding(email: string): Promise<boolean> {
-    try {
-      const baseUrl = this.getServerUrl();
-      const packageName = this.getPackageName();
-      const response = await axios.post(`${baseUrl}/api/onboarding/complete`, { email, packageName });
-      return !!response.data.success;
-    } catch (err) {
-      this.logger.error('Error completing onboarding in backend:', err);
-      return false;
-    }
-  }
-=======
->>>>>>> d9508a87
 }
--- conflicted
+++ resolved
@@ -195,15 +195,13 @@
   StreamStatusHandler
 } from './types/rtmp-stream';
 
-<<<<<<< HEAD
 // Export app session modules
 export * from './app/session/modules';
-=======
+
 // Export photo data types
 export {
   PhotoData
 } from './types/photo-data';
->>>>>>> adfcac2e
 
 /**
  * WebSocket error information

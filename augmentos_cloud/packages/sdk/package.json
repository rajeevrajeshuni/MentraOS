--- conflicted
+++ resolved
@@ -1,10 +1,6 @@
 {
   "name": "@augmentos/sdk",
-<<<<<<< HEAD
-  "version": "1.1.3",
-=======
   "version": "1.1.4",
->>>>>>> 5850d8ae
   "source": "src/index.ts",
   "main": "dist/index.js",
   "types": "dist/index.d.ts",

--- conflicted
+++ resolved
@@ -4,12 +4,8 @@
     "packages/*"
   ],
   "scripts": {
-<<<<<<< HEAD
     "docker:dev": "ENV=development docker-compose -f docker-compose.dev.yml up",
-=======
-    "dev": "concurrently -n \"utils,agents,sdk,config,dashboard,flash,livecaptions,miraai,notify,cloud\" -c \"bgBlue.bold,bgBlue.bold,bgGreen.bold,bgMagenta.bold,bgYellow.bold,bgCyan.bold,bgRed.bold,bgBlue.bold,bgGreen.bold,bgMagenta.bold,bgYellow.bold\" \"cd packages/utils && bun run dev\" \"cd packages/agents && bun run dev\" \"cd packages/sdk && bun run dev\" \"cd packages/config && bun run dev\" \"cd packages/apps/dashboard-manager && bun run dev\" \"cd packages/apps/flash && bun run dev\" \"cd packages/apps/livecaptions && bun run dev\" \"cd packages/apps/miraai && bun run dev\" \"cd packages/apps/notify && bun run dev\" \"cd packages/cloud && bun run dev\"",
     "build": "concurrently \"cd packages/sdk && bun run build\" \"cd packages/config && bun run build\" \"cd packages/utils && bun run build\" \"cd packages/agents && bun run build\"  \"cd packages/apps/dashboard-manager && bun run build\" \"cd packages/apps/flash && bun run build\" \"cd packages/apps/livecaptions && bun run build\" \"cd packages/apps/miraai && bun run build\" \"cd packages/apps/notify && bun run build\" \"cd packages/cloud && bun run build\"",
->>>>>>> d29708f2
 
     "docker:dev:detached": "ENV=development docker-compose -f docker-compose.dev.yml up -d",
     "docker:dev:stop": "docker-compose -f docker-compose.dev.yml down",

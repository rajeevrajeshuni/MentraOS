//
//  ServerComms.swift
//  AugmentOS_Manager
//
//  Created by Matthew Fosse on 3/5/25.
//

import Foundation
import Combine

protocol ServerCommsCallback {
  func onConnectionAck()
  func onAppStateChange(_ apps: [ThirdPartyCloudApp]/*, _ whatToStream: [String]*/)
  func onConnectionError(_ error: String)
  func onAuthError()
  func onMicrophoneStateChange(_ isEnabled: Bool)
  func onDisplayEvent(_ event: [String: Any])
  func onRequestSingle(_ dataType: String)
  func onStatusUpdate(_ status: [String: Any])
}

class ServerComms {
  private static var instance: ServerComms?

  public let wsManager = WebSocketManager()
  private var speechRecCallback: ((([String: Any]) -> Void))?
  private var serverCommsCallback: ServerCommsCallback?
  private var coreToken: String = ""
  var userid: String = ""
  private var serverUrl: String = ""

  // Audio queue system
  private let audioQueue = DispatchQueue(label: "com.augmentos.audioQueue")
  private var audioBuffer = ArrayBlockingQueue<Data>(capacity: 100) // 10 seconds of audio assuming similar frame rates
  private var audioSenderThread: Thread?
  private var audioSenderRunning = false
  private var cancellables = Set<AnyCancellable>()

  private var reconnecting: Bool = false
  private var reconnectionAttempts: Int = 0
  public let calendarManager = CalendarManager()
  public let locationManager = LocationManager()
  public let mediaManager = MediaManager()

  static func getInstance() -> ServerComms {
    if instance == nil {
      instance = ServerComms()
    }
    return instance!
  }

  private init() {
    // Subscribe to WebSocket messages
    wsManager.messages
      .sink { [weak self] message in
        self?.handleIncomingMessage(message)
      }
      .store(in: &cancellables)

    // Subscribe to WebSocket status changes
    wsManager.status
      .sink { [weak self] status in
        self?.handleStatusChange(status)
      }
      .store(in: &cancellables)

    startAudioSenderThread()

    // every hour send calendar events again:
    let oneHour: TimeInterval = 1 * 60 * 60// 1hr
    Timer.scheduledTimer(withTimeInterval: oneHour, repeats: true) { [weak self] _ in
      print("Periodic calendar sync")
      self?.sendCalendarEvents()
    }

    // Deploy datetime coordinates to command center every 60 seconds
    let sixtySeconds: TimeInterval = 60
    Timer.scheduledTimer(withTimeInterval: sixtySeconds, repeats: true) { [weak self] _ in
      print("Periodic datetime transmission")
      guard let self = self else { return }
      let isoDatetime = ServerComms.getCurrentIsoDatetime()
      self.sendUserDatetimeToBackend(userId: self.userid, isoDatetime: isoDatetime)
    }

    // send location updates every 15 minutes:
    // TODO: ios (left out for now for battery savings)
//    let fifteenMinutes: TimeInterval = 15 * 60
//    Timer.scheduledTimer(withTimeInterval: fifteenMinutes, repeats: true) { [weak self] _ in
//      print("Periodic location update")
//      self?.sendLocationUpdates()
//    }

    // Setup calendar change notifications
    calendarManager.setCalendarChangedCallback { [weak self] in
      self?.sendCalendarEvents()
    }

    // setup location change notification:
    locationManager.setLocationChangedCallback { [weak self] in
      self?.sendLocationUpdates()
    }

  }

  func setAuthCredentials(_ userid: String, _ coreToken: String) {
    self.coreToken = coreToken
    self.userid = userid
  }

  func setServerUrl(_ url: String) {
    self.serverUrl = url
    print("ServerComms: setServerUrl: \(url)")
    if self.wsManager.isConnected() {
      wsManager.disconnect()
      connectWebSocket()
    }
  }

  func setServerCommsCallback(_ callback: ServerCommsCallback) {
    self.serverCommsCallback = callback
  }

  func setSpeechRecCallback(_ callback: @escaping ([String: Any]) -> Void) {
    self.speechRecCallback = callback
  }

  // MARK: - Connection Management

  func connectWebSocket() {
    guard let url = URL(string: getServerUrl()) else {
      print("Invalid server URL")
      return
    }
    wsManager.connect(url: url, coreToken: self.coreToken)
  }

  func isWebSocketConnected() -> Bool {
    return wsManager.isConnected()
  }

  // MARK: - Audio / VAD

  func sendAudioChunk(_ audioData: Data) {
    // If the queue is full, remove the oldest entry before adding a new one
    audioBuffer.offer(audioData)
  }

  private func sendConnectionInit(coreToken: String) {
    do {
      let initMsg: [String: Any] = [
        "type": "connection_init",
        "coreToken": coreToken
      ]

      let jsonData = try JSONSerialization.data(withJSONObject: initMsg)
      if let jsonString = String(data: jsonData, encoding: .utf8) {
        wsManager.sendText(jsonString)
        print("ServerComms: Sent connection_init message")
      }
    } catch {
      print("ServerComms: Error building connection_init JSON: \(error)")
    }
  }

  func sendVadStatus(_ isSpeaking: Bool) {
    let vadMsg: [String: Any] = [
      "type": "VAD",
      "status": isSpeaking
    ]

    let jsonData = try! JSONSerialization.data(withJSONObject: vadMsg)
    if let jsonString = String(data: jsonData, encoding: .utf8) {
      wsManager.sendText(jsonString)
    }
  }


  func sendBatteryStatus(level: Int, charging: Bool) {
    let vadMsg: [String: Any] = [
      "type": "glasses_battery_update",
      "level": level,
      "charging": charging,
      "timestamp": Date().timeIntervalSince1970 * 1000,
      // TODO: time remaining
    ]

    let jsonData = try! JSONSerialization.data(withJSONObject: vadMsg)
    if let jsonString = String(data: jsonData, encoding: .utf8) {
      wsManager.sendText(jsonString)
    }
  }

  func sendCalendarEvent(_ calendarItem: CalendarItem) {
    guard wsManager.isConnected() else {
      print("Cannot send calendar event: not connected.")
      return
    }

    do {
      let event: [String: Any] = [
        "type": "calendar_event",
        "title": calendarItem.title,
        "eventId": calendarItem.eventId,
        "dtStart": calendarItem.dtStart,
        "dtEnd": calendarItem.dtEnd,
        "timeZone": calendarItem.timeZone,
        "timestamp": Int(Date().timeIntervalSince1970)
      ]

      let jsonData = try JSONSerialization.data(withJSONObject: event)
      if let jsonString = String(data: jsonData, encoding: .utf8) {
        wsManager.sendText(jsonString)
      }
    } catch {
      print("Error building calendar_event JSON: \(error)")
    }
  }

  public func sendCalendarEvents() {
    guard self.wsManager.isConnected() else { return }
    let calendarManager = CalendarManager()
    Task {
      if let events = await calendarManager.fetchUpcomingEvents(days: 2) {
        guard events.count > 0 else { return }
        // Send up to 5 events
        let eventsToSend = events.prefix(5)
        for event in eventsToSend {
          let calendarItem = convertEKEventToCalendarItem(event)
          print("CALENDAR EVENT \(calendarItem)")
          self.sendCalendarEvent(calendarItem)
        }
      }
    }
  }


  func sendLocationUpdate(lat: Double, lng: Double) {
    do {
      let event: [String: Any] = [
        "type": "location_update",
        "lat": lat,
        "lng": lng,
        "timestamp": Int(Date().timeIntervalSince1970 * 1000)
      ]

      let jsonData = try JSONSerialization.data(withJSONObject: event)
      if let jsonString = String(data: jsonData, encoding: .utf8) {
        wsManager.sendText(jsonString)
      }
    } catch {
      print("ServerComms: Error building location_update JSON: \(error)")
    }
  }

  public func sendLocationUpdates() {
    guard self.wsManager.isConnected() else {
      print("Cannot send location updates: WebSocket not connected")
      return
    }

    if let locationData = locationManager.getCurrentLocation() {
      print("Sending location update: lat=\(locationData.latitude), lng=\(locationData.longitude)")
      sendLocationUpdate(lat: locationData.latitude, lng: locationData.longitude)
    } else {
      print("Cannot send location update: No location data available")
    }
  }

  public func sendGlassesConnectionState(modelName: String, status: String) {
    do {
      let event: [String: Any] = [
        "type": "glasses_connection_state",
        "modelName": modelName,
        "status": status,
        "timestamp": Int(Date().timeIntervalSince1970 * 1000)
      ]
      let jsonData = try JSONSerialization.data(withJSONObject: event)
      if let jsonString = String(data: jsonData, encoding: .utf8) {
        wsManager.sendText(jsonString)
      }
    } catch {
      print("ServerComms: Error building location_update JSON: \(error)")
    }
  }


  func updateAsrConfig(languages: [[String: Any]]) {
    guard wsManager.isConnected() else {
      print("Cannot send ASR config: not connected.")
      return
    }

    do {
      let configMsg: [String: Any] = [
        "type": "config",
        "streams": languages
      ]

      let jsonData = try JSONSerialization.data(withJSONObject: configMsg)
      if let jsonString = String(data: jsonData, encoding: .utf8) {
        wsManager.sendText(jsonString)
      }
    } catch {
      print("Error building config message: \(error)")
    }
  }

  func sendCoreStatus(status: [String: Any]) {
    do {
      let event: [String: Any] = [
        "type": "core_status_update",
        "status": status,
        "timestamp": Int(Date().timeIntervalSince1970 * 1000)
      ]

      let jsonData = try JSONSerialization.data(withJSONObject: event)
      if let jsonString = String(data: jsonData, encoding: .utf8) {
        wsManager.sendText(jsonString)
      }
    } catch {
      print("Error building core_status_update JSON: \(error)")
    }
  }

  // MARK: - App Lifecycle

  func startApp(packageName: String) {
    do {
      let msg: [String: Any] = [
        "type": "start_app",
        "packageName": packageName,
        "timestamp": Int(Date().timeIntervalSince1970 * 1000)
      ]

      let jsonData = try JSONSerialization.data(withJSONObject: msg)
      if let jsonString = String(data: jsonData, encoding: .utf8) {
        wsManager.sendText(jsonString)
      }
    } catch {
      print("Error building start_app JSON: \(error)")
    }
  }

  func stopApp(packageName: String) {
    do {
      let msg: [String: Any] = [
        "type": "stop_app",
        "packageName": packageName,
        "timestamp": Int(Date().timeIntervalSince1970 * 1000)
      ]

      let jsonData = try JSONSerialization.data(withJSONObject: msg)
      if let jsonString = String(data: jsonData, encoding: .utf8) {
        wsManager.sendText(jsonString)
      }
    } catch {
      print("Error building stop_app JSON: \(error)")
    }
  }

  // MARK: - Hardware Events

  func sendButtonPress(buttonId: String, pressType: String) {
    do {
      let event: [String: Any] = [
        "type": "button_press",
        "buttonId": buttonId,
        "pressType": pressType,
        "timestamp": Int(Date().timeIntervalSince1970 * 1000)
      ]

      let jsonData = try JSONSerialization.data(withJSONObject: event)
      if let jsonString = String(data: jsonData, encoding: .utf8) {
        wsManager.sendText(jsonString)
      }
    } catch {
      print("ServerComms: Error building button_press JSON: \(error)")
    }
  }

  // Add other event methods as needed (sendHeadPosition, sendGlassesBatteryUpdate, etc.)

  // MARK: - Message Handling

  private func handleIncomingMessage(_ msg: [String: Any]) {
    guard let type = msg["type"] as? String else { return }

    print("Received message of type: \(type)")

    switch type {
    case "connection_ack":
      startAudioSenderThread()
      if let callback = serverCommsCallback {
        callback.onAppStateChange(parseAppList(msg)/*, parseWhatToStream(msg)*/)
        callback.onConnectionAck()
      }

    case "app_state_change":
      if let callback = serverCommsCallback {
        callback.onAppStateChange(parseAppList(msg)/*, parseWhatToStream(msg)*/)
      }

    case "connection_error":
      let errorMsg = msg["message"] as? String ?? "Unknown error"
      if let callback = serverCommsCallback {
        callback.onConnectionError(errorMsg)
      }

    case "auth_error":
      if let callback = serverCommsCallback {
        callback.onAuthError()
      }

    case "microphone_state_change":
      print("ServerComms: microphone_state_change: \(msg)")
      let isMicrophoneEnabled = msg["isMicrophoneEnabled"] as? Bool ?? true
      if let callback = serverCommsCallback {
        callback.onMicrophoneStateChange(isMicrophoneEnabled)
      }

    case "display_event":
      if let view = msg["view"] as? String {
        if let callback = serverCommsCallback {
          callback.onDisplayEvent(msg)
        }
      }

    case "audio_play_request":
      handleAudioPlayRequest(msg)

    case "audio_stop_request":
      handleAudioStopRequest()

    case "request_single":
      if let dataType = msg["data_type"] as? String, let callback = serverCommsCallback {
        callback.onRequestSingle(dataType)
      }

    case "interim", "final":
      // Pass speech messages to speech recognition callback
      if let callback = speechRecCallback {
        callback(msg)
      } else {
        print("ServerComms: Received speech message but speechRecCallback is null!")
      }

<<<<<<< HEAD
    case "reconnect":
      print("ServerComms: Server is requesting a reconnect.")

=======
    
      
    case "reconnect":
      print("ServerComms: Server is requesting a reconnect.")

    case "settings_update":
        print("ServerComms: Received settings update from WebSocket")
        if let status = msg["status"] as? [String: Any], let callback = serverCommsCallback {
            callback.onStatusUpdate(status)
        }
        break;
        // Log.d(TAG, "Received settings update from WebSocket");
        // try {
        //     JSONObject settings = msg.optJSONObject("settings");
        //     if (settings != null && serverCommsCallback != null) {
        //         serverCommsCallback.onSettingsUpdate(settings);
        //     }
        // } catch (Exception e) {
        //     Log.e(TAG, "Error handling settings update", e);
        // }
        break;
      
>>>>>>> 1375842c
    default:
      print("ServerComms: Unknown message type: \(type) / full: \(msg)")
    }
  }

  private func handleAudioPlayRequest(_ msg: [String: Any]) {
    guard let requestId = msg["requestId"] as? String else {
      return
    }

                    let audioUrl = msg["audioUrl"] as? String ?? ""
                let volume = msg["volume"] as? Float ?? 1.0
                let stopOtherAudio = msg["stopOtherAudio"] as? Bool ?? true

    let audioManager = AudioManager.getInstance()

    audioManager.playAudio(
      requestId: requestId,
      audioUrl: audioUrl,
      volume: volume,
      stopOtherAudio: stopOtherAudio
    )
  }

  private func handleAudioStopRequest() {
    print("ServerComms: Handling audio stop request")
    let audioManager = AudioManager.getInstance()
    audioManager.stopAllAudio()
  }

  private func attemptReconnect(_ override: Bool = false) {
    if self.reconnecting && !override { return }
    self.reconnecting = true

    self.connectWebSocket()

    // if after some time we're still not connected, run this function again:
    DispatchQueue.main.asyncAfter(deadline: .now() + 10.0) {
      // if self.wsManager.isConnected() {
      if self.wsManager.isActuallyConnected() {
        self.reconnectionAttempts = 0
        self.reconnecting = false
        return
      }
      self.reconnectionAttempts += 1
      self.attemptReconnect(true)
    }
  }

  private func handleStatusChange(_ status: WebSocketStatus) {
    print("handleStatusChange: \(status)")

    if status == .disconnected || status == .error {
      stopAudioSenderThread()
      attemptReconnect()
    }

    if status == .connected {
      // Wait a second before sending connection_init (similar to the Java code)
      DispatchQueue.main.asyncAfter(deadline: .now() + 3) {
        self.sendConnectionInit(coreToken: self.coreToken)

        self.sendCalendarEvents()
        self.sendLocationUpdates()
      }
    }
  }

  // MARK: - Audio Queue Sender Thread

  private func startAudioSenderThread() {
    if audioSenderThread != nil { return }

    audioSenderRunning = true
    audioSenderThread = Thread {
      while self.audioSenderRunning {
        if let chunk = self.audioBuffer.poll() {
          if self.wsManager.isConnected() {
            self.wsManager.sendBinary(chunk)
          } else {
            // Re-enqueue the chunk if not connected, then wait a bit
            self.audioBuffer.offer(chunk)
            Thread.sleep(forTimeInterval: 0.1)
          }
        } else {
          // No data in queue, wait a bit
          Thread.sleep(forTimeInterval: 0.01)
        }
      }
    }

    audioSenderThread?.name = "AudioSenderThread"
    audioSenderThread?.start()
  }

  private func stopAudioSenderThread() {
    print("stopping audio sender thread")
    audioSenderRunning = false
    audioSenderThread = nil
  }

  // MARK: - Helper methods

  func sendUserDatetimeToBackend(userId: String, isoDatetime: String) {
    guard let url = URL(string: getServerUrlForRest() + "/api/user-data/set-datetime") else {
      print("ServerComms: Invalid URL for datetime transmission")
      return
    }

    let body: [String: Any] = [
      "userId": userId,
      "datetime": isoDatetime
    ]

    do {
      let jsonData = try JSONSerialization.data(withJSONObject: body)

      var request = URLRequest(url: url)
      request.httpMethod = "POST"
      request.setValue("application/json", forHTTPHeaderField: "Content-Type")
      request.httpBody = jsonData

      print("ServerComms: Sending datetime to: \(url)")

      URLSession.shared.dataTask(with: request) { data, response, error in
        if let error = error {
          return
        }

        if let httpResponse = response as? HTTPURLResponse {
          if httpResponse.statusCode == 200 {
            if let responseData = data, let responseString = String(data: responseData, encoding: .utf8) {
              print("ServerComms: Datetime transmission successful: \(responseString)")
            }
          } else {
            print("ServerComms: Datetime transmission failed. Response code: \(httpResponse.statusCode)")
            if let responseData = data, let responseString = String(data: responseData, encoding: .utf8) {
              print("ServerComms: Error response: \(responseString)")
            }
          }
        }
      }.resume()

    } catch {
      print("ServerComms: Exception during datetime transmission preparation: \(error.localizedDescription)")
    }
  }

  /**
   * Retrieves the command center's REST API coordinates
   */
  private func getServerUrlForRest() -> String {
    if !self.serverUrl.isEmpty {
      // Extract base URL from WebSocket URL
      let url = URL(string: self.serverUrl)!
      let host = url.host!
      let port = url.port!
      let secure = url.scheme == "https"
      return "\(secure ? "https" : "http")://\(host):\(port)"
    }

    // Fallback to environment configuration
    let host = RNCConfig.env(for: "MENTRAOS_HOST")!
    let port = RNCConfig.env(for: "MENTRAOS_PORT")!
    let secure = RNCConfig.env(for: "MENTRAOS_SECURE")!
    let secureServer = secure.contains("true")
    return "\(secureServer ? "https" : "http")://\(host):\(port)"
  }

  private func getServerUrl() -> String {
    if (!self.serverUrl.isEmpty) {
      // parse the url from the string:
      let url = URL(string: self.serverUrl)!
      let host = url.host!
      let port = url.port!
      let secure = url.scheme == "https"
      let wsUrl = "\(secure ? "wss" : "ws")://\(host):\(port)/glasses-ws"
      return wsUrl
    }
    let host = RNCConfig.env(for: "MENTRAOS_HOST")!;
    let port = RNCConfig.env(for: "MENTRAOS_PORT")!;
    let secure = RNCConfig.env(for: "MENTRAOS_SECURE")!
    let secureServer = secure.contains("true")
    let url = "\(secureServer ? "wss" : "ws")://\(host):\(port)/glasses-ws"
    print("ServerComms: getServerUrl(): \(url)")
    return url
  }

  func parseWhatToStream(_ msg: [String: Any]) -> [String] {
    if let userSession = msg["userSession"] as? [String: Any],
       let whatToStream = userSession["whatToStream"] as? [String] {
      return whatToStream
    }
    print("ServerComms: whatToStream was not found in server message!")
    return []
  }

  func parseAppList(_ msg: [String: Any]) -> [ThirdPartyCloudApp] {
    var installedApps: [[String: Any]]?
    var activeAppPackageNames: [String]?

    // Try to grab installedApps at the top level
    installedApps = msg["installedApps"] as? [[String: Any]]

    // If not found, look for "userSession.installedApps"
    if installedApps == nil {
      if let userSession = msg["userSession"] as? [String: Any] {
        installedApps = userSession["installedApps"] as? [[String: Any]]
      }
    }

    // Similarly, try to find activeAppPackageNames at top level or under userSession
    activeAppPackageNames = msg["activeAppPackageNames"] as? [String]
    if activeAppPackageNames == nil {
      if let userSession = msg["userSession"] as? [String: Any] {
        activeAppPackageNames = userSession["activeAppPackageNames"] as? [String]
      }
    }

    // Convert activeAppPackageNames into a Set for easy lookup
    var runningPackageNames = Set<String>()
    if let activeApps = activeAppPackageNames {
      for packageName in activeApps {
        if !packageName.isEmpty {
          runningPackageNames.insert(packageName)
        }
      }
    }

    // Build a list of ThirdPartyCloudApp objects from installedApps
    var appList: [ThirdPartyCloudApp] = []
    if let apps = installedApps {
      for appJson in apps {
        // Extract packageName first so we can check isRunning
        let packageName = appJson["packageName"] as? String ?? "unknown.package"

        // Check if package is in runningPackageNames
        let isRunning = runningPackageNames.contains(packageName)

        // Create the ThirdPartyCloudApp
        let app = ThirdPartyCloudApp(
          packageName: packageName,
          name: appJson["name"] as? String ?? "Unknown App",
          description: appJson["description"] as? String ?? "No description available.",
          webhookURL: appJson["webhookURL"] as? String ?? "",
          logoURL: appJson["logoURL"] as? String ?? "",
          isRunning: isRunning
        )
        appList.append(app)
      }
    }

    return appList
  }

  /// Returns the current datetime in ISO 8601 format with timezone offset (e.g., 2024-06-13T15:42:10-07:00)
  static func getCurrentIsoDatetime() -> String {
    let dateFormatter = DateFormatter()
    dateFormatter.dateFormat = "yyyy-MM-dd'T'HH:mm:ssXXX"
    dateFormatter.locale = Locale(identifier: "en_US")
    return dateFormatter.string(from: Date())
  }
}

// A simple implementation of ArrayBlockingQueue for Swift
class ArrayBlockingQueue<T> {
  private let queue = DispatchQueue(label: "ArrayBlockingQueue", attributes: .concurrent)
  private var array: [T] = []
  private let capacity: Int

  init(capacity: Int) {
    self.capacity = capacity
  }

  func offer(_ element: T) -> Bool {
    var result = false

    queue.sync(flags: .barrier) {
      if self.array.count < self.capacity {
        self.array.append(element)
        result = true
      } else if self.array.count > 0 {
        // If queue is full, remove the oldest item
        self.array.removeFirst()
        self.array.append(element)
        result = true
      }
    }

    return result
  }

  func poll() -> T? {
    var result: T?

    queue.sync(flags: .barrier) {
      if !self.array.isEmpty {
        result = self.array.removeFirst()
      }
    }

    return result
  }

  func take() -> T? {
    // Simple implementation - in a real blocking queue, this would actually block
    // until an element is available
    return poll()
  }
}<|MERGE_RESOLUTION|>--- conflicted
+++ resolved
@@ -444,13 +444,8 @@
         print("ServerComms: Received speech message but speechRecCallback is null!")
       }
 
-<<<<<<< HEAD
-    case "reconnect":
-      print("ServerComms: Server is requesting a reconnect.")
-
-=======
-    
-      
+
+
     case "reconnect":
       print("ServerComms: Server is requesting a reconnect.")
 
@@ -470,8 +465,7 @@
         //     Log.e(TAG, "Error handling settings update", e);
         // }
         break;
-      
->>>>>>> 1375842c
+
     default:
       print("ServerComms: Unknown message type: \(type) / full: \(msg)")
     }

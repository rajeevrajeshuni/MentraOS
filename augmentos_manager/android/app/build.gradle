--- conflicted
+++ resolved
@@ -106,11 +106,7 @@
         minSdkVersion rootProject.ext.minSdkVersion
         targetSdkVersion rootProject.ext.targetSdkVersion
         versionCode 34
-<<<<<<< HEAD
-        versionName "9.9.9"
-=======
         versionName "2.1.16"
->>>>>>> 11196bcd
     }
     signingConfigs {
         debug {

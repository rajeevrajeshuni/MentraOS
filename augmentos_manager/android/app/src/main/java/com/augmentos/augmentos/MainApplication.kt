--- conflicted
+++ resolved
@@ -19,10 +19,7 @@
 import com.th3rdwave.safeareacontext.SafeAreaContextPackage
 import com.zoontek.rnpermissions.RNPermissionsPackage
 import it.innove.BleManagerPackage
-<<<<<<< HEAD
-=======
 // import kjd.reactnative.bluetooth.RNBluetoothClassicPackage
->>>>>>> 4f06b13f
 import com.reactnativecommunity.slider.ReactSliderPackage
 import com.lugg.RNCConfig.RNCConfigPackage
 import org.reactnative.camera.RNCameraPackage
@@ -45,10 +42,7 @@
         override fun getPackages(): List<ReactPackage> {
             return listOf(
                 MainReactPackage(),
-<<<<<<< HEAD
-=======
                 // RNBluetoothClassicPackage(),
->>>>>>> 4f06b13f
                 BleManagerPackage(),
                 ReanimatedPackage(),
                 RNScreensPackage(),

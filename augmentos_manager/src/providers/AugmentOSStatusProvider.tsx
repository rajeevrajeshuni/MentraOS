import React, { createContext, useContext, useState, ReactNode, useCallback, useEffect } from 'react';
<<<<<<< HEAD
import { AugmentOSParser, AugmentOSMainStatus } from '../AugmentOSStatusParser';
import { BluetoothService } from '../BluetoothService';
import { INTENSE_LOGGING, MOCK_CONNECTION } from '../consts';
=======
import { AugmentOSParser, AugmentOSMainStatus } from '../AugmentOSStatusParser.tsx';
import { INTENSE_LOGGING, MOCK_CONNECTION } from '../consts.tsx';
>>>>>>> 9eaaede0
import GlobalEventEmitter from "../logic/GlobalEventEmitter.tsx";
import BackendServerComms from '../backend_comms/BackendServerComms';
import { useAuth } from '../AuthContext';
import coreCommunicator from '../bridge/CoreCommunicator';

interface AugmentOSStatusContextType {
    status: AugmentOSMainStatus;
    initializeCoreConnection: () => void;
    refreshStatus: (data: any) => void;
    screenMirrorItems: { id: string; name: string }[]
    getCoreToken: () => string | null;
}

const AugmentOSStatusContext = createContext<AugmentOSStatusContextType | undefined>(undefined);

export const StatusProvider = ({ children }: { children: ReactNode }) => {
    const [status, setStatus] = useState(AugmentOSParser.parseStatus({}));
    const [isInitialized, setIsInitialized] = useState(false);
    const [screenMirrorItems, setScreenMirrorItems] = useState<{ id: string; name: string }[]>([]);

    const refreshStatus = useCallback((data: any) => {
        if (!(data && 'status' in data)) {return;}

        const parsedStatus = AugmentOSParser.parseStatus(data);
        if (INTENSE_LOGGING)
            console.log('Parsed status:', parsedStatus);
        
        setStatus(parsedStatus);
    }, []);

    // Add user as a dependency to trigger re-initialization after login
    const { user } = useAuth();

    useEffect(() => {
        // Force a complete reset of status during sign-out/sign-in transition
        if (!user) {
            console.log('User signed out, resetting status');
            setStatus(AugmentOSParser.defaultStatus);
            return;
        }

        if (!isInitialized) return;

        // Log the status provider re-initialization for debugging
        console.log('STATUS PROVIDER: Initializing event listeners for user:', user?.email);

        const handleStatusUpdateReceived = (data: any) => {
            if (INTENSE_LOGGING)
                console.log('Handling received data.. refreshing status..');
            refreshStatus(data);
        };

        const handleDeviceDisconnected = () => {
            console.log('Core disconnected');
            setStatus(AugmentOSParser.defaultStatus);
        };

        if (!MOCK_CONNECTION) {
            // First, ensure we're not double-registering by removing any existing listeners
            coreCommunicator.removeAllListeners('statusUpdateReceived');
            coreCommunicator.removeAllListeners('dataReceived');
            GlobalEventEmitter.removeAllListeners('STATUS_PARSE_ERROR');
            
            // Register fresh listeners
            coreCommunicator.on('statusUpdateReceived', handleStatusUpdateReceived);
            GlobalEventEmitter.on('STATUS_PARSE_ERROR', handleDeviceDisconnected);
            
            console.log('STATUS PROVIDER: Event listeners registered successfully');
            
            // Force a status request to update UI immediately
            setTimeout(() => {
                coreCommunicator.sendRequestStatus();
            }, 1000);
        }

        return () => {
            if (!MOCK_CONNECTION) {
                coreCommunicator.removeListener('statusUpdateReceived', handleStatusUpdateReceived);
                GlobalEventEmitter.removeListener('STATUS_PARSE_ERROR', handleDeviceDisconnected);
                console.log('STATUS PROVIDER: Event listeners cleaned up');
            }
        };
    }, [refreshStatus, isInitialized, user]); // Added user dependency

<<<<<<< HEAD
    // 3) Provide a helper function that sets isInitialized,
    //    calls bluetoothService.initialize(), etc.
    const startBluetoothAndCore = React.useCallback(() => {
        console.log("starting bluetooth and core!!!!");
        bluetoothService.initialize();
=======
    // Initialize the Core communication
    const initializeCoreConnection = React.useCallback(() => {
        console.log("Initializing Core communication");
        coreCommunicator.initialize();
>>>>>>> 9eaaede0
        setIsInitialized(true);
    }, []);
    
    // Helper to get coreToken (directly returns from BackendServerComms)
    const getCoreToken = useCallback(() => {
        return BackendServerComms.getInstance().getCoreToken();
    }, []);

    return (
        <AugmentOSStatusContext.Provider value={{ 
            initializeCoreConnection,
            screenMirrorItems, 
            status, 
            refreshStatus,
            getCoreToken
        }}>
            {children}
        </AugmentOSStatusContext.Provider>
    );
};

export const useStatus = () => {
    const context = useContext(AugmentOSStatusContext);
    if (!context) {
        throw new Error('useStatus must be used within a StatusProvider');
    }
    return context;
};<|MERGE_RESOLUTION|>--- conflicted
+++ resolved
@@ -1,12 +1,6 @@
 import React, { createContext, useContext, useState, ReactNode, useCallback, useEffect } from 'react';
-<<<<<<< HEAD
-import { AugmentOSParser, AugmentOSMainStatus } from '../AugmentOSStatusParser';
-import { BluetoothService } from '../BluetoothService';
-import { INTENSE_LOGGING, MOCK_CONNECTION } from '../consts';
-=======
 import { AugmentOSParser, AugmentOSMainStatus } from '../AugmentOSStatusParser.tsx';
 import { INTENSE_LOGGING, MOCK_CONNECTION } from '../consts.tsx';
->>>>>>> 9eaaede0
 import GlobalEventEmitter from "../logic/GlobalEventEmitter.tsx";
 import BackendServerComms from '../backend_comms/BackendServerComms';
 import { useAuth } from '../AuthContext';
@@ -91,18 +85,10 @@
         };
     }, [refreshStatus, isInitialized, user]); // Added user dependency
 
-<<<<<<< HEAD
-    // 3) Provide a helper function that sets isInitialized,
-    //    calls bluetoothService.initialize(), etc.
-    const startBluetoothAndCore = React.useCallback(() => {
-        console.log("starting bluetooth and core!!!!");
-        bluetoothService.initialize();
-=======
     // Initialize the Core communication
     const initializeCoreConnection = React.useCallback(() => {
         console.log("Initializing Core communication");
         coreCommunicator.initialize();
->>>>>>> 9eaaede0
         setIsInitialized(true);
     }, []);
     

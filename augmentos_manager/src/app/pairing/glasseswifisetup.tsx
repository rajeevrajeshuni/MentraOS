<<<<<<< HEAD
import React, { useCallback } from 'react';
import { View, Text, BackHandler } from 'react-native';
import { useLocalSearchParams, router, useFocusEffect } from 'expo-router';
import { Screen, Header } from '@/components/ignite';
import { useAppTheme } from '@/utils/useAppTheme';
import { ThemedStyle } from '@/theme';
import { ViewStyle, TextStyle } from 'react-native';
import { useStatus } from '@/contexts/AugmentOSStatusProvider';
import RouteButton from '@/components/ui/RouteButton';

export default function GlassesWifiSetupScreen() {
  const { deviceModel = 'Glasses' } = useLocalSearchParams();
  const { theme, themed } = useAppTheme();
  const { status } = useStatus();
  
  const handleGoBack = useCallback(() => {
    router.push('/(tabs)/glasses');
    return true; // Prevent default back behavior
  }, []);

  // Handle Android back button
  useFocusEffect(
    useCallback(() => {
      const backHandler = BackHandler.addEventListener('hardwareBackPress', handleGoBack);
      return () => backHandler.remove();
    }, [handleGoBack])
  );
=======
import React from "react"
import {View, Text} from "react-native"
import {useLocalSearchParams, router} from "expo-router"
import {Screen} from "@/components/ignite"
import {useAppTheme} from "@/utils/useAppTheme"
import {ThemedStyle} from "@/theme"
import {ViewStyle, TextStyle} from "react-native"
import {useStatus} from "@/contexts/AugmentOSStatusProvider"
import RouteButton from "@/components/ui/RouteButton"

export default function GlassesWifiSetupScreen() {
  const {deviceModel = "Glasses"} = useLocalSearchParams()
  const {theme, themed} = useAppTheme()
  const {status} = useStatus()
>>>>>>> 52b5bff0

  // Get current WiFi status from glasses
  const currentWifi = status.glasses_info?.glasses_wifi_ssid
  const isWifiConnected = status.glasses_info?.glasses_wifi_connected

  const handleScanForNetworks = () => {
    router.push({
      pathname: "/pairing/glasseswifisetup/scan",
      params: {deviceModel},
    })
  }

  const handleManualEntry = () => {
    router.push({
      pathname: "/pairing/glasseswifisetup/password",
      params: {deviceModel, ssid: ""},
    })
  }

  return (
<<<<<<< HEAD
    <Screen
      preset="fixed"
      contentContainerStyle={themed($container)}
    >
      <Header 
        title="WiFi Setup"
        leftIcon="caretLeft"
        onLeftPress={handleGoBack}
      />
      <View style={themed($content)}>
        
        <Text style={themed($subtitle)}>
          Your {deviceModel} glasses need WiFi to connect to the internet.
        </Text>
=======
    <Screen preset="scroll" contentContainerStyle={themed($container)} safeAreaEdges={["top"]}>
      <View style={themed($content)}>
        <Text style={themed($title)}>WiFi Setup</Text>

        <Text style={themed($subtitle)}>Your {deviceModel} glasses need WiFi to connect to the internet.</Text>
>>>>>>> 52b5bff0

        {/* Show current WiFi status if available */}
        {isWifiConnected && currentWifi && (
          <View style={themed($statusContainer)}>
            <Text style={themed($statusText)}>Currently connected to: {currentWifi}</Text>
          </View>
        )}

        {!isWifiConnected && (
          <View style={themed($statusContainer)}>
            <Text style={themed($statusText)}>Not connected to WiFi</Text>
          </View>
        )}

        <View style={themed($buttonContainer)}>
          <RouteButton
            label="Scan for Networks"
            subtitle="Automatically find nearby WiFi networks"
            onPress={handleScanForNetworks}
          />

          <RouteButton
            label="Enter Network Manually"
            subtitle="Type in network name and password"
            onPress={handleManualEntry}
          />
        </View>
      </View>
    </Screen>
  )
}

const $container: ThemedStyle<ViewStyle> = () => ({
  flex: 1,
})

const $content: ThemedStyle<ViewStyle> = ({spacing}) => ({
  flex: 1,
  padding: spacing.lg,
  alignItems: "center",
})

const $title: ThemedStyle<TextStyle> = ({colors, typography}) => ({
  ...typography.heading,
  color: colors.text,
  marginBottom: 10,
  textAlign: "center",
})

const $subtitle: ThemedStyle<TextStyle> = ({colors, spacing}) => ({
  fontSize: 16,
  color: colors.textDim,
  marginBottom: spacing.xl,
  textAlign: "center",
})

const $statusContainer: ThemedStyle<ViewStyle> = ({colors, spacing}) => ({
  backgroundColor: colors.backgroundDim,
  padding: spacing.md,
  borderRadius: spacing.xs,
  marginBottom: spacing.xl,
  width: "100%",
})

const $statusText: ThemedStyle<TextStyle> = ({colors}) => ({
  fontSize: 14,
  color: colors.text,
  textAlign: "center",
})

const $buttonContainer: ThemedStyle<ViewStyle> = ({spacing}) => ({
  width: "100%",
  gap: spacing.md,
  marginTop: spacing.md,
})<|MERGE_RESOLUTION|>--- conflicted
+++ resolved
@@ -1,4 +1,3 @@
-<<<<<<< HEAD
 import React, { useCallback } from 'react';
 import { View, Text, BackHandler } from 'react-native';
 import { useLocalSearchParams, router, useFocusEffect } from 'expo-router';
@@ -26,46 +25,30 @@
       return () => backHandler.remove();
     }, [handleGoBack])
   );
-=======
-import React from "react"
-import {View, Text} from "react-native"
-import {useLocalSearchParams, router} from "expo-router"
-import {Screen} from "@/components/ignite"
-import {useAppTheme} from "@/utils/useAppTheme"
-import {ThemedStyle} from "@/theme"
-import {ViewStyle, TextStyle} from "react-native"
-import {useStatus} from "@/contexts/AugmentOSStatusProvider"
-import RouteButton from "@/components/ui/RouteButton"
-
-export default function GlassesWifiSetupScreen() {
-  const {deviceModel = "Glasses"} = useLocalSearchParams()
-  const {theme, themed} = useAppTheme()
-  const {status} = useStatus()
->>>>>>> 52b5bff0
 
   // Get current WiFi status from glasses
-  const currentWifi = status.glasses_info?.glasses_wifi_ssid
-  const isWifiConnected = status.glasses_info?.glasses_wifi_connected
+  const currentWifi = status.glasses_info?.glasses_wifi_ssid;
+  const isWifiConnected = status.glasses_info?.glasses_wifi_connected;
 
   const handleScanForNetworks = () => {
     router.push({
       pathname: "/pairing/glasseswifisetup/scan",
-      params: {deviceModel},
-    })
-  }
+      params: { deviceModel },
+    });
+  };
 
   const handleManualEntry = () => {
     router.push({
       pathname: "/pairing/glasseswifisetup/password",
-      params: {deviceModel, ssid: ""},
-    })
-  }
+      params: { deviceModel, ssid: "" },
+    });
+  };
 
   return (
-<<<<<<< HEAD
     <Screen
-      preset="fixed"
+      preset="scroll"
       contentContainerStyle={themed($container)}
+      safeAreaEdges={["top"]}
     >
       <Header 
         title="WiFi Setup"
@@ -73,17 +56,9 @@
         onLeftPress={handleGoBack}
       />
       <View style={themed($content)}>
-        
         <Text style={themed($subtitle)}>
           Your {deviceModel} glasses need WiFi to connect to the internet.
         </Text>
-=======
-    <Screen preset="scroll" contentContainerStyle={themed($container)} safeAreaEdges={["top"]}>
-      <View style={themed($content)}>
-        <Text style={themed($title)}>WiFi Setup</Text>
-
-        <Text style={themed($subtitle)}>Your {deviceModel} glasses need WiFi to connect to the internet.</Text>
->>>>>>> 52b5bff0
 
         {/* Show current WiFi status if available */}
         {isWifiConnected && currentWifi && (
@@ -113,49 +88,42 @@
         </View>
       </View>
     </Screen>
-  )
+  );
 }
 
 const $container: ThemedStyle<ViewStyle> = () => ({
   flex: 1,
-})
+});
 
-const $content: ThemedStyle<ViewStyle> = ({spacing}) => ({
+const $content: ThemedStyle<ViewStyle> = ({ spacing }) => ({
   flex: 1,
   padding: spacing.lg,
   alignItems: "center",
-})
+});
 
-const $title: ThemedStyle<TextStyle> = ({colors, typography}) => ({
-  ...typography.heading,
-  color: colors.text,
-  marginBottom: 10,
-  textAlign: "center",
-})
-
-const $subtitle: ThemedStyle<TextStyle> = ({colors, spacing}) => ({
+const $subtitle: ThemedStyle<TextStyle> = ({ colors, spacing }) => ({
   fontSize: 16,
   color: colors.textDim,
   marginBottom: spacing.xl,
   textAlign: "center",
-})
+});
 
-const $statusContainer: ThemedStyle<ViewStyle> = ({colors, spacing}) => ({
+const $statusContainer: ThemedStyle<ViewStyle> = ({ colors, spacing }) => ({
   backgroundColor: colors.backgroundDim,
   padding: spacing.md,
   borderRadius: spacing.xs,
   marginBottom: spacing.xl,
   width: "100%",
-})
+});
 
-const $statusText: ThemedStyle<TextStyle> = ({colors}) => ({
+const $statusText: ThemedStyle<TextStyle> = ({ colors }) => ({
   fontSize: 14,
   color: colors.text,
   textAlign: "center",
-})
+});
 
-const $buttonContainer: ThemedStyle<ViewStyle> = ({spacing}) => ({
+const $buttonContainer: ThemedStyle<ViewStyle> = ({ spacing }) => ({
   width: "100%",
   gap: spacing.md,
   marginTop: spacing.md,
-})+});
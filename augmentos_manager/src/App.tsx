--- conflicted
+++ resolved
@@ -38,13 +38,10 @@
 import ErrorReportScreen from './screens/ErrorReportScreen';
 import { saveSetting } from './logic/SettingsHelper';
 import WelcomePageComponent from './components/WelcomePageComponent.tsx';
-<<<<<<< HEAD
 import TestingPage from './screens/TestingPage.tsx';
 import { SafeAreaProvider } from 'react-native-safe-area-context';
-=======
 import DeveloperSettingsScreen from './screens/DeveloperSettingsScreen.tsx';
 import DashboardSettingsScreen from './screens/DashboardSettingsScreen.tsx';
->>>>>>> 9eaaede0
 
 const linking = {
   prefixes: ['https://augmentos.org'],
@@ -64,13 +61,8 @@
 
   // Reset ignoreVersionCheck setting on app start
   useEffect(() => {
-<<<<<<< HEAD
-    //TODO: SET THIS TO FALSE
-    saveSetting('ignoreVersionCheck', true);
-=======
-//TODO: SET THIS TO FALSE
+
     saveSetting('ignoreVersionCheck', false);
->>>>>>> 9eaaede0
     console.log('Reset version check ignore flag on app start');
   }, []);
 
@@ -146,13 +138,14 @@
                         )}
                       </Stack.Screen>
 
-<<<<<<< HEAD
-                      <Stack.Screen
-                        name="Register"
-                        component={RegisterScreen}
-                        options={{ headerShown: false }}
-                      />
-=======
+                      <Stack.Screen name="Testing" options={{ headerShown: false }}>
+                        {() => (
+                          <TestingPage
+                            isDarkTheme={isDarkTheme}
+                            toggleTheme={toggleTheme}
+                          />
+                        )}
+                      </Stack.Screen>
                 <Stack.Screen
                   name="Register"
                   component={RegisterScreen}
@@ -230,67 +223,6 @@
                   name="Reviews"
                   options={({ route }) => ({
                     headerShown: false,
->>>>>>> 9eaaede0
-
-                      <Stack.Screen name="Testing" options={{ headerShown: false }}>
-                        {() => (
-                          <TestingPage
-                            isDarkTheme={isDarkTheme}
-                            toggleTheme={toggleTheme}
-                          />
-                        )}
-                      </Stack.Screen>
-                      
-                      <Stack.Screen name="SettingsPage" options={{ headerShown: false }}>
-                        {props => (
-                          <SettingsPage
-                            {...props}
-                            isDarkTheme={isDarkTheme}
-                            toggleTheme={toggleTheme}
-                          />
-                        )}
-                      </Stack.Screen>
-                      <Stack.Screen name="PrivacySettingsScreen"
-                        options={{ title: 'Privacy Settings' }}
-                      >
-                        {props => (
-                          <PrivacySettingsScreen
-                            {...props}
-                            toggleTheme={toggleTheme}
-                            isDarkTheme={isDarkTheme}
-                          />
-                        )}
-                      </Stack.Screen>
-                      <Stack.Screen name="GrantPermissionsScreen"
-                        options={{ title: 'Grant Permissions' }}
-                      >
-                        {props => (
-                          <GrantPermissionsScreen
-                            {...props}
-                            toggleTheme={toggleTheme}
-                            isDarkTheme={isDarkTheme}
-                          />
-                        )}
-                      </Stack.Screen>
-                      <Stack.Screen
-                        name="AppStore"
-                        options={{ title: 'App Store', headerShown: false }}>
-                        {props => <AppStore {...props} isDarkTheme={isDarkTheme} />}
-                      </Stack.Screen>
-                      <Stack.Screen
-                        name="AppStoreNative"
-                        options={{ title: 'App Store (Native)', headerShown: false }}>
-                        {props => <AppStoreNative {...props} isDarkTheme={isDarkTheme} />}
-                      </Stack.Screen>
-                      <Stack.Screen
-                        name="AppStoreWeb"
-                        options={{ title: 'App Store', headerShown: false }}>
-                        {props => <AppStoreWeb {...props} isDarkTheme={isDarkTheme} />}
-                      </Stack.Screen>
-                      <Stack.Screen
-                        name="Reviews"
-                        options={({ route }) => ({
-                          headerShown: false,
 
                           title: route.params.appName
                             ? `Reviews for ${route.params.appName}`

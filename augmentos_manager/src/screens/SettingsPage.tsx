--- conflicted
+++ resolved
@@ -387,6 +387,15 @@
             />
           </TouchableOpacity>
 
+        {/* Bug Report */}
+        {/* <TouchableOpacity style={styles.settingItem} onPress={() => {
+            navigation.navigate('ErrorReportScreen');
+        }}>
+          <View style={styles.settingTextContainer}>
+            <Text style={[styles.label, styles.redText]}>Report an Issue</Text>
+          </View>
+        </TouchableOpacity> */}
+
           {/* Brightness Slider */}
           {!(status.glasses_info?.auto_brightness ?? false) && (<View style={styles.settingItem}>
             <View style={styles.settingTextContainer}>
@@ -445,19 +454,6 @@
               ios_backgroundColor={switchColors.ios_backgroundColor}
             />
           </View>
-<<<<<<< HEAD
-=======
-        </View>
-
-        {/* Bug Report */}
-        {/* <TouchableOpacity style={styles.settingItem} onPress={() => {
-            navigation.navigate('ErrorReportScreen');
-        }}>
-          <View style={styles.settingTextContainer}>
-            <Text style={[styles.label, styles.redText]}>Report an Issue</Text>
-          </View>
-        </TouchableOpacity> */}
->>>>>>> a2a3368c
 
           {/* Forget Glasses */}
           <TouchableOpacity

import React, { useState, useEffect } from 'react';
import {
  View,
  Text,
  StyleSheet,
  Switch,
  TouchableOpacity,
  Platform,
  ScrollView,
  Alert,
  Modal,
  SafeAreaView,
  ActivityIndicator,
} from 'react-native';
import AsyncStorage from '@react-native-async-storage/async-storage';
import { useNavigation } from '@react-navigation/native';
import Icon from 'react-native-vector-icons/FontAwesome';

import { useStatus } from '../providers/AugmentOSStatusProvider.tsx';
import coreCommunicator from '../bridge/CoreCommunicator';
import HeadUpAngleComponent from '../components/HeadUpAngleComponent.tsx';
import NavigationBar from '../components/NavigationBar';
<<<<<<< HEAD
import BackendServerComms from '../backend_comms/BackendServerComms';
=======
import { Slider } from 'react-native-elements';
>>>>>>> b6b514ee

interface DashboardSettingsScreenProps {
  isDarkTheme: boolean;
  toggleTheme: () => void;
  navigation: any;
}

const DashboardSettingsScreen: React.FC<DashboardSettingsScreenProps> = ({
  isDarkTheme,
  toggleTheme,
  navigation,
}) => {
  const { status } = useStatus();
  const backendServerComms = BackendServerComms.getInstance();

  // -- States --
  const [isContextualDashboardEnabled, setIsContextualDashboardEnabled] = useState(
    status.core_info.contextual_dashboard_enabled
  );
  const [headUpAngleComponentVisible, setHeadUpAngleComponentVisible] = useState(false);
  const [headUpAngle, setHeadUpAngle] = useState<number | null>(null);
<<<<<<< HEAD
  const [dashboardContent, setDashboardContent] = useState('');
  const [showContentPicker, setShowContentPicker] = useState(false);
  const [serverSettings, setServerSettings] = useState<any>(null);
  const [isLoading, setIsLoading] = useState(true);
  const [isUpdating, setIsUpdating] = useState(false);

  const dashboardContentOptions = [
    { label: 'Notification Summary', value: 'notification_summary' },
    { label: 'Fun Facts', value: 'fun_facts' },
    { label: 'Famous Quotes', value: 'famous_quotes' },
    { label: "Trash Talk", value: "trash_talk" },
    { label: 'Chinese Words', value: 'chinese_words' },
    { label: 'Gratitude Ping', value: 'gratitude_ping' }
  ];
=======
  const [dashboardHeight, setDashboardHeight] = useState<number | null>(null);

>>>>>>> b6b514ee

  // -- Handlers --
  const toggleContextualDashboard = async () => {
    const newVal = !isContextualDashboardEnabled;
    await coreCommunicator.sendToggleContextualDashboard(newVal);
    setIsContextualDashboardEnabled(newVal);
  };

  const onSaveHeadUpAngle = async (newHeadUpAngle: number) => {
    if (!status.glasses_info) {
      Alert.alert('Glasses not connected', 'Please connect your smart glasses first.');
      return;
    }
    if (newHeadUpAngle == null) {
      return;
    }

    setHeadUpAngleComponentVisible(false);
    await coreCommunicator.setGlassesHeadUpAngle(newHeadUpAngle);
    setHeadUpAngle(newHeadUpAngle);
  };

  const onCancelHeadUpAngle = () => {
    setHeadUpAngleComponentVisible(false);
  };

  const changeDashboardHeight = async (newDashboardHeight: number) => {
    if (!status.glasses_info) {
      Alert.alert('Glasses not connected', 'Please connect your smart glasses first.');
      return;
    }

    if (newDashboardHeight == null) {
      return;
    }

    // if (status.glasses_info.dashboard_height === -1) { return; } // or handle accordingly
    await coreCommunicator.setGlassesDashboardHeight(newDashboardHeight);
    setDashboardHeight(newDashboardHeight);
  };

  // -- Effects --
  useEffect(() => {
    fetchDashboardSettings();
  }, []);

  const fetchDashboardSettings = async () => {
    try {
      setIsLoading(true);
      const data = await backendServerComms.getTpaSettings('com.augmentos.dashboard');
      setServerSettings(data);
      // Find the dashboard content setting
      const contentSetting = data.settings?.find((setting: any) => setting.key === 'dashboard_content');
      if (contentSetting) {
        setDashboardContent(contentSetting.selected);
      }
    } catch (error) {
      console.error('Error fetching dashboard settings:', error);
    } finally {
      setIsLoading(false);
    }
  };

  const handleDashboardContentChange = async (value: string) => {
    try {
      setIsUpdating(true);
      // Update the local state immediately to show loading
      setDashboardContent(value);
      await backendServerComms.updateTpaSetting('com.augmentos.dashboard', {
        key: 'dashboard_content',
        value: value
      });
    } catch (error) {
      console.error('Error updating dashboard content:', error);
      Alert.alert('Error', 'Failed to update dashboard content');
      // Revert the local state on error
      setDashboardContent(dashboardContent);
    } finally {
      setIsUpdating(false);
      setShowContentPicker(false);
    }
  };

  useEffect(() => {
    if (status.glasses_info) {
      if (status.glasses_info?.headUp_angle != null) {
        setHeadUpAngle(status.glasses_info.headUp_angle);
      }
    }
  }, [status.glasses_info?.headUp_angle, status.glasses_info]);

  // Switch track colors
  const switchColors = {
    trackColor: {
      false: isDarkTheme ? '#666666' : '#D1D1D6',
      true: '#2196F3',
    },
    thumbColor:
      Platform.OS === 'ios' ? undefined : isDarkTheme ? '#FFFFFF' : '#FFFFFF',
    ios_backgroundColor: isDarkTheme ? '#666666' : '#D1D1D6',
  };

  // Condition to disable HeadUp Angle setting
  const disableHeadUpAngle =
    !status.glasses_info?.model_name ||
    status.glasses_info?.brightness === '-' ||
    !status.glasses_info.model_name.toLowerCase().includes('even');

<<<<<<< HEAD
  const renderContentPicker = () => (
    <Modal
      visible={showContentPicker}
      transparent={true}
      animationType="fade"
      onRequestClose={() => !isUpdating && setShowContentPicker(false)}
=======
  const dashboardHeightSliderProps = {
    disabled: !status.glasses_info?.model_name ||
      !status.glasses_info.model_name.toLowerCase().includes('even'),
    style: styles.slider,
    minimumValue: 0,
    maximumValue: 8,
    step: 1,
    onSlidingComplete: (value: number) => changeDashboardHeight(value),
    value: status.glasses_info?.dashboard_height ?? 4,
    minimumTrackTintColor: styles.minimumTrackTintColor.color,
    maximumTrackTintColor: isDarkTheme
      ? styles.maximumTrackTintColorDark.color
      : styles.maximumTrackTintColorLight.color,
    thumbTintColor: styles.thumbTintColor.color,
    // Using inline objects instead of defaultProps
    thumbTouchSize: { width: 40, height: 40 },
    trackStyle: { height: 5 },
    thumbStyle: { height: 20, width: 20 }
  };

  return (
    <View
      style={[
        styles.container,
        isDarkTheme ? styles.darkBackground : styles.lightBackground,
      ]}
>>>>>>> b6b514ee
    >
      <View style={[styles.modalOverlay, isDarkTheme ? styles.darkBackground : styles.lightBackground]}>
        <View style={[styles.pickerContainer, isDarkTheme ? styles.darkPickerContainer : styles.lightPickerContainer]}>
          <View style={styles.pickerHeader}>
            <Text style={[styles.pickerTitle, isDarkTheme ? styles.lightText : styles.darkText]}>
              Select Dashboard Content
            </Text>
            <TouchableOpacity 
              onPress={() => !isUpdating && setShowContentPicker(false)}
              style={[styles.closeButton, isUpdating && styles.disabledButton]}
              disabled={isUpdating}
            >
              <Text style={[styles.closeButtonText, isDarkTheme ? styles.lightText : styles.darkText]}>✕</Text>
            </TouchableOpacity>
          </View>
          <ScrollView style={styles.pickerOptionsContainer}>
            {dashboardContentOptions.map((option) => (
              <TouchableOpacity
                key={option.value}
                style={[
                  styles.pickerOption,
                  dashboardContent === option.value && styles.selectedOption,
                  isDarkTheme ? styles.darkOption : styles.lightOption,
                  isUpdating && styles.disabledItem
                ]}
                onPress={() => !isUpdating && handleDashboardContentChange(option.value)}
                disabled={isUpdating}
              >
                <View style={styles.optionContent}>
                  <Text style={[
                    styles.pickerOptionText,
                    isDarkTheme ? styles.lightText : styles.darkText,
                    dashboardContent === option.value && styles.selectedOptionText
                  ]}>
                    {option.label}
                  </Text>
                  {dashboardContent === option.value && (
                    isUpdating ? (
                      <ActivityIndicator size="small" color="#FFFFFF" />
                    ) : (
                      <Icon name="check" size={20} color="#FFFFFF" />
                    )
                  )}
                </View>
              </TouchableOpacity>
            ))}
          </ScrollView>
        </View>
      </View>
    </Modal>
  );

  return (
    <SafeAreaView style={[styles.safeArea, isDarkTheme ? styles.darkBackground : styles.lightBackground]}>
      <View style={styles.header}>
        <Text style={[styles.headerTitle, isDarkTheme ? styles.lightText : styles.darkText]}>
          Dashboard Settings
        </Text>
      </View>
      <ScrollView 
        style={styles.scrollViewContainer}
        showsVerticalScrollIndicator={false}
      >
        {/* Contextual Dashboard */}
        <View style={styles.section}>
          <Text style={[styles.sectionTitle, isDarkTheme ? styles.lightText : styles.darkText]}>
            General Settings
          </Text>
          <View style={[styles.settingItem, styles.elevatedCard, isDarkTheme ? styles.darkCard : styles.lightCard]}>
            <View style={styles.settingTextContainer}>
              <Text
                style={[
                  styles.label,
                  isDarkTheme ? styles.lightText : styles.darkText,
                ]}
              >
                Contextual Dashboard
              </Text>
              {status.glasses_info?.model_name && (
                <Text
                  style={[
                    styles.value,
                    isDarkTheme ? styles.lightSubtext : styles.darkSubtext,
                  ]}
                >
                  {`Show a summary of your phone notifications when you ${
                    status.glasses_info?.model_name
                      .toLowerCase()
                      .includes('even')
                      ? 'look up'
                      : 'tap your smart glasses'
                  }.`}
                </Text>
              )}
            </View>
            <Switch
              value={isContextualDashboardEnabled}
              onValueChange={toggleContextualDashboard}
              trackColor={switchColors.trackColor}
              thumbColor={switchColors.thumbColor}
              ios_backgroundColor={switchColors.ios_backgroundColor}
            />
          </View>
        </View>

        {/* Dashboard Content Selection */}
        <View style={styles.section}>
          <Text style={[styles.sectionTitle, isDarkTheme ? styles.lightText : styles.darkText]}>
            Content Settings
          </Text>
          <TouchableOpacity
            style={[styles.settingItem, styles.elevatedCard, isDarkTheme ? styles.darkCard : styles.lightCard]}
            onPress={() => !isLoading && setShowContentPicker(true)}
            disabled={isLoading}
          >
            <View style={styles.settingTextContainer}>
              <Text
                style={[
                  styles.label,
                  isDarkTheme ? styles.lightText : styles.darkText,
                ]}
              >
                Dashboard Content
              </Text>
              <Text
                style={[
                  styles.value,
                  isDarkTheme ? styles.lightSubtext : styles.darkSubtext,
                ]}
              >
<<<<<<< HEAD
                Choose what to display in your dashboard
=======
                {`Show a summary of your phone notifications when you ${status.glasses_info?.model_name
                    .toLowerCase()
                    .includes('even')
                    ? 'look up'
                    : 'tap your smart glasses'
                  }.`}
>>>>>>> b6b514ee
              </Text>
            </View>
            <View style={styles.selectedValueContainer}>
              {isLoading ? (
                <ActivityIndicator size="small" color={isDarkTheme ? '#FFFFFF' : '#007AFF'} />
              ) : (
                <>
                  <Text
                    style={[
                      styles.selectedValue,
                      isDarkTheme ? styles.lightText : styles.darkText,
                    ]}
                  >
                    {dashboardContentOptions.find(opt => opt.value === dashboardContent)?.label || 'Notification Summary'}
                  </Text>
                  <Icon name="chevron-right" size={16} color={isDarkTheme ? '#FFFFFF' : '#000000'} />
                </>
              )}
            </View>
            {isUpdating && (
              <View style={[styles.loadingOverlay, isDarkTheme ? styles.darkLoadingOverlay : styles.lightLoadingOverlay]}>
                <ActivityIndicator size="small" color={isDarkTheme ? '#FFFFFF' : '#007AFF'} />
              </View>
            )}
          </TouchableOpacity>
        </View>

<<<<<<< HEAD
        {/* Head-Up Angle Setting */}
        <View style={styles.section}>
          <Text style={[styles.sectionTitle, isDarkTheme ? styles.lightText : styles.darkText]}>
            Display Settings
          </Text>
          <TouchableOpacity
            style={[
              styles.settingItem,
              styles.elevatedCard,
              isDarkTheme ? styles.darkCard : styles.lightCard,
              disableHeadUpAngle && styles.disabledItem,
            ]}
            disabled={disableHeadUpAngle}
            onPress={() => setHeadUpAngleComponentVisible(true)}
          >
            <View style={styles.settingTextContainer}>
              <Text
                style={[
                  styles.label,
                  isDarkTheme ? styles.lightText : styles.darkText,
                ]}
              >
                Adjust Head-Up Angle
              </Text>
              <Text
                style={[
                  styles.value,
                  isDarkTheme ? styles.lightSubtext : styles.darkSubtext,
                  disableHeadUpAngle && styles.disabledItem,
                ]}
              >
                Adjust the angle at which the contextual dashboard appears when you look up.
              </Text>
            </View>
            <Icon name="chevron-right" size={16} color={isDarkTheme ? '#FFFFFF' : '#000000'} />
          </TouchableOpacity>
        </View>
=======
        {/* HEADUP ANGLE SETTING (Button that opens the modal) */}
        <TouchableOpacity
          style={[
            styles.settingItem,
            disableHeadUpAngle && styles.disabledItem,
          ]}
          disabled={disableHeadUpAngle}
          onPress={() => setHeadUpAngleComponentVisible(true)}
        >
          <View style={styles.settingTextContainer}>
            <Text
              style={[
                styles.label,
                isDarkTheme ? styles.lightText : styles.darkText,
              ]}
            >
              Adjust Head-Up Angle
            </Text>
            <Text
              style={[
                styles.value,
                isDarkTheme ? styles.lightSubtext : styles.darkSubtext,
                disableHeadUpAngle && styles.disabledItem,
              ]}
            >
              Adjust the angle at which the contextual dashboard appears when you look up.
            </Text>
          </View>
        </TouchableOpacity>

        {/* Dashboard Height */}
        {/* <View style={styles.settingItem}>
          <View style={styles.settingTextContainer}>
            <Text
              style={[
                styles.label,
                isDarkTheme ? styles.lightText : styles.darkText,
                (!status.core_info.puck_connected || !status.glasses_info?.model_name) &&
                styles.disabledItem,
              ]}
            >
              Dashboard Height
            </Text>
            <Text
              style={[
                styles.value,
                isDarkTheme ? styles.lightSubtext : styles.darkSubtext,
                (!status.core_info.puck_connected || !status.glasses_info?.model_name) &&
                styles.disabledItem,
              ]}
            >
              Adjust the height of the dashboard.
            </Text>
            <Slider
              {...dashboardHeightSliderProps}
            />
          </View>
        </View> */}
>>>>>>> b6b514ee
      </ScrollView>

      {renderContentPicker()}
      {headUpAngle !== null && (
        <HeadUpAngleComponent
          visible={headUpAngleComponentVisible}
          initialAngle={headUpAngle}
          onCancel={onCancelHeadUpAngle}
          onSave={onSaveHeadUpAngle}
        />
      )}

      <NavigationBar toggleTheme={toggleTheme} isDarkTheme={isDarkTheme} />
    </SafeAreaView>
  );
};

export default DashboardSettingsScreen;

const styles = StyleSheet.create({
  safeArea: {
    flex: 1,
  },
  header: {
    padding: 20,
    paddingTop: 10,
    borderBottomWidth: 1,
    borderBottomColor: 'rgba(0, 0, 0, 0.1)',
  },
  headerTitle: {
    fontSize: 28,
    fontWeight: 'bold',
    fontFamily: 'Montserrat-Bold',
  },
  scrollViewContainer: {
    flex: 1,
    padding: 16,
  },
  section: {
    marginBottom: 24,
  },
  sectionTitle: {
    fontSize: 18,
    fontWeight: '600',
    marginBottom: 12,
    marginLeft: 4,
  },
  elevatedCard: {
    borderRadius: 12,
    marginBottom: 12,
    ...Platform.select({
      ios: {
        shadowColor: '#000',
        shadowOffset: { width: 0, height: 2 },
        shadowOpacity: 0.1,
        shadowRadius: 4,
      },
      android: {
        elevation: 3,
      },
    }),
  },
  darkCard: {
    backgroundColor: '#2C2C2C',
  },
  lightCard: {
    backgroundColor: '#FFFFFF',
  },
  settingItem: {
    flexDirection: 'row',
    alignItems: 'center',
    justifyContent: 'space-between',
    padding: 16,
  },
  settingTextContainer: {
    flex: 1,
    paddingRight: 12,
  },
  label: {
    fontSize: 16,
    fontWeight: '500',
    marginBottom: 4,
  },
  value: {
    fontSize: 14,
    lineHeight: 20,
  },
  selectedValueContainer: {
    flexDirection: 'row',
    alignItems: 'center',
  },
  selectedValue: {
    fontSize: 16,
    marginRight: 4,
  },
  modalOverlay: {
    flex: 1,
    justifyContent: 'center',
    alignItems: 'center',
    backgroundColor: 'rgba(0, 0, 0, 0.5)',
  },
  pickerContainer: {
    width: '90%',
    maxHeight: '80%',
    borderRadius: 16,
    overflow: 'hidden',
  },
  pickerHeader: {
    flexDirection: 'row',
    justifyContent: 'space-between',
    alignItems: 'center',
    padding: 16,
    borderBottomWidth: 1,
    borderBottomColor: 'rgba(0, 0, 0, 0.1)',
  },
  closeButton: {
    padding: 8,
  },
  closeButtonText: {
    fontSize: 20,
    fontWeight: 'bold',
  },
  pickerOptionsContainer: {
    maxHeight: 400,
  },
  pickerOption: {
    padding: 16,
    borderBottomWidth: 1,
    borderBottomColor: 'rgba(0, 0, 0, 0.1)',
  },
  optionContent: {
    flexDirection: 'row',
    justifyContent: 'space-between',
    alignItems: 'center',
  },
  pickerOptionText: {
    fontSize: 16,
    flex: 1,
  },
  selectedOption: {
    backgroundColor: '#007AFF',
  },
  selectedOptionText: {
    color: '#007AFF',
  },
  disabledItem: {
    opacity: 0.5,
  },
  darkBackground: {
    backgroundColor: '#1c1c1c',
  },
  lightBackground: {
    backgroundColor: '#f0f0f0',
  },
  darkText: {
    color: 'black',
  },
  lightText: {
    color: 'white',
  },
  darkSubtext: {
    color: '#666666',
  },
  lightSubtext: {
    color: '#999999',
  },
  darkIcon: {
    color: '#333333',
  },
  lightIcon: {
    color: '#666666',
  },
  darkPickerContainer: {
    backgroundColor: '#2C2C2C',
  },
  lightPickerContainer: {
    backgroundColor: '#FFFFFF',
  },
  pickerTitle: {
    fontSize: 20,
    fontWeight: '600',
  },
  darkOption: {
    backgroundColor: '#3C3C3C',
  },
  lightOption: {
    backgroundColor: '#F5F5F5',
  },
  disabledButton: {
    opacity: 0.5,
  },
  loadingOverlay: {
    position: 'absolute',
    top: 0,
    left: 0,
    right: 0,
    bottom: 0,
    justifyContent: 'center',
    alignItems: 'center',
    borderRadius: 12,
  },
  darkLoadingOverlay: {
    backgroundColor: 'rgba(44, 44, 44, 0.7)',
  },
  lightLoadingOverlay: {
    backgroundColor: 'rgba(255, 255, 255, 0.7)',
  },
  slider: {
    width: '100%',
    height: 40,
  },
  thumbTouchSize: {
    width: 40,
    height: 40,
  },
  trackStyle: {
    height: 5,
  },
  thumbStyle: {
    height: 20,
    width: 20,
  },
  minimumTrackTintColor: {
    color: '#2196F3',
  },
  maximumTrackTintColorDark: {
    color: '#666666',
  },
  maximumTrackTintColorLight: {
    color: '#D1D1D6',
  },
  thumbTintColor: {
    color: '#FFFFFF',
  },
});<|MERGE_RESOLUTION|>--- conflicted
+++ resolved
@@ -20,11 +20,9 @@
 import coreCommunicator from '../bridge/CoreCommunicator';
 import HeadUpAngleComponent from '../components/HeadUpAngleComponent.tsx';
 import NavigationBar from '../components/NavigationBar';
-<<<<<<< HEAD
+// Merged imports from both branches
 import BackendServerComms from '../backend_comms/BackendServerComms';
-=======
 import { Slider } from 'react-native-elements';
->>>>>>> b6b514ee
 
 interface DashboardSettingsScreenProps {
   isDarkTheme: boolean;
@@ -46,12 +44,14 @@
   );
   const [headUpAngleComponentVisible, setHeadUpAngleComponentVisible] = useState(false);
   const [headUpAngle, setHeadUpAngle] = useState<number | null>(null);
-<<<<<<< HEAD
+  // Merged state variables from HEAD
   const [dashboardContent, setDashboardContent] = useState('');
   const [showContentPicker, setShowContentPicker] = useState(false);
   const [serverSettings, setServerSettings] = useState<any>(null);
   const [isLoading, setIsLoading] = useState(true);
   const [isUpdating, setIsUpdating] = useState(false);
+  // Merged state variable from origin/dev
+  const [dashboardHeight, setDashboardHeight] = useState<number | null>(null);
 
   const dashboardContentOptions = [
     { label: 'Notification Summary', value: 'notification_summary' },
@@ -61,10 +61,6 @@
     { label: 'Chinese Words', value: 'chinese_words' },
     { label: 'Gratitude Ping', value: 'gratitude_ping' }
   ];
-=======
-  const [dashboardHeight, setDashboardHeight] = useState<number | null>(null);
-
->>>>>>> b6b514ee
 
   // -- Handlers --
   const toggleContextualDashboard = async () => {
@@ -173,14 +169,7 @@
     status.glasses_info?.brightness === '-' ||
     !status.glasses_info.model_name.toLowerCase().includes('even');
 
-<<<<<<< HEAD
-  const renderContentPicker = () => (
-    <Modal
-      visible={showContentPicker}
-      transparent={true}
-      animationType="fade"
-      onRequestClose={() => !isUpdating && setShowContentPicker(false)}
-=======
+  // From origin/dev branch - Dashboard height slider props
   const dashboardHeightSliderProps = {
     disabled: !status.glasses_info?.model_name ||
       !status.glasses_info.model_name.toLowerCase().includes('even'),
@@ -201,13 +190,13 @@
     thumbStyle: { height: 20, width: 20 }
   };
 
-  return (
-    <View
-      style={[
-        styles.container,
-        isDarkTheme ? styles.darkBackground : styles.lightBackground,
-      ]}
->>>>>>> b6b514ee
+  // ContentPicker Modal from HEAD branch
+  const renderContentPicker = () => (
+    <Modal
+      visible={showContentPicker}
+      transparent={true}
+      animationType="fade"
+      onRequestClose={() => !isUpdating && setShowContentPicker(false)}
     >
       <View style={[styles.modalOverlay, isDarkTheme ? styles.darkBackground : styles.lightBackground]}>
         <View style={[styles.pickerContainer, isDarkTheme ? styles.darkPickerContainer : styles.lightPickerContainer]}>
@@ -338,16 +327,7 @@
                   isDarkTheme ? styles.lightSubtext : styles.darkSubtext,
                 ]}
               >
-<<<<<<< HEAD
                 Choose what to display in your dashboard
-=======
-                {`Show a summary of your phone notifications when you ${status.glasses_info?.model_name
-                    .toLowerCase()
-                    .includes('even')
-                    ? 'look up'
-                    : 'tap your smart glasses'
-                  }.`}
->>>>>>> b6b514ee
               </Text>
             </View>
             <View style={styles.selectedValueContainer}>
@@ -375,12 +355,13 @@
           </TouchableOpacity>
         </View>
 
-<<<<<<< HEAD
-        {/* Head-Up Angle Setting */}
+        {/* Display Settings Section */}
         <View style={styles.section}>
           <Text style={[styles.sectionTitle, isDarkTheme ? styles.lightText : styles.darkText]}>
             Display Settings
           </Text>
+          
+          {/* Head-Up Angle Setting */}
           <TouchableOpacity
             style={[
               styles.settingItem,
@@ -412,67 +393,36 @@
             </View>
             <Icon name="chevron-right" size={16} color={isDarkTheme ? '#FFFFFF' : '#000000'} />
           </TouchableOpacity>
+
+          {/* Dashboard Height Slider - Commented out but preserved from origin/dev */}
+          {/* <View style={[styles.settingItem, styles.elevatedCard, isDarkTheme ? styles.darkCard : styles.lightCard]}>
+            <View style={styles.settingTextContainer}>
+              <Text
+                style={[
+                  styles.label,
+                  isDarkTheme ? styles.lightText : styles.darkText,
+                  (!status.core_info.puck_connected || !status.glasses_info?.model_name) &&
+                  styles.disabledItem,
+                ]}
+              >
+                Dashboard Height
+              </Text>
+              <Text
+                style={[
+                  styles.value,
+                  isDarkTheme ? styles.lightSubtext : styles.darkSubtext,
+                  (!status.core_info.puck_connected || !status.glasses_info?.model_name) &&
+                  styles.disabledItem,
+                ]}
+              >
+                Adjust the height of the dashboard.
+              </Text>
+              <Slider
+                {...dashboardHeightSliderProps}
+              />
+            </View>
+          </View> */}
         </View>
-=======
-        {/* HEADUP ANGLE SETTING (Button that opens the modal) */}
-        <TouchableOpacity
-          style={[
-            styles.settingItem,
-            disableHeadUpAngle && styles.disabledItem,
-          ]}
-          disabled={disableHeadUpAngle}
-          onPress={() => setHeadUpAngleComponentVisible(true)}
-        >
-          <View style={styles.settingTextContainer}>
-            <Text
-              style={[
-                styles.label,
-                isDarkTheme ? styles.lightText : styles.darkText,
-              ]}
-            >
-              Adjust Head-Up Angle
-            </Text>
-            <Text
-              style={[
-                styles.value,
-                isDarkTheme ? styles.lightSubtext : styles.darkSubtext,
-                disableHeadUpAngle && styles.disabledItem,
-              ]}
-            >
-              Adjust the angle at which the contextual dashboard appears when you look up.
-            </Text>
-          </View>
-        </TouchableOpacity>
-
-        {/* Dashboard Height */}
-        {/* <View style={styles.settingItem}>
-          <View style={styles.settingTextContainer}>
-            <Text
-              style={[
-                styles.label,
-                isDarkTheme ? styles.lightText : styles.darkText,
-                (!status.core_info.puck_connected || !status.glasses_info?.model_name) &&
-                styles.disabledItem,
-              ]}
-            >
-              Dashboard Height
-            </Text>
-            <Text
-              style={[
-                styles.value,
-                isDarkTheme ? styles.lightSubtext : styles.darkSubtext,
-                (!status.core_info.puck_connected || !status.glasses_info?.model_name) &&
-                styles.disabledItem,
-              ]}
-            >
-              Adjust the height of the dashboard.
-            </Text>
-            <Slider
-              {...dashboardHeightSliderProps}
-            />
-          </View>
-        </View> */}
->>>>>>> b6b514ee
       </ScrollView>
 
       {renderContentPicker()}
@@ -493,6 +443,9 @@
 export default DashboardSettingsScreen;
 
 const styles = StyleSheet.create({
+  container: {
+    flex: 1,
+  },
   safeArea: {
     flex: 1,
   },

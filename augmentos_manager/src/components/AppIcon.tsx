import React, { useMemo } from 'react';
import { View, Text, StyleSheet, ImageBackground } from 'react-native';
import { AppInfo } from '../AugmentOSStatusParser';

interface AppIconProps {
    app: AppInfo;
    isForegroundApp?: boolean;
    onClick?: () => void;
    style?: object;
    isDarkTheme?: boolean;
}

<<<<<<< HEAD
const AppIcon: React.FC<AppIconProps> = ({ 
    app, 
    isForegroundApp = false, 
    onClick, 
=======
const AppIcon: React.FC<AppIconProps> = ({
    app,
    isMainApp = false,
    onClick,
>>>>>>> 0f02ff80
    style,
    isDarkTheme = false,
}) => {
    const getAppImage = useMemo(
        () => (packageName: string) => {
            switch (packageName) {
                case 'com.example.convoscope':
                    return require('../assets/app-icons/convoscope.png');
                case 'com.example.adhdaid':
                    return require('../assets/app-icons/ADHD-aid.png');
                case 'com.translator.app':
                    return require('../assets/app-icons/translation.png');
                case 'com.example.placeholder':
                    return require('../assets/app-icons/screen-mirror.png');
                case 'com.example.screenmirror':
                    return require('../assets/app-icons/screen-mirror.png');
                case 'com.example.livecaptions':
                    return require('../assets/app-icons/captions.png');
                case 'com.example.miraai':
                    return require('../assets/app-icons/mira-ai.png');
                case 'com.google.android.apps.maps':
                    return require('../assets/app-icons/navigation.png');
                default:
                    return require('../assets/app-icons/navigation.png');
            }
        },
        []
    );

<<<<<<< HEAD
=======
    if (isMainApp) {
        return (
            <ImageBackground
                source={getAppImage(app.package_name)}
                style={[styles.mainAppIcon, style]}
                imageStyle={styles.appIconRounded}
            />
        );
    }
>>>>>>> 0f02ff80

    return (
        <View style={[styles.appWrapper]} onTouchEnd={onClick}>
            <View style={[
                styles.appIconWrapper,
                isDarkTheme ? styles.appIconWrapperDark : styles.appIconWrapperLight,
                style,
            ]}>
                <ImageBackground
                    source={getAppImage(app.package_name)}
                    style={styles.appIcon}
                    imageStyle={styles.appIconRounded}
                />
            </View>
            <Text style={[
                styles.appName,
                isDarkTheme ? styles.appNameDark : styles.appNameLight,
            ]} numberOfLines={1}>
                {app.name}
            </Text>
        </View>
    );
};

const styles = StyleSheet.create({
    appWrapper: {
        alignItems: 'center',
        height:'100%',
        width:'100%',
    },
    appIconWrapper: {
        width: 65,
        height: 65,
        alignItems: 'center',
        justifyContent: 'center',
        borderRadius: 23,
        overflow: 'hidden',
        borderWidth: 1,
    },
    appIconWrapperLight: {
        borderColor: '#E5E5EA',
    },
    appIconWrapperDark: {
        borderColor: '#333333',
    },
    appIcon: {
        width: '100%',
        height: '100%',
        resizeMode: 'cover',
    },
    mainAppIcon: {
        width: '100%',
        height: '100%',
    },
    appIconRounded: {
        borderRadius: 15,
    },
    appName: {
        marginTop: 5,
        fontSize: 11,
        fontWeight: '600',
        fontFamily: 'Montserrat-Bold',
        lineHeight: 16,
        textAlign: 'center',
    },
    appNameLight: {
        color: '#000000',
    },
    appNameDark: {
        color: '#FFFFFF',
    },
});

export default AppIcon;<|MERGE_RESOLUTION|>--- conflicted
+++ resolved
@@ -10,17 +10,10 @@
     isDarkTheme?: boolean;
 }
 
-<<<<<<< HEAD
 const AppIcon: React.FC<AppIconProps> = ({ 
     app, 
     isForegroundApp = false, 
     onClick, 
-=======
-const AppIcon: React.FC<AppIconProps> = ({
-    app,
-    isMainApp = false,
-    onClick,
->>>>>>> 0f02ff80
     style,
     isDarkTheme = false,
 }) => {
@@ -50,9 +43,7 @@
         []
     );
 
-<<<<<<< HEAD
-=======
-    if (isMainApp) {
+    if (isForegroundApp) {
         return (
             <ImageBackground
                 source={getAppImage(app.package_name)}
@@ -61,7 +52,6 @@
             />
         );
     }
->>>>>>> 0f02ff80
 
     return (
         <View style={[styles.appWrapper]} onTouchEnd={onClick}>

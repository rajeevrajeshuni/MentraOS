--- conflicted
+++ resolved
@@ -323,13 +323,11 @@
             commandHandlerRegistry.registerHandler(new com.augmentos.asg_client.service.core.handlers.TransferCompleteCommandHandler(serviceManager));
             Log.d(TAG, "✅ Registered TransferCompleteCommandHandler");
 
-<<<<<<< HEAD
             commandHandlerRegistry.registerHandler(new com.augmentos.asg_client.service.core.handlers.GalleryModeCommandHandler(serviceManager));
             Log.d(TAG, "✅ Registered GalleryModeCommandHandler");
-=======
+
             commandHandlerRegistry.registerHandler(new com.augmentos.asg_client.service.core.handlers.ServiceHeartbeatCommandHandler(serviceManager));
             Log.d(TAG, "✅ Registered ServiceHeartbeatCommandHandler");
->>>>>>> 6288ad6a
 
             Log.i(TAG, "✅ Successfully registered " + commandHandlerRegistry.getHandlerCount() + " command handlers");
 

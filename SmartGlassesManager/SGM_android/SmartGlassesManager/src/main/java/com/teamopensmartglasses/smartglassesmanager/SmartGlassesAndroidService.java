package com.teamopensmartglasses.smartglassesmanager;

import android.app.Notification;
import android.app.NotificationChannel;
import android.app.NotificationManager;
import android.app.PendingIntent;
import android.app.Service;
import android.content.Context;
import android.content.DialogInterface;
import android.content.Intent;
import android.graphics.Bitmap;
import android.os.Binder;
import android.os.Bundle;
import android.os.Handler;
import android.os.IBinder;
import android.util.Log;
import android.widget.Toast;

import androidx.core.app.NotificationCompat;
import androidx.lifecycle.LifecycleService;
import androidx.preference.PreferenceManager;

import com.teamopensmartglasses.augmentoslib.events.SmartGlassesConnectedEvent;
import com.teamopensmartglasses.smartglassesmanager.smartglassescommunicators.SmartGlassesFontSize;
import com.teamopensmartglasses.smartglassesmanager.comms.MessageTypes;
import com.teamopensmartglasses.augmentoslib.events.BulletPointListViewRequestEvent;
import com.teamopensmartglasses.augmentoslib.events.CenteredTextViewRequestEvent;
import com.teamopensmartglasses.augmentoslib.events.DoubleTextWallViewRequestEvent;
import com.teamopensmartglasses.augmentoslib.events.FinalScrollingTextRequestEvent;
import com.teamopensmartglasses.augmentoslib.events.HomeScreenEvent;
import com.teamopensmartglasses.augmentoslib.events.ReferenceCardImageViewRequestEvent;
import com.teamopensmartglasses.augmentoslib.events.ReferenceCardSimpleViewRequestEvent;
import com.teamopensmartglasses.augmentoslib.events.RowsCardViewRequestEvent;
import com.teamopensmartglasses.augmentoslib.events.SendBitmapViewRequestEvent;
import com.teamopensmartglasses.smartglassesmanager.eventbusmessages.SetFontSizeEvent;
import com.teamopensmartglasses.augmentoslib.events.TextWallViewRequestEvent;
import com.teamopensmartglasses.augmentoslib.events.ScrollingTextViewStartRequestEvent;
import com.teamopensmartglasses.augmentoslib.events.ScrollingTextViewStopRequestEvent;
import com.teamopensmartglasses.smartglassesmanager.eventbusmessages.SmartGlassesConnectionEvent;
import com.teamopensmartglasses.augmentoslib.events.TextLineViewRequestEvent;
import com.teamopensmartglasses.smartglassesmanager.eventbusmessages.TextToSpeechEvent;
import com.teamopensmartglasses.smartglassesmanager.speechrecognition.ASR_FRAMEWORKS;
import com.teamopensmartglasses.smartglassesmanager.speechrecognition.SpeechRecSwitchSystem;
import com.teamopensmartglasses.smartglassesmanager.supportedglasses.AudioWearable;
import com.teamopensmartglasses.smartglassesmanager.supportedglasses.EvenRealitiesG1;
import com.teamopensmartglasses.smartglassesmanager.supportedglasses.InmoAirOne;
import com.teamopensmartglasses.smartglassesmanager.supportedglasses.MentraMach1;
import com.teamopensmartglasses.smartglassesmanager.supportedglasses.SmartGlassesDevice;
import com.teamopensmartglasses.smartglassesmanager.supportedglasses.SmartGlassesOperatingSystem;
import com.teamopensmartglasses.smartglassesmanager.supportedglasses.TCLRayNeoXTwo;
import com.teamopensmartglasses.smartglassesmanager.supportedglasses.VuzixShield;
import com.teamopensmartglasses.smartglassesmanager.supportedglasses.VuzixUltralite;
import com.teamopensmartglasses.smartglassesmanager.texttospeech.TextToSpeechSystem;

import org.greenrobot.eventbus.EventBus;
import org.greenrobot.eventbus.EventBusException;
import org.greenrobot.eventbus.Subscribe;
import org.json.JSONObject;

import java.util.ArrayList;
import java.util.Arrays;

import io.reactivex.rxjava3.subjects.PublishSubject;

/** Main service of Smart Glasses Manager, that starts connections to smart glasses and talks to third party apps (3PAs) */
public abstract class SmartGlassesAndroidService extends LifecycleService {
    private static final String TAG = "SGM_ASP_Service";

    // Service Binder given to clients
    private final IBinder binder = new LocalBinder();
    public static final String ACTION_START_FOREGROUND_SERVICE = "MY_ACTION_START_FOREGROUND_SERVICE";
    public static final String ACTION_STOP_FOREGROUND_SERVICE = "MY_ACTION_STOP_FOREGROUND_SERVICE";
    private int myNotificationId;
    private Class mainActivityClass;
    private String myChannelId;
    private String notificationAppName;
    private String notificationDescription;
    private int notificationDrawable;

    //Text to Speech
    private TextToSpeechSystem textToSpeechSystem;

    //observables to send data around app
    PublishSubject<JSONObject> dataObservable;

    //representatives of the other pieces of the system
    SmartGlassesRepresentative smartGlassesRepresentative;

    //speech rec
    SpeechRecSwitchSystem speechRecSwitchSystem;

    //connection handler
    public Handler connectHandler;
    String translationLanguage;

    public SmartGlassesAndroidService(Class mainActivityClass, String myChannelId, int myNotificationId, String notificationAppName, String notificationDescription, int notificationDrawable){
        this.myNotificationId = myNotificationId;
        this.mainActivityClass = mainActivityClass;
        this.myChannelId = myChannelId;
        this.notificationAppName = notificationAppName;
        this.notificationDescription = notificationDescription;
        this.notificationDrawable = notificationDrawable;
    }

    @Override
    public void onCreate() {
        super.onCreate();

        //setup connection handler
        connectHandler = new Handler();

        //start speech rec
        speechRecSwitchSystem = new SpeechRecSwitchSystem(this.getApplicationContext());
        ASR_FRAMEWORKS asrFramework = getChosenAsrFramework(this.getApplicationContext());
        String transcribeLanguage = getChosenTranscribeLanguage(this.getApplicationContext());
        String targetLanguage = getChosenTargetLanguage(this.getApplicationContext());
        String sourceLanguage = getChosenSourceLanguage(this.getApplicationContext());
        int selectedLiveCaptionsTranslation = getSelectedLiveCaptionsTranslation(this.getApplicationContext());
        if (selectedLiveCaptionsTranslation != 2) speechRecSwitchSystem.startAsrFramework(asrFramework, transcribeLanguage);
        else {
            if (transcribeLanguage.equals(sourceLanguage)) speechRecSwitchSystem.startAsrFramework(asrFramework, transcribeLanguage, targetLanguage); // If transcribe language and source language are the same translate to the target language
            else speechRecSwitchSystem.startAsrFramework(asrFramework, transcribeLanguage, sourceLanguage);
        }
//        speechRecSwitchSystem.startAsrFramework(asrFramework, "Chinese (Hanzi)", "English");

        //setup data observable which passes information (transcripts, commands, etc. around our app using mutlicasting
        dataObservable = PublishSubject.create();

        //start text to speech
        textToSpeechSystem = new TextToSpeechSystem(this);
        textToSpeechSystem.setup();
    }

    protected void setupEventBusSubscribers() {
        try {
            EventBus.getDefault().register(this);
        }
        catch(EventBusException e){
            e.printStackTrace();
        }
    }

    @Subscribe
    public void handleConnectionEvent(SmartGlassesConnectionEvent event) {
        sendUiUpdate();
    }

    protected abstract void onGlassesConnected(SmartGlassesDevice device);

    public void connectToSmartGlasses(SmartGlassesDevice device) {
        //this represents the smart glasses - it handles the connection, sending data to them, etc
        LifecycleService currContext = this;
        connectHandler.post(new Runnable() {
            @Override
            public void run() {
                Log.d(TAG, "CONNECTING TO SMART GLASSES");
                smartGlassesRepresentative = new SmartGlassesRepresentative(currContext, device, currContext, dataObservable);
                smartGlassesRepresentative.connectToSmartGlasses();
            }
        });
    }

    public boolean tryConnectToPreferredWearable() {
        String preferredWearableName = getPreferredWearable(getApplicationContext());

        if (preferredWearableName == null || preferredWearableName.trim().isEmpty()) {
            Log.d(TAG, "No preferred wearable stored. Cannot connect.");
            return false;
        }

        SmartGlassesDevice matchingDevice = getSmartGlassesDeviceFromModelName(preferredWearableName);

        if (matchingDevice != null) {
            Log.d(TAG, "Trying to connect to preferred wearable: " + preferredWearableName);
            connectToSmartGlasses(matchingDevice);
            return true;
        } else {
            Log.d(TAG, "Preferred wearable \"" + preferredWearableName + "\" not recognized in our known devices list.");
            return false;
        }
    }


    @Override
    public void onDestroy() {
        Log.d(TAG, "WearableAiAspService killing itself and all its children");

        EventBus.getDefault().unregister(this);

        //kill speech rec
        if (speechRecSwitchSystem != null){
            speechRecSwitchSystem.destroy();
        }

        //kill asg connection
        if (smartGlassesRepresentative != null) {
            smartGlassesRepresentative.destroy();
            smartGlassesRepresentative = null;
        }

        //kill data transmitters
        if (dataObservable != null) {
            dataObservable.onComplete();
        }

        //kill textToSpeech
        textToSpeechSystem.destroy();

        //kill aioConnect
        aioRetryHandler.removeCallbacks(aioRetryConnectionTask);

        //call parent destroy
        super.onDestroy();
        Log.d(TAG, "WearableAiAspService destroy complete");
    }

    public void sendTestCard(String title, String body, String img) {
        Log.d(TAG, "SENDING TEST CARD FROM WAIService");
        EventBus.getDefault().post(new ReferenceCardSimpleViewRequestEvent(title, body));
    }

    public int getSmartGlassesConnectState() {
        if (smartGlassesRepresentative != null) {
            return smartGlassesRepresentative.getConnectionState();
        } else {
            return 0;
        }
    }

    public SmartGlassesDevice getConnectedSmartGlasses() {
        if (smartGlassesRepresentative == null) return null;
        if(smartGlassesRepresentative.getConnectionState() != 2) return null;
        return smartGlassesRepresentative.smartGlassesDevice;
    }

    public SmartGlassesOperatingSystem getConnectedDeviceModelOs(){
        if (smartGlassesRepresentative == null) return null;
        if(smartGlassesRepresentative.getConnectionState() != 2) return null;
        return smartGlassesRepresentative.smartGlassesDevice.glassesOs;
    }

    public void sendUiUpdate() {
        //connectionState = 2 means connected
        Intent intent = new Intent();
        intent.setAction(MessageTypes.GLASSES_STATUS_UPDATE);
        // Set the optional additional information in extra field.
        int connectionState;
        if (smartGlassesRepresentative != null) {
            connectionState = smartGlassesRepresentative.getConnectionState();
            intent.putExtra(MessageTypes.CONNECTION_GLASSES_GLASSES_OBJECT, smartGlassesRepresentative.smartGlassesDevice);

            // Update preferred wearable if connected
            if(connectionState == 2){
                savePreferredWearable(this, smartGlassesRepresentative.smartGlassesDevice.deviceModelName);
                onGlassesConnected(smartGlassesRepresentative.smartGlassesDevice);
                EventBus.getDefault().post(new SmartGlassesConnectedEvent(smartGlassesRepresentative.smartGlassesDevice));
            }
        } else {
            connectionState = 0;
        }
        intent.putExtra(MessageTypes.CONNECTION_GLASSES_STATUS_UPDATE, connectionState);
        sendBroadcast(intent);
    }

    /** Saves the chosen ASR framework in user shared preference. */
    public static void saveChosenAsrFramework(Context context, ASR_FRAMEWORKS asrFramework) {
        PreferenceManager.getDefaultSharedPreferences(context)
                .edit()
                .putString(context.getResources().getString(R.string.SHARED_PREF_ASR_KEY), asrFramework.name())
                .apply();
    }

    /** Gets the chosen ASR framework from shared preference. */
    public static ASR_FRAMEWORKS getChosenAsrFramework(Context context) {
        String asrString = PreferenceManager.getDefaultSharedPreferences(context).getString(context.getResources().getString(R.string.SHARED_PREF_ASR_KEY), "");
        if (asrString.equals("")){
            saveChosenAsrFramework(context, ASR_FRAMEWORKS.AZURE_ASR_FRAMEWORK);
            asrString = ASR_FRAMEWORKS.AZURE_ASR_FRAMEWORK.name();
        }
        return ASR_FRAMEWORKS.valueOf(asrString);
    }

    public void changeChosenAsrFramework(ASR_FRAMEWORKS asrFramework){
        saveChosenAsrFramework(getApplicationContext(), asrFramework);
        if (speechRecSwitchSystem != null) {
            speechRecSwitchSystem.startAsrFramework(asrFramework);
        }
    }

    /** Gets the API key from shared preference. */
    public static String getApiKey(Context context) {
        return PreferenceManager.getDefaultSharedPreferences(context).getString(context.getResources().getString(R.string.SHARED_PREF_KEY), "");
    }

    /** Saves the API Key in user shared preference. */
    public static void saveApiKey(Context context, String key) {
        PreferenceManager.getDefaultSharedPreferences(context)
                .edit()
                .putString(context.getResources().getString(R.string.SHARED_PREF_KEY), key)
                .apply();
    }

    /** Gets the preferred wearable from shared preference. */
    public static String getPreferredWearable(Context context) {
        return PreferenceManager.getDefaultSharedPreferences(context).getString(context.getResources().getString(R.string.PREFERRED_WEARABLE), "");
    }

    /** Saves the preferred wearable in user shared preference. */
    public static void savePreferredWearable(Context context, String wearableName) {
        PreferenceManager.getDefaultSharedPreferences(context)
                .edit()
                .putString(context.getResources().getString(R.string.PREFERRED_WEARABLE), wearableName)
                .apply();
    }

    public static void saveChosenTranscribeLanguage(Context context, String transcribeLanguageString) {
        PreferenceManager.getDefaultSharedPreferences(context)
                .edit()
                .putString(context.getResources().getString(R.string.SHARED_PREF_TRANSCRIBE_LANGUAGE), transcribeLanguageString)
                .apply();
    }

    public static String getChosenTranscribeLanguage(Context context) {
        String transcribeLanguageString = PreferenceManager.getDefaultSharedPreferences(context).getString(context.getResources().getString(R.string.SHARED_PREF_TRANSCRIBE_LANGUAGE), "");
        if (transcribeLanguageString.equals("")){
            saveChosenTranscribeLanguage(context, "English");
            transcribeLanguageString = "English";
//            saveChosenTranscribeLanguage(context, "Chinese");
//            transcribeLanguageString = "Chinese";
        }
        return transcribeLanguageString;
    }

    public static void saveChosenTargetLanguage(Context context, String targetLanguageString) {
        PreferenceManager.getDefaultSharedPreferences(context)
                .edit()
                .putString(context.getResources().getString(R.string.SHARED_PREF_TARGET_LANGUAGE), targetLanguageString)
                .apply();
    }

    public static String getChosenTargetLanguage(Context context) {
        String targetLanguageString = PreferenceManager.getDefaultSharedPreferences(context).getString(context.getResources().getString(R.string.SHARED_PREF_TARGET_LANGUAGE), "");
        if (targetLanguageString.equals("")){
            saveChosenTargetLanguage(context, "English");
            targetLanguageString = "English";
        }
        return targetLanguageString;
    }

    public static void saveChosenSourceLanguage(Context context, String sourceLanguageString) {
        PreferenceManager.getDefaultSharedPreferences(context)
                .edit()
                .putString(context.getResources().getString(R.string.SHARED_PREF_SOURCE_LANGUAGE), sourceLanguageString)
                .apply();
    }

    public static String getChosenSourceLanguage(Context context) {
        String sourceLanguageString = PreferenceManager.getDefaultSharedPreferences(context).getString(context.getResources().getString(R.string.SHARED_PREF_SOURCE_LANGUAGE), "");
        if (sourceLanguageString.equals("")){
            saveChosenSourceLanguage(context, "English");
            sourceLanguageString = "English";
        }
        return sourceLanguageString;
    }

    public static void saveSelectedLiveCaptionsTranslationChecked(Context context, int liveCaptionsTranslationSelected) {
        PreferenceManager.getDefaultSharedPreferences(context)
                .edit()
                .putInt(context.getResources().getString(R.string.SHARED_PREF_LIVE_CAPTIONS_TRANSLATION), liveCaptionsTranslationSelected)
                .apply();
    }

    public static int getSelectedLiveCaptionsTranslation(Context context) {
        return PreferenceManager.getDefaultSharedPreferences(context).getInt(context.getResources().getString(R.string.SHARED_PREF_LIVE_CAPTIONS_TRANSLATION), 0);
    }

    //switches the currently running transcribe language without changing the default/saved language
    public void switchRunningTranscribeLanguage(String language){
        if (speechRecSwitchSystem.currentLanguage.equals(language)){
            return;
        }

        //kill previous speech rec
        speechRecSwitchSystem.destroy();
        speechRecSwitchSystem = null;

        //start speech rec after small delay
        Handler speechRecHandler = new Handler();
        Context context = this;
        speechRecHandler.postDelayed(new Runnable() {
            @Override
            public void run() {
                speechRecSwitchSystem = new SpeechRecSwitchSystem(context);
                ASR_FRAMEWORKS asrFramework = getChosenAsrFramework(context);
                speechRecSwitchSystem.startAsrFramework(asrFramework, language);
                if (translationLanguage != null) {
                    startTranslationStream(translationLanguage);
                }
            }
        }, 250);
    }

    //switches the currently running transcribe language without changing the default/saved language
    public void startTranslationStream(String toTranslateLanguage){
<<<<<<< HEAD
        String language;

        if (speechRecSwitchSystem == null) {
//            language = getChosenTranscribeLanguage(this.getApplicationContext());
            language = "English";
        } else {
            language = speechRecSwitchSystem.currentLanguage;
            speechRecSwitchSystem.destroy();
        }

        Log.d(TAG, "TRANSLATION STREAM STARTED" + language);
=======
        String language = speechRecSwitchSystem.currentLanguage;
>>>>>>> 312b5119
        translationLanguage = toTranslateLanguage;

        //kill previous speech rec
        speechRecSwitchSystem.destroy();
        speechRecSwitchSystem = null;

        //start speech rec after small delay
        Handler speechRecHandler = new Handler();
        Context context = this;
        speechRecHandler.postDelayed(new Runnable() {
            @Override
            public void run() {
                speechRecSwitchSystem = new SpeechRecSwitchSystem(context);
                ASR_FRAMEWORKS asrFramework = getChosenAsrFramework(context);
                speechRecSwitchSystem.startAsrFramework(ASR_FRAMEWORKS.AZURE_ASR_FRAMEWORK, language, toTranslateLanguage); //force azure because translation
            }
        }, 2000);
        Log.d(TAG, "SSTOPPING TRANSCRIBE LANGUAGE IN n seconds");
    }

    //service stuff
    private Notification updateNotification() {
        Context context = getApplicationContext();

        PendingIntent action = PendingIntent.getActivity(context,
                0, new Intent(context, mainActivityClass),
                PendingIntent.FLAG_CANCEL_CURRENT | PendingIntent.FLAG_MUTABLE); // Flag indicating that if the described PendingIntent already exists, the current one should be canceled before generating a new one.

        NotificationManager manager = (NotificationManager) getSystemService(Context.NOTIFICATION_SERVICE);
        NotificationCompat.Builder builder;

        String CHANNEL_ID = myChannelId;

        NotificationChannel channel = new NotificationChannel(CHANNEL_ID, notificationAppName,
                NotificationManager.IMPORTANCE_HIGH);
        channel.setDescription(notificationDescription);
        manager.createNotificationChannel(channel);

        builder = new NotificationCompat.Builder(this, CHANNEL_ID);

        return builder.setContentIntent(action)
                .setContentTitle(notificationAppName)
                .setContentText(notificationDescription)
                .setSmallIcon(notificationDrawable)
                .setTicker("...")
                .setContentIntent(action)
                .setOngoing(true).build();
    }

    public class LocalBinder extends Binder {
        public SmartGlassesAndroidService getService() {
            // Return this instance of LocalService so clients can call public methods
            return SmartGlassesAndroidService.this;
        }
    }

    @Override
    public IBinder onBind(Intent intent) {
        super.onBind(intent);
        return binder;
    }

    @Override
    public int onStartCommand(Intent intent, int flags, int startId) {
        super.onStartCommand(intent, flags, startId);
        if (intent != null) {
            String action = intent.getAction();
            Bundle extras = intent.getExtras();

            switch (action) {
                case ACTION_START_FOREGROUND_SERVICE:
                    // start the service in the foreground
                    Log.d("TEST", "starting foreground");
                    startForeground(myNotificationId, updateNotification());
                    break;
                case ACTION_STOP_FOREGROUND_SERVICE:
                    stopForeground(true);
                    stopSelf();
                    break;
            }
        }
        return Service.START_STICKY;
    }

    public static SmartGlassesDevice getSmartGlassesDeviceFromModelName(String modelName) {
        ArrayList<SmartGlassesDevice> allDevices = new ArrayList<>(
                Arrays.asList(
                        new VuzixUltralite(),
                        new MentraMach1(),
                        new EvenRealitiesG1(),
                        new VuzixShield(),
                        new InmoAirOne(),
                        new TCLRayNeoXTwo(),
                        new AudioWearable()
                )
        );

        SmartGlassesDevice matchingDevice = null;
        for (SmartGlassesDevice device : allDevices) {
            if (device.deviceModelName.equals(modelName)) {
                return device;
            }
        }

        return null;
    }

    // Setup for aioConnectSmartGlasses
    ArrayList<SmartGlassesDevice> smartGlassesDevices = new ArrayList<>();
    Handler aioRetryHandler = new Handler();
    Handler connectedCheckerHandler = new Handler(); // Handler for the connected checker
    Runnable aioRetryConnectionTask = new Runnable() {
        @Override
        public void run() {
            if (smartGlassesRepresentative == null || smartGlassesRepresentative.getConnectionState() != 2) { // If still disconnected
                if(!smartGlassesDevices.isEmpty()){
                    Toast.makeText(getApplicationContext(), "Searching for glasses...", Toast.LENGTH_LONG).show();
                    // EventBus.getDefault().post(new PostGenericGlobalMessageEvent("Searching for glasses..."));
                    Log.d(TAG, "TRYING TO CONNECT TO: " + smartGlassesDevices.get(0).deviceModelName);

                    if (smartGlassesRepresentative != null) {
                        smartGlassesRepresentative.destroy();
                        smartGlassesRepresentative = null;
                    }

                    connectToSmartGlasses(smartGlassesDevices.get(0));
                    smartGlassesDevices.add(smartGlassesDevices.remove(0));
                    aioRetryHandler.postDelayed(this, 25000); // Schedule another retry if needed
                }
                else
                {
                    aioRetryHandler.removeCallbacks(this);
                    Toast.makeText(getApplicationContext(), "No glasses found", Toast.LENGTH_LONG).show();
                    // EventBus.getDefault().post(new PostGenericGlobalMessageEvent("No glasses found"));
                }
            }
            else {
                Toast.makeText(getApplicationContext(), "Connected to " + smartGlassesRepresentative.smartGlassesDevice.deviceModelName, Toast.LENGTH_LONG).show();
                // EventBus.getDefault().post(new PostGenericGlobalMessageEvent("Connected to " + smartGlassesRepresentative.smartGlassesDevice.deviceModelName));
            }
        }
    };

    // Connected checker
    Runnable connectedCheckerTask = new Runnable() {
        @Override
        public void run() {
            if (smartGlassesRepresentative != null && smartGlassesRepresentative.getConnectionState() == 2) { // Check if connected
                Toast.makeText(getApplicationContext(), "Connected to " + smartGlassesRepresentative.smartGlassesDevice.deviceModelName, Toast.LENGTH_LONG).show();
                Log.d(TAG, "Connected to: " + smartGlassesRepresentative.smartGlassesDevice.deviceModelName);
//                sendReferenceCard("Connected", "Connected to AugmentOS");

                // Stop all retries and connected checker
                aioRetryHandler.removeCallbacks(aioRetryConnectionTask);
                connectedCheckerHandler.removeCallbacks(this);
            } else {
                // Schedule the next check
                connectedCheckerHandler.postDelayed(this, 1500);
            }
        }
    };

    public void aioConnectSmartGlasses(){
        if (getChosenAsrFramework(this) == ASR_FRAMEWORKS.GOOGLE_ASR_FRAMEWORK) {
            String apiKey = getApiKey(getApplicationContext());
            if (apiKey == null || apiKey.equals("")) {
                showNoGoogleAsrDialog();
                return;
            }
        }

        String preferred = getPreferredWearable(this.getApplicationContext());
        smartGlassesDevices = new ArrayList<SmartGlassesDevice>(Arrays.asList(new VuzixUltralite(), new MentraMach1(), new EvenRealitiesG1(), new VuzixShield(),  new InmoAirOne(), new TCLRayNeoXTwo()));
//        smartGlassesDevices = new ArrayList<SmartGlassesDevice>(Arrays.asList(new VuzixUltralite(), new MentraMach1(), new VuzixShield(),  new InmoAirOne(), new TCLRayNeoXTwo()));
        for (int i = 0; i < smartGlassesDevices.size(); i++){
            if (smartGlassesDevices.get(i).deviceModelName.equals(preferred)){
                // Move to start for earliest search priority
                smartGlassesDevices.add(0, smartGlassesDevices.remove(i));
                break;
            }
        }

        // Check for Audio Wearable
        if (preferred.equals(new AudioWearable().deviceModelName))
            smartGlassesDevices.add(0, new AudioWearable());

        //start loop
        aioRetryConnectionTask.run();
        connectedCheckerHandler.post(connectedCheckerTask); // Start connected checker
    }

    public void showNoGoogleAsrDialog(){
        new android.app.AlertDialog.Builder(getApplicationContext()).setIcon(android.R.drawable.ic_dialog_alert)
                .setTitle("No Google API Key Provided")
                .setMessage("You have Google ASR enabled without an API key. Please turn off Google ASR or enter a valid API key.")
                .setPositiveButton("Ok", new DialogInterface.OnClickListener() {
                    @Override
                    public void onClick(DialogInterface dialog, int which) {
                    }
                }).show();
    }

    //show a reference card on the smart glasses with title and body text
    public static void sendReferenceCard(String title, String body) {
        EventBus.getDefault().post(new ReferenceCardSimpleViewRequestEvent(title, body));
    }

    //show a reference card on the smart glasses with title and body text
    public static void sendReferenceCard(String title, String body, int lingerTimeMs) {
        EventBus.getDefault().post(new ReferenceCardSimpleViewRequestEvent(title, body, lingerTimeMs));
    }

    //show a text wall card on the smart glasses
    public static void sendTextWall(String text) {
        EventBus.getDefault().post(new TextWallViewRequestEvent(text));
    }

    //show a double text wall card on the smart glasses
    public static void sendDoubleTextWall(String textTop, String textBottom) {
        EventBus.getDefault().post(new DoubleTextWallViewRequestEvent(textTop, textBottom));
    }

    //show a reference card on the smart glasses with title and body text
    public static void sendRowsCard(String[] rowStrings) {
        EventBus.getDefault().post(new RowsCardViewRequestEvent(rowStrings));
    }

    //show a bullet point list card on the smart glasses with title and bullet points
    public void sendBulletPointList(String title, String [] bullets) {
        EventBus.getDefault().post(new BulletPointListViewRequestEvent(title, bullets));
    }

    //show a list of up to 4 rows of text. Only put a few characters per line!
    public void sendBulletPointList(String[] rowStrings) {
        EventBus.getDefault().post(new RowsCardViewRequestEvent(rowStrings));
    }

    public void sendReferenceCard(String title, String body, String imgUrl) {
        EventBus.getDefault().post(new ReferenceCardImageViewRequestEvent(title, body, imgUrl));
    }

    public void sendBitmap(Bitmap bitmap) {
        EventBus.getDefault().post(new SendBitmapViewRequestEvent(bitmap));
    }

    public void startScrollingText(String title){
        EventBus.getDefault().post(new ScrollingTextViewStartRequestEvent(title));
    }

    public void pushScrollingText(String text){
        EventBus.getDefault().post(new FinalScrollingTextRequestEvent(text));
    }

    public void stopScrollingText(){
        EventBus.getDefault().post(new ScrollingTextViewStopRequestEvent());
    }

    public void sendTextLine(String text) {
        EventBus.getDefault().post(new TextLineViewRequestEvent(text));
    }

    public void sendTextToSpeech(String text, String languageString) {
        EventBus.getDefault().post(new TextToSpeechEvent(text, languageString));
    }

    public void sendCenteredText(String text){
        EventBus.getDefault().post(new CenteredTextViewRequestEvent(text));
    }

    public void sendCustomContent(String json){
        EventBus.getDefault().post(new CenteredTextViewRequestEvent(json));
    }

    public void sendHomeScreen(){
        EventBus.getDefault().post(new HomeScreenEvent());
    }

    public void setFontSize(SmartGlassesFontSize fontSize) { EventBus.getDefault().post(new SetFontSizeEvent(fontSize)); }
}<|MERGE_RESOLUTION|>--- conflicted
+++ resolved
@@ -402,21 +402,18 @@
 
     //switches the currently running transcribe language without changing the default/saved language
     public void startTranslationStream(String toTranslateLanguage){
-<<<<<<< HEAD
-        String language;
-
-        if (speechRecSwitchSystem == null) {
-//            language = getChosenTranscribeLanguage(this.getApplicationContext());
-            language = "English";
-        } else {
-            language = speechRecSwitchSystem.currentLanguage;
-            speechRecSwitchSystem.destroy();
-        }
-
-        Log.d(TAG, "TRANSLATION STREAM STARTED" + language);
-=======
+//        String language;
+//
+//        if (speechRecSwitchSystem == null) {
+////            language = getChosenTranscribeLanguage(this.getApplicationContext());
+//            language = "English";
+//        } else {
+//            language = speechRecSwitchSystem.currentLanguage;
+//            speechRecSwitchSystem.destroy();
+//        }
+//
+//        Log.d(TAG, "TRANSLATION STREAM STARTED" + language);
         String language = speechRecSwitchSystem.currentLanguage;
->>>>>>> 312b5119
         translationLanguage = toTranslateLanguage;
 
         //kill previous speech rec

--- conflicted
+++ resolved
@@ -30,10 +30,7 @@
   PhotoTaken,
   ManagedStreamStatus,
   PhoneNotificationDismissed,
-<<<<<<< HEAD
-=======
   Capabilities,
->>>>>>> c504e9fa
 } from "../../types";
 import { DashboardMode } from "../../types/dashboard";
 import {
@@ -58,14 +55,10 @@
       };
   error: WebSocketError | Error;
   settings_update: AppSettings;
-<<<<<<< HEAD
-=======
   capabilities_update: {
     capabilities: Capabilities | null;
     modelName: string | null;
     timestamp?: Date;
-  };
->>>>>>> c504e9fa
   dashboard_mode_change: { mode: DashboardMode | "none" };
   dashboard_always_on_change: { enabled: boolean };
   custom_message: CustomMessage;
@@ -270,9 +263,6 @@
   onSettingsUpdate(handler: Handler<SystemEvents["settings_update"]>) {
     this.emitter.on("settings_update", handler);
     return () => this.emitter.off("settings_update", handler);
-<<<<<<< HEAD
-=======
-  }
 
   /**
    * 🔧 Listen for device capabilities updates
@@ -282,7 +272,6 @@
   onCapabilitiesUpdate(handler: Handler<SystemEvents["capabilities_update"]>) {
     this.emitter.on("capabilities_update", handler);
     return () => this.emitter.off("capabilities_update", handler);
->>>>>>> c504e9fa
   }
 
   /**

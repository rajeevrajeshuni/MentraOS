--- conflicted
+++ resolved
@@ -7,10 +7,6 @@
   EventTypes,
 } from "../message-types";
 import { StreamType } from "../streams";
-<<<<<<< HEAD
-=======
-import { PhotoRequest } from "./app-to-cloud";
->>>>>>> 070f9ebc
 
 //===========================================================
 // Control actions
@@ -308,7 +304,6 @@
 export interface PhotoResponse extends BaseMessage {
   type: GlassesToCloudMessageType.PHOTO_RESPONSE;
   requestId: string; // Unique ID for the photo request
-<<<<<<< HEAD
   success: boolean; // Explicit success/failure flag
 
   // Success fields (only present when success = true)
@@ -321,10 +316,6 @@
     message: string;
     details?: PhotoErrorDetails;
   };
-=======
-  photoUrl: string; // URL of the uploaded photo
-  savedToGallery: boolean; // Whether the photo was saved to gallery
->>>>>>> 070f9ebc
 }
 
 /**
@@ -343,13 +334,9 @@
     | "active"
     | "stopping"
     | "disconnected"
-<<<<<<< HEAD
     | "timeout"
     | "reconnected"
     | "reconnect_failed";
-=======
-    | "timeout";
->>>>>>> 070f9ebc
   errorDetails?: string;
   appId?: string; // ID of the app that requested the stream
   stats?: {

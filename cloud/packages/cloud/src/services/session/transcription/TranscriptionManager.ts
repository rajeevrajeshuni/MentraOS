/**
 * @fileoverview TranscriptionManager - Per-session transcription management with provider abstraction
 */

import { Logger } from "pino";
import {
  ExtendedStreamType,
  getLanguageInfo,
  StreamType,
  CloudToAppMessageType,
  DataStream,
  TranscriptSegment,
  LocalTranscription,
} from "@mentra/sdk";
import UserSession from "../UserSession";
import { PosthogService } from "../../logging/posthog.service";
import {
  TranscriptionConfig,
  TranscriptionProvider,
  StreamInstance,
  ProviderType,
  StreamState,
  TranscriptionError,
  InvalidSubscriptionError,
  NoProviderAvailableError,
  ResourceLimitError,
  StreamCreationTimeoutError,
  StreamInitializationError,
  DEFAULT_TRANSCRIPTION_CONFIG,
} from "./types";
import { ProviderSelector } from "./ProviderSelector";
import { AzureTranscriptionProvider } from "./providers/AzureTranscriptionProvider";
import { SonioxTranscriptionProvider } from "./providers/SonioxTranscriptionProvider";
import subscriptionService from "../subscription.service";

export class TranscriptionManager {
  public readonly logger: Logger;

  // Provider Management
  private providers = new Map<ProviderType, TranscriptionProvider>();
  private providerSelector?: ProviderSelector;

  // Initialization State
  private isInitialized = false;
  private initializationPromise: Promise<void>;
  private pendingOperations: Array<() => Promise<void>> = [];

  // Stream Management
  private streams = new Map<string, StreamInstance>();
  private activeSubscriptions = new Set<ExtendedStreamType>();
<<<<<<< HEAD
=======

  // Optimization mappings for consolidated streams
  private streamSubscriptionMappings = new Map<
    ExtendedStreamType,
    ExtendedStreamType[]
  >();
  private streamOwnershipMappings = new Map<
    ExtendedStreamType,
    { ownsTranscription: string[]; skipTranscriptionFor: string[] }
  >();
>>>>>>> d66d18ba

  // Retry Logic
  private streamRetryAttempts = new Map<string, number>();
  private streamCreationInProgress = new Set<string>();

  // VAD Audio Buffering (to prevent missing speech during stream startup)
  private vadAudioBuffer: ArrayBuffer[] = [];
  private vadBufferMaxSize = 50; // ~2.5 seconds at 50ms chunks
  private isBufferingForVAD = false;
  private vadBufferTimeout?: NodeJS.Timeout;
  private vadBufferTimeoutMs = 10000; // 10 second timeout if VAD never turns off

  // Health Monitoring
  private healthCheckInterval?: NodeJS.Timeout;

  // Transcript History Management
  private transcriptHistory: {
    segments: TranscriptSegment[]; // Legacy compatibility (en-US)
    languageSegments: Map<string, TranscriptSegment[]>; // Multi-language support
  } = {
    segments: [],
    languageSegments: new Map(),
  };

  // History Management Configuration
  private readonly HISTORY_RETENTION_MS = 30 * 60 * 1000; // 30 minutes
  private readonly HISTORY_PRUNE_INTERVAL_MS = 5 * 60 * 1000; // Prune every 5 minutes
  private historyPruneInterval?: NodeJS.Timeout;

  constructor(
    private userSession: UserSession,
    private config: TranscriptionConfig = DEFAULT_TRANSCRIPTION_CONFIG,
  ) {
    this.logger = userSession.logger.child({ service: "TranscriptionManager" });

    // Start initialization but don't block constructor
    this.initializationPromise = this.initializeProviders();
    this.startHealthMonitoring();
    this.startHistoryPruning();

    this.logger.info(
      {
        defaultProvider: this.config.providers.defaultProvider,
        fallbackProvider: this.config.providers.fallbackProvider,
      },
      "TranscriptionManager created - initializing providers...",
    );
  }

  async handleLocalTranscription(message: LocalTranscription): Promise<void> {
    this.logger.debug({ message }, "Local transcription received");

    this.relayDataToApps(StreamType.TRANSCRIPTION, message);
  }
  /**
   * Update active subscriptions (main entry point)
   */
  async updateSubscriptions(
    subscriptions: ExtendedStreamType[],
  ): Promise<void> {
    // Ensure we're initialized before processing subscriptions
    await this.ensureInitialized();

<<<<<<< HEAD
    // Filter out translation subscriptions - they're handled by TranslationManager now
    const validSubscriptions = subscriptions.filter(sub => {
      if (typeof sub === 'string' && sub.startsWith('translation:')) {
        this.logger.debug({
          subscription: sub
        }, 'Filtering out translation subscription - handled by TranslationManager');
        return false;
=======
    // Filter out invalid subscriptions before processing
    const validSubscriptions = subscriptions.filter((sub) => {
      // Check for invalid same-language translation
      if (typeof sub === "string" && sub.startsWith("translation:")) {
        const match = sub.match(/translation:([^-]+)-to-([^-]+)$/);
        if (match && match[1] === match[2]) {
          this.logger.warn(
            {
              subscription: sub,
              source: match[1],
              target: match[2],
            },
            "Filtering out invalid same-language translation subscription",
          );
          return false;
        }
>>>>>>> d66d18ba
      }
      return true;
    });

    const desired = new Set(validSubscriptions);
    const current = new Set(this.streams.keys());

    this.logger.debug(
      {
        desired: Array.from(desired),
        current: Array.from(current),
        filtered: subscriptions.filter((s) => !validSubscriptions.includes(s)),
      },
      "Updating transcription subscriptions",
    );

<<<<<<< HEAD
    // Stop removed streams
=======
    console.log("434 validSubscriptions", validSubscriptions);

    // Use optimization for Soniox subscriptions to prevent resource conflicts
    const optimizedStreams =
      await this.optimizeSubscriptions(validSubscriptions);

    // Stop removed streams and clear their mappings
>>>>>>> d66d18ba
    for (const subscription of current) {
      if (!desired.has(subscription)) {
        await this.stopStream(subscription);
      }
    }

    // Start new streams
    for (const subscription of desired) {
      if (!current.has(subscription)) {
        await this.startStream(subscription);
      }
    }

    this.activeSubscriptions = desired;
  }

<<<<<<< HEAD
=======
  /**
   * Optimize subscriptions to prevent resource conflicts and enable efficient stream consolidation
   * This integrates the SonioxTranslationUtils optimization logic into the main flow
   */
  private async optimizeSubscriptions(
    subscriptions: ExtendedStreamType[],
  ): Promise<Set<ExtendedStreamType>> {
    // For non-Soniox providers, use subscriptions as-is
    if (this.config.providers.defaultProvider !== "soniox") {
      return new Set(subscriptions);
    }

    try {
      // Import the optimization utility
      const { SonioxTranslationUtils } = await import(
        "./providers/SonioxTranslationUtils"
      );

      // Get optimized stream configurations
      const optimizedStreams =
        SonioxTranslationUtils.optimizeTranslationStreams(subscriptions);

      // Create a mapping from optimized streams to their handled subscriptions
      const optimizedSubscriptions = new Set<ExtendedStreamType>();

      for (const stream of optimizedStreams.streams) {
        // Each optimized stream gets a unique subscription identifier
        let streamSubscription: ExtendedStreamType;

        if (stream.type === "transcription_only") {
          // For transcription-only streams, use the original subscription as the identifier
          // This preserves any parameters like ?no-language-identification=true
          streamSubscription = stream.handledSubscriptions[0];
        } else if (stream.type === "two_way") {
          // For two-way translation streams, use original language codes if available
          const langA =
            stream.originalLanguageCodes?.langA ||
            stream.config.translation?.language_a ||
            stream.config.language;
          const langB =
            stream.originalLanguageCodes?.langB ||
            stream.config.translation?.language_b;

          // Skip invalid same-language translations
          if (langA === langB) {
            this.logger.warn(
              {
                langA,
                langB,
                streamType: stream.type,
                streamConfig: stream.config,
              },
              "Skipping invalid same-language two-way translation stream from optimization",
            );
            continue;
          }

          // Preserve parameters from the first handled subscription, but construct the new stream type
          const params = this.extractSubscriptionParameters(
            stream.handledSubscriptions[0],
          );
          streamSubscription = `translation:${langA}-two-way-${langB}${params}`;
        } else if (stream.type === "universal_english") {
          // Universal English streams handle multiple original subscriptions, don't create artificial ones
          // Instead, add all the handled subscriptions directly to the optimized set
          for (const handledSub of stream.handledSubscriptions) {
            optimizedSubscriptions.add(handledSub as ExtendedStreamType);
          }
          continue; // Skip creating an artificial subscription for this stream
        } else if (
          stream.type === "individual" ||
          stream.type === "multi_source"
        ) {
          // For individual and multi-source streams, use original language codes if available
          const srcLang =
            stream.originalLanguageCodes?.source ||
            stream.config.translation?.source_languages?.[0] ||
            stream.config.language;
          const tgtLang =
            stream.originalLanguageCodes?.target ||
            stream.config.translation?.target_language;

          // Skip invalid same-language translations
          const normalizedSrc = srcLang?.split("-")[0]?.toLowerCase();
          const normalizedTgt = tgtLang?.split("-")[0]?.toLowerCase();
          if (normalizedSrc === normalizedTgt) {
            this.logger.warn(
              {
                srcLang,
                tgtLang,
                streamType: stream.type,
                streamConfig: stream.config,
              },
              "Skipping invalid same-language translation stream from optimization",
            );
            continue;
          }

          // Preserve parameters from the first handled subscription, but construct the new stream type
          const params = this.extractSubscriptionParameters(
            stream.handledSubscriptions[0],
          );
          streamSubscription = `translation:${srcLang}-to-${tgtLang}${params}`;
        } else {
          // Fallback for any unknown types
          streamSubscription = `optimized:${stream.type}:${Date.now()}`;
        }

        // Final validation check before adding
        if (
          typeof streamSubscription === "string" &&
          streamSubscription.startsWith("translation:")
        ) {
          const match = streamSubscription.match(
            /translation:([^-]+)-(?:to|two-way)-([^-]+)/,
          );
          if (match && match[1] === match[2]) {
            this.logger.error(
              {
                streamSubscription,
                source: match[1],
                target: match[2],
                streamType: stream.type,
              },
              "Attempted to add invalid same-language translation after optimization - skipping",
            );
            continue;
          }
        }

        optimizedSubscriptions.add(streamSubscription);

        // Store the mapping for data routing
        this.streamSubscriptionMappings.set(
          streamSubscription,
          stream.handledSubscriptions,
        );

        // Store the ownership information
        this.streamOwnershipMappings.set(streamSubscription, {
          ownsTranscription: stream.ownsTranscription,
          skipTranscriptionFor: stream.skipTranscriptionFor,
        });
      }

      this.logger.debug(
        {
          originalSubscriptions: subscriptions,
          optimizedSubscriptions: Array.from(optimizedSubscriptions),
          streamCount: optimizedStreams.streams.length,
        },
        "Optimized subscriptions using SonioxTranslationUtils",
      );

      return optimizedSubscriptions;
    } catch (error) {
      this.logger.warn(
        {
          error: error instanceof Error ? error.message : String(error),
          subscriptions,
        },
        "Failed to optimize subscriptions, falling back to original",
      );

      // Fallback to original subscriptions if optimization fails
      return new Set(subscriptions);
    }
  }

  /**
   * Extract subscription parameters from a subscription string
   * Preserves query parameters like ?no-language-identification=true
   */
  private extractSubscriptionParameters(subscription: string): string {
    const questionMarkIndex = subscription.indexOf("?");
    if (questionMarkIndex === -1) {
      return "";
    }
    return subscription.substring(questionMarkIndex);
  }
>>>>>>> d66d18ba

  /**
   * Finalize pending tokens in all active streams (called when VAD stops)
   * This forces all providers to send final transcriptions for any buffered content
   */
  finalizePendingTokens(): void {
    this.logger.debug(
      {
        activeStreams: this.streams.size,
      },
      "Finalizing pending tokens in all streams due to VAD stop",
    );

    for (const [subscription, stream] of this.streams) {
      try {
        // Check if this is a Soniox stream with buffered tokens
<<<<<<< HEAD
        if (stream.provider.name === 'soniox') {
          // Force finalize transcription tokens
          if ('forceFinalizePendingTokens' in stream) {
            (stream as any).forceFinalizePendingTokens();
          }
          this.logger.debug({
            subscription,
            streamId: stream.id,
            provider: 'soniox'
          }, 'Forced finalization of Soniox transcription tokens');
=======
        if (stream.provider.name === "soniox") {
          // Force finalize both transcription and translation tokens
          if ("forceFinalizePendingTokens" in stream) {
            (stream as any).forceFinalizePendingTokens();
          }
          if ("forceFinalizePendingTranslationTokens" in stream) {
            (stream as any).forceFinalizePendingTranslationTokens();
          }
          this.logger.debug(
            {
              subscription,
              streamId: stream.id,
              provider: "soniox",
            },
            "Forced finalization of Soniox tokens (transcription and translation)",
          );
>>>>>>> d66d18ba
        }
        // Azure doesn't need forced finalization as it sends final results immediately
        // Other providers can be added here as needed
      } catch (error) {
        this.logger.warn(
          {
            subscription,
            error,
            streamId: stream.id,
            provider: stream.provider.name,
          },
          "Error finalizing pending tokens",
        );
      }
    }
  }

  /**
   * Cleanup all idle streams (called when VAD detects silence)
   * This immediately closes all streams to free resources
   */
  async cleanupIdleStreams(): Promise<void> {
    this.logger.debug(
      {
        activeStreams: this.streams.size,
      },
      "Cleaning up idle streams due to VAD silence",
    );

    const closePromises: Promise<void>[] = [];

    for (const [subscription, stream] of this.streams) {
      try {
        closePromises.push(this.cleanupStream(subscription, "vad_silence"));
      } catch (error) {
        this.logger.warn(
          {
            subscription,
            error,
            streamId: stream.id,
            provider: stream.provider.name,
          },
          "Error initiating stream cleanup",
        );
      }
    }

    // Wait for all streams to close
    await Promise.allSettled(closePromises);

    // Clear the streams map
    this.streams.clear();

    this.logger.info("All idle streams cleaned up");
  }

  /**
   * Stop all transcription streams and finalize any pending tokens
   * This is the proper way to stop transcription when VAD detects silence
   */
  async stopAndFinalizeAll(): Promise<void> {
    try {
      this.logger.info(
        "Stopping all transcription streams and finalizing pending tokens",
      );

      // First finalize any pending tokens
      this.finalizePendingTokens();

      // Clear any VAD audio buffer (don't flush since VAD stopped)
      this.clearVADBuffer();

      // Then stop all streams
      await this.updateSubscriptions([]);
    } catch (error) {
      this.logger.error(
        error,
        "Error stopping and finalizing all transcription streams",
      );
    }
  }

  /**
   * Ensure streams match active subscriptions exactly
   * Removes unused streams and creates missing ones
   */
  async ensureStreamsExist(): Promise<void> {
<<<<<<< HEAD
    const currentSubscriptions = Array.from(this.activeSubscriptions);
=======
    // Filter out any invalid subscriptions that may have slipped through
    const validSubscriptions = Array.from(this.activeSubscriptions).filter(
      (sub) => {
        // Check for invalid same-language translation
        if (typeof sub === "string" && sub.startsWith("translation:")) {
          const match = sub.match(/translation:([^-]+)-to-([^-]+)$/);
          if (match && match[1] === match[2]) {
            this.logger.warn(
              {
                subscription: sub,
                source: match[1],
                target: match[2],
              },
              "Removing invalid same-language translation from active subscriptions",
            );
            // Remove from activeSubscriptions set
            this.activeSubscriptions.delete(sub);
            return false;
          }
        }
        return true;
      },
    );

    const currentSubscriptions = validSubscriptions;
>>>>>>> d66d18ba

    this.logger.info(
      {
        subscriptions: currentSubscriptions,
        existingStreams: this.streams.size,
        bufferSize: this.vadAudioBuffer.length,
      },
      "Ensuring streams match active subscriptions",
    );

    // Step 1: Clean up streams that no longer have subscriptions
    const streamsToCleanup: string[] = [];
    for (const [subscription, stream] of this.streams.entries()) {
      if (!this.activeSubscriptions.has(subscription)) {
        streamsToCleanup.push(subscription);
      }
    }

    if (streamsToCleanup.length > 0) {
      this.logger.info(
        {
          streamsToCleanup,
          count: streamsToCleanup.length,
        },
        "Cleaning up streams with no active subscriptions",
      );

      for (const subscription of streamsToCleanup) {
        await this.cleanupStream(subscription, "subscription_removed");
      }
    }

    // Step 2: If no subscriptions, we're done
    if (currentSubscriptions.length === 0) {
      this.logger.info("No active subscriptions - all streams cleaned up");
      return;
    }

    // Step 3: Start buffering audio for any new streams we might create
    this.startVADBuffering();

    // Step 4: Create missing streams or replace unhealthy ones
    const createPromises: Promise<void>[] = [];

    for (const subscription of currentSubscriptions) {
      const existingStream = this.streams.get(subscription);

      if (existingStream && this.isStreamHealthy(existingStream)) {
        this.logger.debug(
          { subscription },
          "Stream already exists and is healthy - no action needed",
        );
        continue;
      }

      if (existingStream) {
        this.logger.info(
          { subscription },
          "Stream exists but is unhealthy - will create new stream",
        );
        await this.cleanupStream(subscription, "unhealthy_stream_replacement");
      }

      // Create new stream
      this.logger.info(
        { subscription },
        "Creating new stream for subscription",
      );
      createPromises.push(this.startStreamFast(subscription));
    }

    if (createPromises.length === 0) {
      this.logger.info("All required streams already exist and are healthy");
      this.flushVADBuffer();
      return;
    }

    // Wait for all new streams to be created
    const results = await Promise.allSettled(createPromises);

    // Count successful vs failed stream creations
    let successCount = 0;
    let failureCount = 0;

    results.forEach((result, index) => {
      if (result.status === "rejected") {
        failureCount++;
        this.logger.error(
          {
            error: result.reason,
          },
          "Failed to create new stream",
        );
      } else {
        successCount++;
      }
    });

    this.logger.info(
      {
        totalSubscriptions: currentSubscriptions.length,
        streamsRemoved: streamsToCleanup.length,
        streamsCreated: createPromises.length,
        successCount,
        failureCount,
        activeStreams: this.streams.size,
      },
      "Stream synchronization completed",
    );

    // If all new streams failed, this is a critical issue
    if (failureCount === createPromises.length && createPromises.length > 0) {
      this.logger.error(
        {
          subscriptions: currentSubscriptions,
          failureCount,
        },
        "All new streams failed to create - transcription may be unavailable",
      );
    }

    // Flush buffered audio to streams and stop buffering
    this.flushVADBuffer();
  }

  /**
   * Check if we have healthy streams for all active subscriptions
   * and no extra streams for inactive subscriptions
   */
  hasHealthyStreams(): boolean {
    const currentSubscriptions = Array.from(this.activeSubscriptions);

    if (currentSubscriptions.length === 0) {
      return this.streams.size === 0; // No subscriptions = no streams should exist
    }

    // Check if all subscriptions have healthy streams
    for (const subscription of currentSubscriptions) {
      const stream = this.streams.get(subscription);
      if (!stream || !this.isStreamHealthy(stream)) {
        return false;
      }
    }

    // Check if we have any extra streams that shouldn't exist
    for (const subscription of this.streams.keys()) {
      if (!this.activeSubscriptions.has(subscription)) {
        return false; // We have a stream for an inactive subscription
      }
    }

    return true;
  }

  isCloudSTTDown(): boolean {
    const stats = this.providerSelector?.getProviderStats();
    if (!stats) {
      // Defaulting to true as we don't have any stats
      return true;
    }
    return Object.values(stats).every(
      (provider) => provider.isHealthy === false,
    );
  }

  /**
   * @deprecated Use ensureStreamsExist() instead
   */
  async restartFromActiveSubscriptions(): Promise<void> {
    this.logger.warn(
      "restartFromActiveSubscriptions is deprecated - use ensureStreamsExist",
    );
    await this.ensureStreamsExist();
  }

  /**
   * Start buffering audio for VAD scenarios
   */
  private startVADBuffering(): void {
    this.isBufferingForVAD = true;
    this.vadAudioBuffer = []; // Clear any old buffer

    // Set timeout to automatically flush buffer if VAD never completes
    this.vadBufferTimeout = setTimeout(() => {
      this.logger.warn(
        {
          bufferSize: this.vadAudioBuffer.length,
          timeoutMs: this.vadBufferTimeoutMs,
        },
        "VAD buffer timeout reached - force flushing buffer",
      );

      this.flushVADBuffer();
    }, this.vadBufferTimeoutMs);

    this.logger.debug(
      {
        timeoutMs: this.vadBufferTimeoutMs,
      },
      "Started VAD audio buffering to prevent speech loss during stream startup",
    );
  }

  /**
   * Flush buffered audio to all active streams
   */
  private flushVADBuffer(): void {
    // Clear timeout if it exists
    if (this.vadBufferTimeout) {
      clearTimeout(this.vadBufferTimeout);
      this.vadBufferTimeout = undefined;
    }

    if (!this.isBufferingForVAD || this.vadAudioBuffer.length === 0) {
      this.isBufferingForVAD = false;
      return;
    }

    this.logger.debug(
      {
        bufferSize: this.vadAudioBuffer.length,
        activeStreams: this.streams.size,
      },
      "Flushing VAD audio buffer to active streams",
    );

    // Send all buffered audio chunks to active streams
    for (const audioData of this.vadAudioBuffer) {
      this.feedAudioToStreams(audioData);
    }

    // Clear buffer and stop buffering
    this.vadAudioBuffer = [];
    this.isBufferingForVAD = false;
  }

  /**
   * Clear VAD buffer without flushing (called when VAD stops)
   */
  private clearVADBuffer(): void {
    // Clear timeout if it exists
    if (this.vadBufferTimeout) {
      clearTimeout(this.vadBufferTimeout);
      this.vadBufferTimeout = undefined;
    }

    this.vadAudioBuffer = [];
    this.isBufferingForVAD = false;
    this.logger.debug("Cleared VAD audio buffer");
  }

  /**
   * Fast stream startup optimized for VAD scenarios
   * Uses shorter timeout and skips some non-critical checks
   */
  private async startStreamFast(
    subscription: ExtendedStreamType,
  ): Promise<void> {
    // Use a longer timeout for VAD scenarios (5 seconds vs 2 seconds)
    // 2 seconds was too short and causing stream creation failures
    const VAD_TIMEOUT_MS = 5000;

    try {
      // Check if stream already exists and is healthy
      const existingStream = this.streams.get(subscription);
      if (existingStream && this.isStreamHealthy(existingStream)) {
        this.logger.debug(
          { subscription },
          "Stream already exists and healthy - no restart needed",
        );
        return;
      }

      // Use the regular startStream but with moderate timeout for VAD
      await this.startStreamWithTimeout(subscription, VAD_TIMEOUT_MS);
    } catch (error) {
      this.logger.error(
        {
          subscription,
          error,
          timeout: VAD_TIMEOUT_MS,
        },
        "Fast stream start failed - falling back to regular startup",
      );

      // Fallback to regular startup with full timeout
      try {
        await this.startStream(subscription);
      } catch (fallbackError) {
        this.logger.error(
          {
            subscription,
            error: fallbackError,
          },
          "Regular stream start also failed",
        );
      }
    }
  }

  /**
   * Start stream with custom timeout
   */
  private async startStreamWithTimeout(
    subscription: ExtendedStreamType,
    timeoutMs: number,
  ): Promise<void> {
    this.logger.debug(
      {
        subscription,
        timeoutMs,
      },
      `Starting stream with custom timeout for user: ${this.userSession.userId}, subscription: ${subscription} (${timeoutMs}ms)`,
    );
    // Ensure we're initialized before starting streams
    await this.ensureInitialized();
    this.logger.debug(
      "TranscriptionManager is initialized, proceeding with stream start",
    );

    // Prevent duplicate creation
    if (this.streamCreationInProgress.has(subscription)) {
      this.logger.debug(
        { subscription },
        "Stream creation already in progress",
      );
      return;
    }

    // Check existing stream
    const existingStream = this.streams.get(subscription);
    if (existingStream && this.isStreamHealthy(existingStream)) {
      this.logger.debug({ subscription }, "Stream already exists and healthy");
      return;
    }

    // Clean up any existing stream
    if (existingStream) {
      await this.cleanupStream(subscription, "replacing_stream");
    }

    this.streamCreationInProgress.add(subscription);

    try {
      // Provider selector should be initialized now
      if (!this.providerSelector) {
        throw new Error(
          "TranscriptionManager initialization failed - no provider selector",
        );
      }

      // Validate subscription (cached after first validation)
      const validation =
        await this.providerSelector.validateSubscription(subscription);
      if (!validation.valid) {
        throw new InvalidSubscriptionError(
          validation.error!,
          subscription,
          validation.suggestions,
        );
      }

      // Skip resource limits check for VAD scenarios - we need speed
      // await this.checkResourceLimits();

      // Select provider (prioritize Soniox for VAD scenarios)
      const provider = await this.providerSelector.selectProvider(subscription);

      // Create stream
      const stream = await this.createStreamInstance(subscription, provider);

      // Wait for ready with custom timeout
      await this.waitForStreamReady(stream, timeoutMs);

      // Success!
      this.streams.set(subscription, stream);

      this.logger.info(
        {
          subscription,
          provider: provider.name,
          streamId: stream.id,
          timeoutUsed: timeoutMs,
        },
        "Stream started successfully with fast startup",
      );
    } catch (error) {
      this.logger.error(
        {
          subscription,
          error,
          timeoutUsed: timeoutMs,
        },
        "Failed to start stream with custom timeout",
      );
      throw error;
    } finally {
      this.streamCreationInProgress.delete(subscription);
    }
  }

  /**
   * Feed audio to all active streams
   */
  feedAudio(audioData: ArrayBuffer): void {
    // If we're buffering for VAD, add to buffer
    if (this.isBufferingForVAD) {
      this.vadAudioBuffer.push(audioData);

      // Prevent buffer from growing too large
      if (this.vadAudioBuffer.length > this.vadBufferMaxSize) {
        this.vadAudioBuffer.shift(); // Remove oldest chunk
      }

      this.logger.debug(
        {
          bufferSize: this.vadAudioBuffer.length,
          maxSize: this.vadBufferMaxSize,
        },
        "Buffering audio for VAD startup",
      );
      return;
    }

    // Normal audio feeding
    this.feedAudioToStreams(audioData);
  }

  /**
   * Internal method to feed audio directly to streams
   */
  private feedAudioToStreams(audioData: ArrayBuffer): void {
    // Don't feed audio if not initialized - just silently drop it
    if (!this.isInitialized || this.streams.size === 0) {
      return;
    }

    for (const [subscription, stream] of this.streams) {
      try {
        stream.writeAudio(audioData);
      } catch (error) {
        this.logger.warn(
          {
            subscription,
            error,
            streamId: stream.id,
          },
          "Error feeding audio to stream",
        );
      }
    }
  }

  /**
   * Get current stream metrics
   */
  getMetrics(): Record<string, any> {
    const metrics: Record<string, any> = {
      totalStreams: this.streams.size,
      activeStreams: 0,
      byProvider: {} as Record<string, any>,
      byState: {} as Record<string, number>,
    };

    // Count by provider and state
    for (const stream of this.streams.values()) {
      // By provider
      const providerName = stream.provider.name;
      if (!metrics.byProvider[providerName]) {
        metrics.byProvider[providerName] = 0;
      }
      metrics.byProvider[providerName]++;

      // By state
      if (!metrics.byState[stream.state]) {
        metrics.byState[stream.state] = 0;
      }
      metrics.byState[stream.state]++;

      // Active count
      if (
        stream.state === StreamState.READY ||
        stream.state === StreamState.ACTIVE
      ) {
        metrics.activeStreams++;
      }
    }

    return metrics;
  }

  /**
   * Dispose of the manager and cleanup resources
   */
  async dispose(): Promise<void> {
    this.logger.info("Disposing TranscriptionManager");

    // Stop health monitoring
    if (this.healthCheckInterval) {
      clearInterval(this.healthCheckInterval);
    }

    // Close all streams
    const closePromises = Array.from(this.streams.values()).map((stream) =>
      stream
        .close()
        .catch((error) =>
          this.logger.warn(
            { error, streamId: stream.id },
            "Error closing stream during disposal",
          ),
        ),
    );

    await Promise.allSettled(closePromises);
    this.streams.clear();

    // Dispose providers
    const providerDisposePromises = Array.from(this.providers.values()).map(
      (provider) =>
        provider
          .dispose()
          .catch((error) =>
            this.logger.warn(
              { error, provider: provider.name },
              "Error disposing provider",
            ),
          ),
    );

    await Promise.allSettled(providerDisposePromises);
    this.providers.clear();

    // Call cleanup method asynchronously but don't wait for it
    // to match the synchronous dispose pattern of other managers
    await this.cleanup();

    this.logger.info("TranscriptionManager disposed");
  }

  // ===== PRIVATE METHODS =====

  /**
   * Ensure manager is fully initialized before proceeding
   */
  private async ensureInitialized(): Promise<void> {
    if (this.isInitialized) {
      return;
    }

    this.logger.debug("Waiting for TranscriptionManager initialization...");
    await this.initializationPromise;

    if (!this.isInitialized) {
      throw new Error("TranscriptionManager initialization failed");
    }
  }

  /**
   * Process any operations that were queued while initializing
   */
  private async processPendingOperations(): Promise<void> {
    if (this.pendingOperations.length === 0) {
      return;
    }

    this.logger.info(
      {
        pendingOperations: this.pendingOperations.length,
      },
      "Processing pending operations after initialization",
    );

    const operations = this.pendingOperations.slice();
    this.pendingOperations = [];

    for (const operation of operations) {
      try {
        await operation();
      } catch (error) {
        this.logger.error(error, "Error processing pending operation");
      }
    }
  }

  private async initializeProviders(): Promise<void> {
    try {
      this.logger.info("Starting provider initialization...");

      const availableProviders: ProviderType[] = [];
      const providerErrors: Array<{ provider: string; error: Error }> = [];

      // Try to initialize Azure provider
      try {
        const azureProvider = new AzureTranscriptionProvider(
          this.config.azure,
          this.logger,
        );
        await azureProvider.initialize();
        this.providers.set(ProviderType.AZURE, azureProvider);
        availableProviders.push(ProviderType.AZURE);
        this.logger.info("Azure provider initialized successfully");
      } catch (error) {
        this.logger.error(error, "Failed to initialize Azure provider");
        providerErrors.push({ provider: "Azure", error: error as Error });
      }

      // Try to initialize Soniox provider
      try {
        const sonioxProvider = new SonioxTranscriptionProvider(
          this.config.soniox,
          this.logger,
        );
        await sonioxProvider.initialize();
        this.providers.set(ProviderType.SONIOX, sonioxProvider);
        availableProviders.push(ProviderType.SONIOX);
        this.logger.info("Soniox provider initialized successfully");
      } catch (error) {
        this.logger.error(error, "Failed to initialize Soniox provider");
        providerErrors.push({ provider: "Soniox", error: error as Error });
      }

      // Check if we have at least one provider
      if (this.providers.size === 0) {
        const errorMsg = `No transcription providers available. Errors: ${providerErrors.map((e) => `${e.provider}: ${e.error.message}`).join(", ")}`;
        this.logger.error(
          {
            providerErrors,
            config: {
              azureHasKey: !!this.config.azure.key,
              azureRegion: this.config.azure.region,
              sonioxHasKey: !!this.config.soniox.apiKey,
              sonioxEndpoint: this.config.soniox.endpoint,
            },
          },
          errorMsg,
        );
        throw new Error(errorMsg);
      }

      // Initialize provider selector with available providers
      this.providerSelector = new ProviderSelector(
        this.providers,
        this.config,
        this.logger,
      );

      // Mark as initialized
      this.isInitialized = true;

      this.logger.info(
        {
          availableProviders,
          totalProviders: this.providers.size,
          skippedProviders: providerErrors.length,
        },
        "Provider initialization completed",
      );

      if (providerErrors.length > 0) {
        this.logger.warn(
          {
            providerErrors: providerErrors.map((e) => ({
              provider: e.provider,
              error: e.error.message,
            })),
          },
          "Some providers failed to initialize but system will continue with available providers",
        );
      }

      // Process any pending operations
      await this.processPendingOperations();
    } catch (error) {
      this.logger.error(
        { error },
        "Critical failure in provider initialization",
      );
      throw error;
    }
  }

  private async startStream(subscription: ExtendedStreamType): Promise<void> {
    // Ensure we're initialized before starting streams
    await this.ensureInitialized();

    // Prevent duplicate creation
    if (this.streamCreationInProgress.has(subscription)) {
      this.logger.debug(
        { subscription },
        "Stream creation already in progress",
      );
      return;
    }

    // Check existing stream
    const existingStream = this.streams.get(subscription);
    if (existingStream && this.isStreamHealthy(existingStream)) {
      this.logger.debug({ subscription }, "Stream already exists and healthy");
      return;
    }

    // Clean up any existing stream
    if (existingStream) {
      await this.cleanupStream(subscription, "replacing_stream");
    }

    this.streamCreationInProgress.add(subscription);

    try {
      // Provider selector should be initialized now
      if (!this.providerSelector) {
        throw new Error(
          "TranscriptionManager initialization failed - no provider selector",
        );
      }

      // Validate subscription
      const validation =
        await this.providerSelector.validateSubscription(subscription);
      if (!validation.valid) {
        throw new InvalidSubscriptionError(
          validation.error!,
          subscription,
          validation.suggestions,
        );
      }

      // Check resource limits
      await this.checkResourceLimits();

      // Select provider
      const provider = await this.providerSelector.selectProvider(subscription);

      // Create stream
      const stream = await this.createStreamInstance(subscription, provider);

      // Wait for ready (with timeout)
      await this.waitForStreamReady(
        stream,
        this.config.performance.streamTimeoutMs,
      );

      // Success!
      this.streams.set(subscription, stream);

      this.logger.info(
        {
          subscription,
          provider: provider.name,
          streamId: stream.id,
          initTime: stream.metrics.initializationTime,
        },
        `🚀 STREAM CREATED: [${provider.name.toUpperCase()}] for "${subscription}" (${stream.metrics.initializationTime}ms)`,
      );

      // Track success
      PosthogService.trackEvent(
        "transcription_stream_created",
        this.userSession.userId,
        {
          subscription,
          provider: provider.name,
          sessionId: this.userSession.sessionId,
        },
      );
    } catch (error) {
      const logger = this.logger.child({ subscription });
      logger.error(error, "Stream creation failed");
      await this.handleStreamError(subscription, null, error as Error);
    } finally {
      this.streamCreationInProgress.delete(subscription);
    }
  }

  private async stopStream(subscription: ExtendedStreamType): Promise<void> {
    const stream = this.streams.get(subscription);
    if (stream) {
      this.logger.info(
        { subscription, streamId: stream.id },
        "Stopping stream",
      );

      try {
        await stream.close();
      } catch (error) {
        this.logger.warn({ error, subscription }, "Error stopping stream");
      }

      this.streams.delete(subscription);
      this.streamRetryAttempts.delete(subscription);
    }
  }

  private async createStreamInstance(
    subscription: ExtendedStreamType,
    provider: TranscriptionProvider,
  ): Promise<StreamInstance> {
    const languageInfo = getLanguageInfo(subscription)!;
    const streamId = this.generateStreamId(subscription);

    const callbacks = this.createStreamCallbacks(subscription);
<<<<<<< HEAD
    
=======

    // Get ownership information from optimized stream configuration
    const ownershipInfo = this.streamOwnershipMappings.get(subscription) || {
      ownsTranscription: [],
      skipTranscriptionFor: [],
    };

>>>>>>> d66d18ba
    const options = {
      streamId,
      userSession: this.userSession,
      subscription,
<<<<<<< HEAD
      callbacks
    };

    // Only create transcription streams
    return await provider.createTranscriptionStream(
      languageInfo.transcribeLanguage,
      options
    );
=======
      callbacks,
      ownsTranscription: ownershipInfo.ownsTranscription,
      skipTranscriptionFor: ownershipInfo.skipTranscriptionFor,
    };

    if (languageInfo.type === "translation") {
      return await provider.createTranslationStream(
        languageInfo.transcribeLanguage,
        languageInfo.translateLanguage!,
        options,
      );
    } else {
      return await provider.createTranscriptionStream(
        languageInfo.transcribeLanguage,
        options,
      );
    }
>>>>>>> d66d18ba
  }

  private createStreamCallbacks(subscription: ExtendedStreamType) {
    return {
      onReady: () => {
        this.logger.debug({ subscription }, "Stream ready");
      },

      onError: (error: Error) => {
        const stream = this.streams.get(subscription);
        if (stream) {
          this.handleStreamError(subscription, stream, error);
        }
      },

      onClosed: () => {
        this.logger.info({ subscription }, "Stream closed by provider");
        this.streams.delete(subscription);
      },

      onData: (data: any) => {
        // Relay to apps that are subscribed (async but don't await to avoid blocking)
        this.relayDataToApps(subscription, data).catch((error) => {
          this.logger.error(
            { error, subscription, data },
            "Error in async relayDataToApps",
          );
        });
      },
    };
  }

  private async handleStreamError(
    subscription: ExtendedStreamType,
    stream: StreamInstance | null,
    error: Error,
  ): Promise<void> {
    const currentProvider = stream?.provider.name;

    this.logger.warn(
      {
        subscription,
        error: error.message,
        provider: currentProvider,
      },
      "Stream error occurred",
    );

    // Record provider failure
    if (stream) {
      stream.provider.recordFailure(error);
    }

    // Clean up failed stream
    await this.cleanupStream(subscription, "provider_error");

    // Implement smarter provider cycling logic
    const attempts = this.streamRetryAttempts.get(subscription) || 0;

    if (attempts >= this.config.retries.maxStreamRetries) {
      this.logger.error(
        { subscription, attempts },
        "Maximum retry attempts reached",
      );
      this.streamRetryAttempts.delete(subscription);

      // Track final failure
      PosthogService.trackEvent(
        "transcription_stream_permanent_failure",
        this.userSession.userId,
        {
          subscription,
          totalAttempts: attempts,
          finalError: error.message,
          sessionId: this.userSession.sessionId,
        },
      );
      return;
    }

    // Smart provider cycling based on error type and current provider
    if (currentProvider === ProviderType.SONIOX) {
      // Soniox failed - check if we should retry Soniox or immediately switch to Azure
      if (this.isSonioxRateLimit(error)) {
        // Rate limit - immediately try Azure
        this.logger.info(
          { subscription, error: error.message },
          "Soniox rate limit detected - falling back to Azure immediately",
        );
        if (await this.trySpecificProvider(subscription, ProviderType.AZURE)) {
          return; // Success with Azure
        }
      } else if (this.isRetryableError(error)) {
        // Other retryable Soniox errors - retry Soniox first
        this.logger.info(
          { subscription, error: error.message },
          "Retrying Soniox for retryable error",
        );
        this.scheduleStreamRetry(subscription, attempts + 1, error);
        return;
      }

      // If we reach here, either:
      // 1. Rate limit and Azure failed, OR
      // 2. Non-retryable Soniox error
      // Try Azure as fallback
      this.logger.info(
        { subscription },
        "Trying Azure as fallback after Soniox failure",
      );
      if (await this.trySpecificProvider(subscription, ProviderType.AZURE)) {
        return; // Success with Azure
      }
    } else if (currentProvider === ProviderType.AZURE) {
      // Azure failed - cycle back to Soniox since it's preferred
      this.logger.info(
        { subscription },
        "Azure failed - cycling back to preferred Soniox provider",
      );
      if (await this.trySpecificProvider(subscription, ProviderType.SONIOX)) {
        return; // Success with Soniox
      }
    }

    // If we reach here, both providers have been tried and failed
    // Try one more retry with the same provider if it's retryable
    if (this.isRetryableError(error)) {
      this.logger.info(
        { subscription, currentProvider },
        "Final retry attempt with current provider",
      );
      this.scheduleStreamRetry(subscription, attempts + 1, error);
    } else {
      this.logger.error(
        { subscription, currentProvider },
        "Non-retryable error - giving up",
      );
      this.streamRetryAttempts.delete(subscription);

      // Track final failure
      PosthogService.trackEvent(
        "transcription_stream_permanent_failure",
        this.userSession.userId,
        {
          subscription,
          totalAttempts: attempts,
          finalError: error.message,
          sessionId: this.userSession.sessionId,
        },
      );
    }
  }

  private async tryDifferentProvider(
    subscription: ExtendedStreamType,
    failedProvider: ProviderType,
  ): Promise<boolean> {
    try {
      // Ensure we're initialized before trying different provider
      await this.ensureInitialized();

      // Provider selector should be initialized now
      if (!this.providerSelector) {
        this.logger.warn(
          "Provider selector not initialized after ensureInitialized, cannot failover",
        );
        return false;
      }

      // Select alternative provider (excluding the failed one)
      const newProvider = await this.providerSelector.selectProvider(
        subscription,
        {
          excludeProviders: [failedProvider],
        },
      );

      this.logger.info(
        {
          subscription,
          fromProvider: failedProvider,
          toProvider: newProvider.name,
        },
        "Attempting provider failover",
      );

      // Create stream with new provider
      const stream = await this.createStreamInstance(subscription, newProvider);
      await this.waitForStreamReady(
        stream,
        this.config.performance.streamTimeoutMs,
      );

      // Success!
      this.streams.set(subscription, stream);

      this.logger.info(
        {
          subscription,
          fromProvider: failedProvider,
          toProvider: newProvider.name,
        },
        "Provider failover successful",
      );

      // Track successful failover
      PosthogService.trackEvent(
        "transcription_provider_failover",
        this.userSession.userId,
        {
          fromProvider: failedProvider,
          toProvider: newProvider.name,
          subscription,
          sessionId: this.userSession.sessionId,
        },
      );

      return true;
    } catch (error) {
      this.logger.warn(
        {
          subscription,
          failedProvider,
          error,
        },
        "Provider failover failed",
      );

      return false;
    }
  }

  /**
   * Try to create a stream with a specific provider
   * Used for smart provider cycling
   */
  private async trySpecificProvider(
    subscription: ExtendedStreamType,
    targetProvider: ProviderType,
  ): Promise<boolean> {
    try {
      // Ensure we're initialized
      await this.ensureInitialized();

      // Check if the target provider is available
      const provider = this.providers.get(targetProvider);
      if (!provider) {
        this.logger.warn(
          {
            subscription,
            targetProvider,
          },
          "Target provider not available",
        );
        return false;
      }

      this.logger.info(
        {
          subscription,
          targetProvider,
        },
        "Attempting to create stream with specific provider",
      );

      // Create stream with the specific provider
      const stream = await this.createStreamInstance(subscription, provider);
      await this.waitForStreamReady(
        stream,
        this.config.performance.streamTimeoutMs,
      );

      // Success!
      this.streams.set(subscription, stream);

      this.logger.info(
        {
          subscription,
          provider: targetProvider,
        },
        "Successfully created stream with specific provider",
      );

      // Track successful provider selection
      PosthogService.trackEvent(
        "transcription_provider_specific_success",
        this.userSession.userId,
        {
          provider: targetProvider,
          subscription,
          sessionId: this.userSession.sessionId,
        },
      );

      return true;
    } catch (error) {
      this.logger.warn(
        {
          subscription,
          targetProvider,
          error,
        },
        "Failed to create stream with specific provider",
      );

      return false;
    }
  }

  /**
   * Check if a Soniox error is specifically a rate limit error (429)
   */
  private isSonioxRateLimit(error: Error): boolean {
    if (!error.message.includes("Soniox error")) {
      return false;
    }

    const errorCodeMatch = error.message.match(/Soniox error (\d+):/);
    if (errorCodeMatch) {
      const errorCode = parseInt(errorCodeMatch[1]);
      return errorCode === 429;
    }

    return false;
  }

  private scheduleStreamRetry(
    subscription: ExtendedStreamType,
    attempt: number,
    lastError?: Error,
  ): void {
    this.streamRetryAttempts.set(subscription, attempt);

    // Calculate delay with exponential backoff for Soniox rate limiting
    let delay = this.config.retries.retryDelayMs * attempt; // Base linear backoff

    if (lastError && lastError.message.includes("Soniox error")) {
      const errorCodeMatch = lastError.message.match(/Soniox error (\d+):/);
      if (errorCodeMatch) {
        const errorCode = parseInt(errorCodeMatch[1]);

        // Use exponential backoff for rate limits (429)
        if (errorCode === 429) {
          delay = Math.min(
            this.config.retries.retryDelayMs * Math.pow(2, attempt - 1),
            60000,
          ); // Cap at 1 minute
          this.logger.warn(
            {
              subscription,
              attempt,
              delay,
              errorCode,
            },
            "Using exponential backoff for Soniox rate limit",
          );
        }

        // Use longer delay for server errors (5xx)
        else if (errorCode >= 500) {
          delay = this.config.retries.retryDelayMs * attempt * 2; // Double the linear delay
          this.logger.warn(
            {
              subscription,
              attempt,
              delay,
              errorCode,
            },
            "Using extended delay for Soniox server error",
          );
        }
      }
    }

    this.logger.info(
      {
        subscription,
        attempt,
        delay,
        errorType: lastError?.message.includes("Soniox") ? "soniox" : "general",
      },
      "Scheduling stream retry",
    );

    setTimeout(async () => {
      try {
        await this.startStream(subscription);
        this.streamRetryAttempts.delete(subscription); // Success

        this.logger.info({ subscription, attempt }, "Stream retry successful");
      } catch (error) {
        // Will trigger another retry cycle if attempts remaining
        this.logger.warn(
          { subscription, attempt, error },
          "Stream retry failed",
        );
      }
    }, delay);
  }

  private isRetryableError(error: Error): boolean {
    // Don't retry certain errors
    if (
      error instanceof InvalidSubscriptionError ||
      error instanceof NoProviderAvailableError ||
      error instanceof ResourceLimitError
    ) {
      return false;
    }

    // Soniox-specific error handling
    if (error.message.includes("Soniox error")) {
      // Extract error code if available
      const errorCodeMatch = error.message.match(/Soniox error (\d+):/);
      if (errorCodeMatch) {
        const errorCode = parseInt(errorCodeMatch[1]);

        // Don't retry authentication/authorization errors (typically 401, 403)
        if (errorCode === 401 || errorCode === 403) {
          this.logger.warn(
            { errorCode, message: error.message },
            "Soniox authentication error - not retrying",
          );
          return false;
        }

        // Retry 400 error (usually just timed out if the stream reaches 65 minutes. on soniox)
        if (errorCode === 400) {
          this.logger.warn(
            { errorCode, message: error.message },
            "Soniox error - retrying",
          );
          return true;
        }

        // Don't retry client errors (4xx range except rate limits and timeouts)
        if (
          errorCode >= 400 &&
          errorCode < 500 &&
          errorCode !== 429 &&
          errorCode !== 408
        ) {
          this.logger.warn(
            { errorCode, message: error.message },
            "Soniox client error - not retrying",
          );
          return false;
        }

        // Retry rate limits (429), timeouts (408), and server errors (5xx range)
        if (errorCode === 429 || errorCode === 408 || errorCode >= 500) {
          this.logger.info(
            { errorCode, message: error.message },
            "Soniox retryable error detected",
          );
          return true;
        }
      }

      // For Soniox errors without clear error codes, be more conservative and retry
      // This handles connection issues, network problems, etc.
      return true;
    }

    // Network/connection errors are generally retryable
    if (
      error.message.includes("ECONNRESET") ||
      error.message.includes("ENOTFOUND") ||
      error.message.includes("ETIMEDOUT") ||
      error.message.includes("WebSocket") ||
      error.message.includes("connection")
    ) {
      return true;
    }

    // Default to retryable for provider errors
    return true;
  }

  private async waitForStreamReady(
    stream: StreamInstance,
    timeoutMs: number,
  ): Promise<void> {
    const startTime = Date.now();

    while (
      stream.state === StreamState.INITIALIZING &&
      Date.now() - startTime < timeoutMs
    ) {
      await new Promise((resolve) => setTimeout(resolve, 100));
    }

    if (stream.state === StreamState.INITIALIZING) {
      throw new StreamCreationTimeoutError("Stream initialization timeout");
    }

    if (stream.state === StreamState.ERROR) {
      throw new StreamInitializationError("Stream initialization failed", {
        error: stream.lastError,
        streamId: stream.id,
      });
    }

    if (stream.state !== StreamState.READY) {
      throw new StreamInitializationError(
        `Stream in unexpected state: ${stream.state}`,
      );
    }
  }

  private async cleanupStream(
    subscription: ExtendedStreamType,
    reason: string,
  ): Promise<void> {
    const stream = this.streams.get(subscription);
    if (stream) {
      this.logger.debug({ subscription, reason }, "Cleaning up stream");

      try {
        await stream.close();
      } catch (error) {
        this.logger.warn(
          { error, subscription },
          "Error closing stream during cleanup",
        );
      }

      this.streams.delete(subscription);
    }
  }

  private async checkResourceLimits(): Promise<void> {
    // Check total stream limit
    if (this.streams.size >= this.config.performance.maxTotalStreams) {
      throw new ResourceLimitError(
        `Maximum stream limit reached: ${this.streams.size}/${this.config.performance.maxTotalStreams}`,
        "total_streams",
      );
    }

    // Check memory usage
    const memoryUsage = process.memoryUsage();
    const memoryThreshold =
      this.config.performance.maxMemoryUsageMB * 1024 * 1024;

    if (memoryUsage.heapUsed > memoryThreshold) {
      this.logger.warn({ memoryUsage }, "High memory usage detected");
      await this.cleanupIdleStreams();
    }
  }

  private startHealthMonitoring(): void {
    this.healthCheckInterval = setInterval(() => {
      this.cleanupDeadStreams();
    }, this.config.performance.healthCheckIntervalMs);
  }

  private async cleanupDeadStreams(): Promise<void> {
    const now = Date.now();
    const deadStreams: [string, StreamInstance][] = [];

    for (const [subscription, stream] of this.streams) {
      const timeSinceActivity = now - stream.lastActivity;

      // Stream is dead if:
      // - No activity for 5 minutes
      // - State is ERROR or CLOSED
      // - Too many consecutive failures
      const isDead =
        timeSinceActivity > 300000 || // 5 minutes
        stream.state === StreamState.ERROR ||
        stream.state === StreamState.CLOSED ||
        stream.metrics.consecutiveFailures >= 10;

      if (isDead) {
        deadStreams.push([subscription, stream]);
      }
    }

    // Clean up dead streams
    for (const [subscription, stream] of deadStreams) {
      this.logger.info(
        {
          subscription,
          streamId: stream.id,
          reason: "dead_stream_cleanup",
        },
        "Cleaning up dead stream",
      );

      await this.cleanupStream(subscription, "dead_stream_cleanup");
    }
  }

  private isStreamHealthy(stream: StreamInstance): boolean {
    return (
      stream.state === StreamState.READY ||
      stream.state === StreamState.ACTIVE ||
      stream.state === StreamState.INITIALIZING
    );
  }

  private generateStreamId(subscription: ExtendedStreamType): string {
    return `${this.userSession.sessionId}-${subscription}-${Date.now()}-${Math.random().toString(36).substr(2, 9)}`;
  }

  /**
   * Get the target subscriptions for routing data
   * Now simplified since there's no optimization mapping
   */
<<<<<<< HEAD
  private getTargetSubscriptions(streamSubscription: ExtendedStreamType, effectiveSubscription: ExtendedStreamType): ExtendedStreamType[] {
    // Simply return the effective subscription
=======
  private getTargetSubscriptions(
    streamSubscription: ExtendedStreamType,
    effectiveSubscription: ExtendedStreamType,
  ): ExtendedStreamType[] {
    // Check if this stream has mapped subscriptions (from optimization)
    const mappedSubscriptions =
      this.streamSubscriptionMappings.get(streamSubscription);

    if (mappedSubscriptions && mappedSubscriptions.length > 0) {
      // For optimized streams, route to all mapped subscriptions
      const targetSubs = [...mappedSubscriptions];

      // If effective subscription is different (e.g., transcription from translation stream),
      // also include apps subscribed directly to the effective subscription
      if (
        effectiveSubscription !== streamSubscription &&
        !targetSubs.includes(effectiveSubscription)
      ) {
        targetSubs.push(effectiveSubscription);
      }

      return targetSubs;
    }

    // For non-optimized streams, use the effective subscription
>>>>>>> d66d18ba
    return [effectiveSubscription];
  }

  private async relayDataToApps(
    subscription: ExtendedStreamType,
    data: any,
  ): Promise<void> {
    try {
      // CONSTRUCT EFFECTIVE SUBSCRIPTION for transcription only
      const streamType = data.type;
      let effectiveSubscription: ExtendedStreamType = streamType;

<<<<<<< HEAD
      // Handle transcription subscription construction
      if (streamType === StreamType.TRANSCRIPTION && data.transcribeLanguage) {
=======
      // Match old broadcastToApp logic exactly
      if (streamType === StreamType.TRANSLATION) {
        effectiveSubscription = `${streamType}:${data.transcribeLanguage}-to-${data.translateLanguage}`;
      } else if (
        streamType === StreamType.TRANSCRIPTION &&
        data.transcribeLanguage
      ) {
>>>>>>> d66d18ba
        effectiveSubscription = `${streamType}:${data.transcribeLanguage}`;
      } else if (streamType === StreamType.TRANSCRIPTION) {
        effectiveSubscription = `${streamType}:en-US`; // Default fallback
      }

      // Add to transcript history before relaying to apps
      this.addToTranscriptHistory(data, streamType);

      // Handle optimized subscription routing
      const targetSubscriptions = this.getTargetSubscriptions(
        subscription,
        effectiveSubscription,
      );
      const allSubscribedApps = new Set<string>();

      // Get subscribed apps for all target subscriptions
      for (const targetSub of targetSubscriptions) {
        const subscribedApps = subscriptionService.getSubscribedApps(
          this.userSession,
          targetSub,
        );
        subscribedApps.forEach((app) => allSubscribedApps.add(app));
      }

      const subscribedApps = Array.from(allSubscribedApps);

<<<<<<< HEAD
      this.logger.debug({
        subscription,
        effectiveSubscription,
        targetSubscriptions,
        subscribedApps,
        streamType,
        dataType: data.type,
        transcribeLanguage: data.transcribeLanguage
      }, 'Broadcasting transcription data');
=======
      this.logger.debug(
        {
          originalSubscription: subscription,
          effectiveSubscription,
          targetSubscriptions,
          subscribedApps,
          streamType,
          dataType: data.type,
          transcribeLanguage: data.transcribeLanguage,
          translateLanguage: data.translateLanguage,
          isOptimized: this.streamSubscriptionMappings.has(subscription),
        },
        "Broadcasting transcription data with optimized routing",
      );
>>>>>>> d66d18ba

      // Send to each app using APP MANAGER (with resurrection) instead of direct WebSocket
      for (const packageName of subscribedApps) {
        const appSessionId = `${this.userSession.sessionId}-${packageName}`;

        const dataStream: DataStream = {
          type: CloudToAppMessageType.DATA_STREAM,
          sessionId: appSessionId,
          streamType: subscription as ExtendedStreamType, // Base type remains the same in the message
          data, // The data now may contain language info
          timestamp: new Date(),
        };

        try {
          // USE APP MANAGER instead of direct WebSocket (restores resurrection)
          const result = await this.userSession.appManager.sendMessageToApp(
            packageName,
            dataStream,
          );

          if (!result.sent) {
            this.logger.warn(
              {
                packageName,
                resurrectionTriggered: result.resurrectionTriggered,
                error: result.error,
                effectiveSubscription,
              },
              `Failed to send transcription data to App ${packageName}`,
            );
          } else if (result.resurrectionTriggered) {
            this.logger.info(
              {
                packageName,
                effectiveSubscription,
              },
              `Transcription data sent to App ${packageName} after resurrection`,
            );
          }
        } catch (error) {
          this.logger.error(
            {
              packageName,
              error: error instanceof Error ? error.message : String(error),
              effectiveSubscription,
            },
            `Error sending transcription data to App ${packageName}`,
          );
        }
      }

      // Enhanced debug logging to show transcription content and provider
<<<<<<< HEAD
      this.logger.debug({
        subscription,
        effectiveSubscription,
        provider: data.provider || 'unknown',
        dataType: data.type,
        text: data.text ? `"${data.text.substring(0, 100)}${data.text.length > 100 ? '...' : ''}"` : 'no text',
        isFinal: data.isFinal,
        confidence: data.confidence,
        appsNotified: subscribedApps.length,
        subscribedApps
      }, `📝 TRANSCRIPTION: [${data.provider || 'unknown'}] ${data.isFinal ? 'FINAL' : 'interim'} "${data.text || 'no text'}" → ${subscribedApps.length} apps`);

=======
      this.logger.debug(
        {
          subscription,
          effectiveSubscription,
          provider: data.provider || "unknown",
          dataType: data.type,
          text: data.text
            ? `"${data.text.substring(0, 100)}${data.text.length > 100 ? "..." : ""}"`
            : "no text",
          isFinal: data.isFinal,
          originalText: data.originalText
            ? `"${data.originalText.substring(0, 50)}${data.originalText.length > 50 ? "..." : ""}"`
            : undefined,
          translatedTo: data.translateLanguage,
          confidence: data.confidence,
          appsNotified: subscribedApps.length,
          subscribedApps,
        },
        `📝 TRANSCRIPTION: [${data.provider || "unknown"}] ${data.isFinal ? "FINAL" : "interim"} "${data.text || "no text"}" → ${subscribedApps.length} apps`,
      );
>>>>>>> d66d18ba
    } catch (error) {
      this.logger.error(
        {
          error,
          subscription,
          data,
        },
        "Failed to relay transcription data to apps",
      );
    }
  }

  // ===== TRANSCRIPT HISTORY MANAGEMENT =====

  /**
   * Get transcript history for a specific language or all languages
   * @param language Optional language code (e.g., 'en-US', 'fr-FR'). If not provided, returns all languages.
   * @param timeRange Optional time range filter
   * @returns Array of transcript segments
   */
  getTranscriptHistory(
    language?: string,
    timeRange?: { duration?: number; startTime?: Date; endTime?: Date },
  ): TranscriptSegment[] {
    let segments: TranscriptSegment[] = [];

    if (language) {
      // Get segments for specific language
      if (language === "en-US") {
        // For English, prefer languageSegments but fallback to legacy segments
        segments =
          this.transcriptHistory.languageSegments.get(language) ||
          this.transcriptHistory.segments;
      } else {
        segments = this.transcriptHistory.languageSegments.get(language) || [];
      }
    } else {
      // Get all segments from all languages
      segments = Array.from(
        this.transcriptHistory.languageSegments.values(),
      ).flat();
      // Also include legacy segments if not already included
      if (!this.transcriptHistory.languageSegments.has("en-US")) {
        segments = segments.concat(this.transcriptHistory.segments);
      }
    }

    // Apply time-based filtering if provided
    if (timeRange) {
      const currentTime = new Date();
      segments = segments.filter((segment) => {
        const segmentTime = new Date(segment.timestamp);

        if (timeRange.duration) {
          const durationMs = timeRange.duration * 1000;
          const timeDiff = currentTime.getTime() - segmentTime.getTime();
          return timeDiff <= durationMs;
        }

        if (timeRange.startTime && segmentTime < timeRange.startTime) {
          return false;
        }

        if (timeRange.endTime && segmentTime > timeRange.endTime) {
          return false;
        }

        return true;
      });
    }

    // Sort by timestamp
    segments.sort(
      (a, b) =>
        new Date(a.timestamp).getTime() - new Date(b.timestamp).getTime(),
    );

    return segments;
  }

  /**
   * Get available languages in transcript history
   * @returns Array of language codes that have transcript data
   */
  getAvailableLanguages(): string[] {
    const languages = new Set<string>();

    // Add languages from language-specific segments
    for (const language of this.transcriptHistory.languageSegments.keys()) {
      languages.add(language);
    }

    // Add 'en-US' if we have legacy segments and no specific en-US entry
    if (this.transcriptHistory.segments.length > 0 && !languages.has("en-US")) {
      languages.add("en-US");
    }

    return Array.from(languages).sort();
  }

  /**
   * Add transcript data to history
   * @param data Transcription data
   * @param streamType Type of stream (transcription)
   */
  private addToTranscriptHistory(data: any, streamType: StreamType): void {
<<<<<<< HEAD
    // Only process transcription data
    if (streamType !== StreamType.TRANSCRIPTION || !data.text || !data.transcribeLanguage) {
=======
    // Only process transcription data (not translation for now)
    if (
      streamType !== StreamType.TRANSCRIPTION ||
      !data.text ||
      !data.transcribeLanguage
    ) {
>>>>>>> d66d18ba
      return;
    }

    const language = data.transcribeLanguage;
    const segment: TranscriptSegment = {
      resultId:
        data.resultId ||
        `${Date.now()}-${Math.random().toString(36).substr(2, 9)}`,
      speakerId: data.speakerId,
      text: data.text,
      timestamp: new Date(),
      isFinal: data.isFinal || false,
    };

    // Initialize language segments if needed
    if (!this.transcriptHistory.languageSegments.has(language)) {
      this.transcriptHistory.languageSegments.set(language, []);
    }

    const languageSegments =
      this.transcriptHistory.languageSegments.get(language)!;
    const legacySegments = this.transcriptHistory.segments;

    // Handle interim vs final segments (same logic as old system)
    const hasInterimLastLanguage =
      languageSegments.length > 0 &&
      !languageSegments[languageSegments.length - 1].isFinal;
    const hasInterimLastLegacy =
      legacySegments.length > 0 &&
      !legacySegments[legacySegments.length - 1].isFinal;

    if (data.isFinal) {
      // Final segment - replace interim if exists
      if (hasInterimLastLanguage) {
        languageSegments.pop();
      }
      languageSegments.push(segment);

      // For English, also update legacy segments for backward compatibility
      if (language === "en-US") {
        if (hasInterimLastLegacy) {
          legacySegments.pop();
        }
        legacySegments.push(segment);
      }

      this.logger.debug(
        {
          language,
          text: segment.text.substring(0, 100),
          segmentCount: languageSegments.length,
          provider: data.provider,
        },
        "Added FINAL transcript segment to history",
      );
    } else {
      // Interim segment - update or add
      if (hasInterimLastLanguage) {
        languageSegments[languageSegments.length - 1] = segment;
      } else {
        languageSegments.push(segment);
      }

      // For English, also update legacy segments
      if (language === "en-US") {
        if (hasInterimLastLegacy) {
          legacySegments[legacySegments.length - 1] = segment;
        } else {
          legacySegments.push(segment);
        }
      }

      this.logger.debug(
        {
          language,
          text: segment.text.substring(0, 50),
          segmentCount: languageSegments.length,
          provider: data.provider,
        },
        "Added interim transcript segment to history",
      );
    }
  }

  /**
   * Start periodic pruning of old transcript history
   */
  private startHistoryPruning(): void {
    this.historyPruneInterval = setInterval(() => {
      this.pruneOldTranscriptHistory();
    }, this.HISTORY_PRUNE_INTERVAL_MS);

    this.logger.debug(
      {
        retentionMs: this.HISTORY_RETENTION_MS,
        pruneIntervalMs: this.HISTORY_PRUNE_INTERVAL_MS,
      },
      "Started transcript history pruning",
    );
  }

  /**
   * Remove transcript segments older than retention period
   */
  private pruneOldTranscriptHistory(): void {
    const cutoffTime = new Date(Date.now() - this.HISTORY_RETENTION_MS);
    let totalPruned = 0;

    // Prune language-specific segments
    for (const [
      language,
      segments,
    ] of this.transcriptHistory.languageSegments.entries()) {
      const originalCount = segments.length;
      const filteredSegments = segments.filter(
        (segment) =>
          segment.timestamp && new Date(segment.timestamp) >= cutoffTime,
      );

      this.transcriptHistory.languageSegments.set(language, filteredSegments);
      const pruned = originalCount - filteredSegments.length;
      totalPruned += pruned;

      if (pruned > 0) {
        this.logger.debug(
          {
            language,
            prunedCount: pruned,
            remainingCount: filteredSegments.length,
          },
          "Pruned old transcript segments for language",
        );
      }
    }

    // Prune legacy segments
    const originalLegacyCount = this.transcriptHistory.segments.length;
    this.transcriptHistory.segments = this.transcriptHistory.segments.filter(
      (segment) =>
        segment.timestamp && new Date(segment.timestamp) >= cutoffTime,
    );
    const legacyPruned =
      originalLegacyCount - this.transcriptHistory.segments.length;
    totalPruned += legacyPruned;

    if (totalPruned > 0) {
      this.logger.info(
        {
          totalPruned,
          cutoffTime: cutoffTime.toISOString(),
          retentionMinutes: this.HISTORY_RETENTION_MS / (60 * 1000),
        },
        "Pruned old transcript history",
      );
    }
  }

  /**
   * Clear all transcript history
   */
  clearTranscriptHistory(): void {
    const totalSegments =
      this.transcriptHistory.segments.length +
      Array.from(this.transcriptHistory.languageSegments.values()).reduce(
        (sum, segments) => sum + segments.length,
        0,
      );

    this.transcriptHistory.segments = [];
    this.transcriptHistory.languageSegments.clear();

    this.logger.info(
      {
        clearedSegments: totalSegments,
      },
      "Cleared all transcript history",
    );
  }

  /**
   * Cleanup method - should be called when TranscriptionManager is being destroyed
   * This ensures all resources are properly released
   */
  async cleanup(): Promise<void> {
    this.logger.info("Cleaning up TranscriptionManager resources");

    try {
      // Clear VAD buffer timeout
      this.clearVADBuffer();

      // Stop health monitoring
      if (this.healthCheckInterval) {
        clearInterval(this.healthCheckInterval);
        this.healthCheckInterval = undefined;
      }

      // Stop history pruning
      if (this.historyPruneInterval) {
        clearInterval(this.historyPruneInterval);
        this.historyPruneInterval = undefined;
      }

      // Stop all streams
      await this.updateSubscriptions([]);

      // Clean up all stream instances
      for (const [subscription] of this.streams) {
        await this.cleanupStream(subscription, "manager_cleanup");
      }

      // Clear all maps
      this.streams.clear();
      this.activeSubscriptions.clear();
      this.streamRetryAttempts.clear();
      this.streamCreationInProgress.clear();

      // Clear pending operations
      this.pendingOperations = [];

      this.logger.info("TranscriptionManager cleanup completed");
    } catch (error) {
      this.logger.error({ error }, "Error during TranscriptionManager cleanup");
    }
  }
}<|MERGE_RESOLUTION|>--- conflicted
+++ resolved
@@ -48,19 +48,6 @@
   // Stream Management
   private streams = new Map<string, StreamInstance>();
   private activeSubscriptions = new Set<ExtendedStreamType>();
-<<<<<<< HEAD
-=======
-
-  // Optimization mappings for consolidated streams
-  private streamSubscriptionMappings = new Map<
-    ExtendedStreamType,
-    ExtendedStreamType[]
-  >();
-  private streamOwnershipMappings = new Map<
-    ExtendedStreamType,
-    { ownsTranscription: string[]; skipTranscriptionFor: string[] }
-  >();
->>>>>>> d66d18ba
 
   // Retry Logic
   private streamRetryAttempts = new Map<string, number>();
@@ -124,7 +111,6 @@
     // Ensure we're initialized before processing subscriptions
     await this.ensureInitialized();
 
-<<<<<<< HEAD
     // Filter out translation subscriptions - they're handled by TranslationManager now
     const validSubscriptions = subscriptions.filter(sub => {
       if (typeof sub === 'string' && sub.startsWith('translation:')) {
@@ -132,24 +118,6 @@
           subscription: sub
         }, 'Filtering out translation subscription - handled by TranslationManager');
         return false;
-=======
-    // Filter out invalid subscriptions before processing
-    const validSubscriptions = subscriptions.filter((sub) => {
-      // Check for invalid same-language translation
-      if (typeof sub === "string" && sub.startsWith("translation:")) {
-        const match = sub.match(/translation:([^-]+)-to-([^-]+)$/);
-        if (match && match[1] === match[2]) {
-          this.logger.warn(
-            {
-              subscription: sub,
-              source: match[1],
-              target: match[2],
-            },
-            "Filtering out invalid same-language translation subscription",
-          );
-          return false;
-        }
->>>>>>> d66d18ba
       }
       return true;
     });
@@ -166,17 +134,7 @@
       "Updating transcription subscriptions",
     );
 
-<<<<<<< HEAD
     // Stop removed streams
-=======
-    console.log("434 validSubscriptions", validSubscriptions);
-
-    // Use optimization for Soniox subscriptions to prevent resource conflicts
-    const optimizedStreams =
-      await this.optimizeSubscriptions(validSubscriptions);
-
-    // Stop removed streams and clear their mappings
->>>>>>> d66d18ba
     for (const subscription of current) {
       if (!desired.has(subscription)) {
         await this.stopStream(subscription);
@@ -193,189 +151,6 @@
     this.activeSubscriptions = desired;
   }
 
-<<<<<<< HEAD
-=======
-  /**
-   * Optimize subscriptions to prevent resource conflicts and enable efficient stream consolidation
-   * This integrates the SonioxTranslationUtils optimization logic into the main flow
-   */
-  private async optimizeSubscriptions(
-    subscriptions: ExtendedStreamType[],
-  ): Promise<Set<ExtendedStreamType>> {
-    // For non-Soniox providers, use subscriptions as-is
-    if (this.config.providers.defaultProvider !== "soniox") {
-      return new Set(subscriptions);
-    }
-
-    try {
-      // Import the optimization utility
-      const { SonioxTranslationUtils } = await import(
-        "./providers/SonioxTranslationUtils"
-      );
-
-      // Get optimized stream configurations
-      const optimizedStreams =
-        SonioxTranslationUtils.optimizeTranslationStreams(subscriptions);
-
-      // Create a mapping from optimized streams to their handled subscriptions
-      const optimizedSubscriptions = new Set<ExtendedStreamType>();
-
-      for (const stream of optimizedStreams.streams) {
-        // Each optimized stream gets a unique subscription identifier
-        let streamSubscription: ExtendedStreamType;
-
-        if (stream.type === "transcription_only") {
-          // For transcription-only streams, use the original subscription as the identifier
-          // This preserves any parameters like ?no-language-identification=true
-          streamSubscription = stream.handledSubscriptions[0];
-        } else if (stream.type === "two_way") {
-          // For two-way translation streams, use original language codes if available
-          const langA =
-            stream.originalLanguageCodes?.langA ||
-            stream.config.translation?.language_a ||
-            stream.config.language;
-          const langB =
-            stream.originalLanguageCodes?.langB ||
-            stream.config.translation?.language_b;
-
-          // Skip invalid same-language translations
-          if (langA === langB) {
-            this.logger.warn(
-              {
-                langA,
-                langB,
-                streamType: stream.type,
-                streamConfig: stream.config,
-              },
-              "Skipping invalid same-language two-way translation stream from optimization",
-            );
-            continue;
-          }
-
-          // Preserve parameters from the first handled subscription, but construct the new stream type
-          const params = this.extractSubscriptionParameters(
-            stream.handledSubscriptions[0],
-          );
-          streamSubscription = `translation:${langA}-two-way-${langB}${params}`;
-        } else if (stream.type === "universal_english") {
-          // Universal English streams handle multiple original subscriptions, don't create artificial ones
-          // Instead, add all the handled subscriptions directly to the optimized set
-          for (const handledSub of stream.handledSubscriptions) {
-            optimizedSubscriptions.add(handledSub as ExtendedStreamType);
-          }
-          continue; // Skip creating an artificial subscription for this stream
-        } else if (
-          stream.type === "individual" ||
-          stream.type === "multi_source"
-        ) {
-          // For individual and multi-source streams, use original language codes if available
-          const srcLang =
-            stream.originalLanguageCodes?.source ||
-            stream.config.translation?.source_languages?.[0] ||
-            stream.config.language;
-          const tgtLang =
-            stream.originalLanguageCodes?.target ||
-            stream.config.translation?.target_language;
-
-          // Skip invalid same-language translations
-          const normalizedSrc = srcLang?.split("-")[0]?.toLowerCase();
-          const normalizedTgt = tgtLang?.split("-")[0]?.toLowerCase();
-          if (normalizedSrc === normalizedTgt) {
-            this.logger.warn(
-              {
-                srcLang,
-                tgtLang,
-                streamType: stream.type,
-                streamConfig: stream.config,
-              },
-              "Skipping invalid same-language translation stream from optimization",
-            );
-            continue;
-          }
-
-          // Preserve parameters from the first handled subscription, but construct the new stream type
-          const params = this.extractSubscriptionParameters(
-            stream.handledSubscriptions[0],
-          );
-          streamSubscription = `translation:${srcLang}-to-${tgtLang}${params}`;
-        } else {
-          // Fallback for any unknown types
-          streamSubscription = `optimized:${stream.type}:${Date.now()}`;
-        }
-
-        // Final validation check before adding
-        if (
-          typeof streamSubscription === "string" &&
-          streamSubscription.startsWith("translation:")
-        ) {
-          const match = streamSubscription.match(
-            /translation:([^-]+)-(?:to|two-way)-([^-]+)/,
-          );
-          if (match && match[1] === match[2]) {
-            this.logger.error(
-              {
-                streamSubscription,
-                source: match[1],
-                target: match[2],
-                streamType: stream.type,
-              },
-              "Attempted to add invalid same-language translation after optimization - skipping",
-            );
-            continue;
-          }
-        }
-
-        optimizedSubscriptions.add(streamSubscription);
-
-        // Store the mapping for data routing
-        this.streamSubscriptionMappings.set(
-          streamSubscription,
-          stream.handledSubscriptions,
-        );
-
-        // Store the ownership information
-        this.streamOwnershipMappings.set(streamSubscription, {
-          ownsTranscription: stream.ownsTranscription,
-          skipTranscriptionFor: stream.skipTranscriptionFor,
-        });
-      }
-
-      this.logger.debug(
-        {
-          originalSubscriptions: subscriptions,
-          optimizedSubscriptions: Array.from(optimizedSubscriptions),
-          streamCount: optimizedStreams.streams.length,
-        },
-        "Optimized subscriptions using SonioxTranslationUtils",
-      );
-
-      return optimizedSubscriptions;
-    } catch (error) {
-      this.logger.warn(
-        {
-          error: error instanceof Error ? error.message : String(error),
-          subscriptions,
-        },
-        "Failed to optimize subscriptions, falling back to original",
-      );
-
-      // Fallback to original subscriptions if optimization fails
-      return new Set(subscriptions);
-    }
-  }
-
-  /**
-   * Extract subscription parameters from a subscription string
-   * Preserves query parameters like ?no-language-identification=true
-   */
-  private extractSubscriptionParameters(subscription: string): string {
-    const questionMarkIndex = subscription.indexOf("?");
-    if (questionMarkIndex === -1) {
-      return "";
-    }
-    return subscription.substring(questionMarkIndex);
-  }
->>>>>>> d66d18ba
 
   /**
    * Finalize pending tokens in all active streams (called when VAD stops)
@@ -392,7 +167,6 @@
     for (const [subscription, stream] of this.streams) {
       try {
         // Check if this is a Soniox stream with buffered tokens
-<<<<<<< HEAD
         if (stream.provider.name === 'soniox') {
           // Force finalize transcription tokens
           if ('forceFinalizePendingTokens' in stream) {
@@ -403,24 +177,6 @@
             streamId: stream.id,
             provider: 'soniox'
           }, 'Forced finalization of Soniox transcription tokens');
-=======
-        if (stream.provider.name === "soniox") {
-          // Force finalize both transcription and translation tokens
-          if ("forceFinalizePendingTokens" in stream) {
-            (stream as any).forceFinalizePendingTokens();
-          }
-          if ("forceFinalizePendingTranslationTokens" in stream) {
-            (stream as any).forceFinalizePendingTranslationTokens();
-          }
-          this.logger.debug(
-            {
-              subscription,
-              streamId: stream.id,
-              provider: "soniox",
-            },
-            "Forced finalization of Soniox tokens (transcription and translation)",
-          );
->>>>>>> d66d18ba
         }
         // Azure doesn't need forced finalization as it sends final results immediately
         // Other providers can be added here as needed
@@ -508,35 +264,7 @@
    * Removes unused streams and creates missing ones
    */
   async ensureStreamsExist(): Promise<void> {
-<<<<<<< HEAD
     const currentSubscriptions = Array.from(this.activeSubscriptions);
-=======
-    // Filter out any invalid subscriptions that may have slipped through
-    const validSubscriptions = Array.from(this.activeSubscriptions).filter(
-      (sub) => {
-        // Check for invalid same-language translation
-        if (typeof sub === "string" && sub.startsWith("translation:")) {
-          const match = sub.match(/translation:([^-]+)-to-([^-]+)$/);
-          if (match && match[1] === match[2]) {
-            this.logger.warn(
-              {
-                subscription: sub,
-                source: match[1],
-                target: match[2],
-              },
-              "Removing invalid same-language translation from active subscriptions",
-            );
-            // Remove from activeSubscriptions set
-            this.activeSubscriptions.delete(sub);
-            return false;
-          }
-        }
-        return true;
-      },
-    );
-
-    const currentSubscriptions = validSubscriptions;
->>>>>>> d66d18ba
 
     this.logger.info(
       {
@@ -1339,22 +1067,11 @@
     const streamId = this.generateStreamId(subscription);
 
     const callbacks = this.createStreamCallbacks(subscription);
-<<<<<<< HEAD
     
-=======
-
-    // Get ownership information from optimized stream configuration
-    const ownershipInfo = this.streamOwnershipMappings.get(subscription) || {
-      ownsTranscription: [],
-      skipTranscriptionFor: [],
-    };
-
->>>>>>> d66d18ba
     const options = {
       streamId,
       userSession: this.userSession,
       subscription,
-<<<<<<< HEAD
       callbacks
     };
 
@@ -1363,25 +1080,6 @@
       languageInfo.transcribeLanguage,
       options
     );
-=======
-      callbacks,
-      ownsTranscription: ownershipInfo.ownsTranscription,
-      skipTranscriptionFor: ownershipInfo.skipTranscriptionFor,
-    };
-
-    if (languageInfo.type === "translation") {
-      return await provider.createTranslationStream(
-        languageInfo.transcribeLanguage,
-        languageInfo.translateLanguage!,
-        options,
-      );
-    } else {
-      return await provider.createTranscriptionStream(
-        languageInfo.transcribeLanguage,
-        options,
-      );
-    }
->>>>>>> d66d18ba
   }
 
   private createStreamCallbacks(subscription: ExtendedStreamType) {
@@ -1992,36 +1690,8 @@
    * Get the target subscriptions for routing data
    * Now simplified since there's no optimization mapping
    */
-<<<<<<< HEAD
   private getTargetSubscriptions(streamSubscription: ExtendedStreamType, effectiveSubscription: ExtendedStreamType): ExtendedStreamType[] {
     // Simply return the effective subscription
-=======
-  private getTargetSubscriptions(
-    streamSubscription: ExtendedStreamType,
-    effectiveSubscription: ExtendedStreamType,
-  ): ExtendedStreamType[] {
-    // Check if this stream has mapped subscriptions (from optimization)
-    const mappedSubscriptions =
-      this.streamSubscriptionMappings.get(streamSubscription);
-
-    if (mappedSubscriptions && mappedSubscriptions.length > 0) {
-      // For optimized streams, route to all mapped subscriptions
-      const targetSubs = [...mappedSubscriptions];
-
-      // If effective subscription is different (e.g., transcription from translation stream),
-      // also include apps subscribed directly to the effective subscription
-      if (
-        effectiveSubscription !== streamSubscription &&
-        !targetSubs.includes(effectiveSubscription)
-      ) {
-        targetSubs.push(effectiveSubscription);
-      }
-
-      return targetSubs;
-    }
-
-    // For non-optimized streams, use the effective subscription
->>>>>>> d66d18ba
     return [effectiveSubscription];
   }
 
@@ -2034,18 +1704,8 @@
       const streamType = data.type;
       let effectiveSubscription: ExtendedStreamType = streamType;
 
-<<<<<<< HEAD
       // Handle transcription subscription construction
       if (streamType === StreamType.TRANSCRIPTION && data.transcribeLanguage) {
-=======
-      // Match old broadcastToApp logic exactly
-      if (streamType === StreamType.TRANSLATION) {
-        effectiveSubscription = `${streamType}:${data.transcribeLanguage}-to-${data.translateLanguage}`;
-      } else if (
-        streamType === StreamType.TRANSCRIPTION &&
-        data.transcribeLanguage
-      ) {
->>>>>>> d66d18ba
         effectiveSubscription = `${streamType}:${data.transcribeLanguage}`;
       } else if (streamType === StreamType.TRANSCRIPTION) {
         effectiveSubscription = `${streamType}:en-US`; // Default fallback
@@ -2072,7 +1732,6 @@
 
       const subscribedApps = Array.from(allSubscribedApps);
 
-<<<<<<< HEAD
       this.logger.debug({
         subscription,
         effectiveSubscription,
@@ -2082,22 +1741,6 @@
         dataType: data.type,
         transcribeLanguage: data.transcribeLanguage
       }, 'Broadcasting transcription data');
-=======
-      this.logger.debug(
-        {
-          originalSubscription: subscription,
-          effectiveSubscription,
-          targetSubscriptions,
-          subscribedApps,
-          streamType,
-          dataType: data.type,
-          transcribeLanguage: data.transcribeLanguage,
-          translateLanguage: data.translateLanguage,
-          isOptimized: this.streamSubscriptionMappings.has(subscription),
-        },
-        "Broadcasting transcription data with optimized routing",
-      );
->>>>>>> d66d18ba
 
       // Send to each app using APP MANAGER (with resurrection) instead of direct WebSocket
       for (const packageName of subscribedApps) {
@@ -2150,7 +1793,6 @@
       }
 
       // Enhanced debug logging to show transcription content and provider
-<<<<<<< HEAD
       this.logger.debug({
         subscription,
         effectiveSubscription,
@@ -2163,28 +1805,6 @@
         subscribedApps
       }, `📝 TRANSCRIPTION: [${data.provider || 'unknown'}] ${data.isFinal ? 'FINAL' : 'interim'} "${data.text || 'no text'}" → ${subscribedApps.length} apps`);
 
-=======
-      this.logger.debug(
-        {
-          subscription,
-          effectiveSubscription,
-          provider: data.provider || "unknown",
-          dataType: data.type,
-          text: data.text
-            ? `"${data.text.substring(0, 100)}${data.text.length > 100 ? "..." : ""}"`
-            : "no text",
-          isFinal: data.isFinal,
-          originalText: data.originalText
-            ? `"${data.originalText.substring(0, 50)}${data.originalText.length > 50 ? "..." : ""}"`
-            : undefined,
-          translatedTo: data.translateLanguage,
-          confidence: data.confidence,
-          appsNotified: subscribedApps.length,
-          subscribedApps,
-        },
-        `📝 TRANSCRIPTION: [${data.provider || "unknown"}] ${data.isFinal ? "FINAL" : "interim"} "${data.text || "no text"}" → ${subscribedApps.length} apps`,
-      );
->>>>>>> d66d18ba
     } catch (error) {
       this.logger.error(
         {
@@ -2291,17 +1911,8 @@
    * @param streamType Type of stream (transcription)
    */
   private addToTranscriptHistory(data: any, streamType: StreamType): void {
-<<<<<<< HEAD
     // Only process transcription data
     if (streamType !== StreamType.TRANSCRIPTION || !data.text || !data.transcribeLanguage) {
-=======
-    // Only process transcription data (not translation for now)
-    if (
-      streamType !== StreamType.TRANSCRIPTION ||
-      !data.text ||
-      !data.transcribeLanguage
-    ) {
->>>>>>> d66d18ba
       return;
     }
 

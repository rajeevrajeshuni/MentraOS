--- conflicted
+++ resolved
@@ -21,14 +21,8 @@
   StreamCallbacks,
   StreamMetrics,
   StreamHealth,
-<<<<<<< HEAD
   SonioxProviderError
 } from '../types';
-=======
-  SonioxProviderError,
-} from "../types";
-import { SonioxTranslationUtils } from "./SonioxTranslationUtils";
->>>>>>> d66d18ba
 
 // Soniox language support - based on their documentation
 const SONIOX_TRANSCRIPTION_LANGUAGES = [
@@ -179,7 +173,6 @@
   }
 
   supportsLanguage(language: string): boolean {
-<<<<<<< HEAD
     // Check if the language is in our supported transcription languages list
     const langInfo = getLanguageInfo(language);
     if (!langInfo) return false;
@@ -192,43 +185,11 @@
       const supportedBase = supported.split('-')[0].toLowerCase();
       return supportedBase === baseLanguage;
     });
-=======
-    // Use SonioxTranslationUtils to check supported languages with normalization
-    const supportedLanguages = SonioxTranslationUtils.getSupportedLanguages();
-    const normalizedLanguage =
-      SonioxTranslationUtils.normalizeLanguageCode(language);
-    return supportedLanguages.includes(normalizedLanguage);
->>>>>>> d66d18ba
   }
 
   // Translation validation is now handled by TranslationManager
 
   getLanguageCapabilities(): ProviderLanguageCapabilities {
-<<<<<<< HEAD
-=======
-    // Use SonioxTranslationUtils to build translation pairs dynamically
-    const translationPairs = new Map<string, string[]>();
-    const supportedLanguages = SonioxTranslationUtils.getSupportedLanguages();
-
-    // Build translation pairs map by checking all combinations
-    for (const sourceLanguage of supportedLanguages) {
-      const targetLanguages: string[] = [];
-      for (const targetLanguage of supportedLanguages) {
-        if (
-          SonioxTranslationUtils.supportsTranslation(
-            sourceLanguage,
-            targetLanguage,
-          )
-        ) {
-          targetLanguages.push(targetLanguage);
-        }
-      }
-      if (targetLanguages.length > 0) {
-        translationPairs.set(sourceLanguage, targetLanguages);
-      }
-    }
-
->>>>>>> d66d18ba
     return {
       transcriptionLanguages: [...SONIOX_TRANSCRIPTION_LANGUAGES],
       autoLanguageDetection: true, // Soniox supports auto language detection

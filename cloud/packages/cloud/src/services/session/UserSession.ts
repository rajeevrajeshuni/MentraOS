/**
 * @fileoverview UserSession class that encapsulates all session-related
 * functionality and state for the server.
 */

import { Logger } from "pino";
import WebSocket from "ws";
import {
  AppI,
  CloudToAppMessageType,
  CloudToGlassesMessageType,
  ConnectionError,
  TranscriptSegment,
} from "@mentra/sdk";
import { logger as rootLogger } from "../logging/pino-logger";
import { Capabilities } from "@mentra/sdk";
import AppManager from "./AppManager";
import AudioManager from "./AudioManager";
import MicrophoneManager from "./MicrophoneManager";
import DisplayManager from "../layout/DisplayManager6.1";
import { DashboardManager } from "./dashboard";
import VideoManager from "./VideoManager";
import PhotoManager from "./PhotoManager";
import { GlassesErrorCode } from "../websocket/websocket-glasses.service";
import SessionStorage from "./SessionStorage";
import { memoryLeakDetector } from "../debug/MemoryLeakDetector";
import { PosthogService } from "../logging/posthog.service";
import { TranscriptionManager } from "./transcription/TranscriptionManager";
import { TranslationManager } from "./translation/TranslationManager";
import { ManagedStreamingExtension } from "../streaming/ManagedStreamingExtension";
import { getCapabilitiesForModel } from "../../config/hardware-capabilities";
import { HardwareCompatibilityService } from "./HardwareCompatibilityService";
import appService from "../core/app.service";
import SubscriptionManager from "./SubscriptionManager";
import LiveKitManager from "./LiveKitManager";

export const LOG_PING_PONG = false; // Set to true to enable detailed ping/pong logging
/**
 * Complete user session class that encapsulates all session-related
 * functionality and state for the server.
 */
export class UserSession {
  // Core identification
  public readonly userId: string;
  public readonly startTime: Date; // = new Date();
  public disconnectedAt: Date | null = null;

  // Logging
  public readonly logger: Logger;

  // WebSocket connection
  public websocket: WebSocket;

  // App state // TODO: move these state variables to AppManager, don't let other managers access them directly
  // They should only be accessed through AppManager methods!!!.
  public installedApps: Map<string, AppI> = new Map();
  public runningApps: Set<string> = new Set();
  public loadingApps: Set<string> = new Set();
  public appWebsockets: Map<string, WebSocket> = new Map();

  // Transcription
<<<<<<< HEAD
  public isTranscribing = false; // TODO(isaiah): Sync with frontend to see if we can remove this property.
=======
  public isTranscribing = false;
>>>>>>> 51efd2f9
  public lastAudioTimestamp?: number;

  // Audio
  public bufferedAudio: ArrayBufferLike[] = [];
  public recentAudioBuffer: { data: ArrayBufferLike; timestamp: number }[] = [];

  // Cleanup state
  // When disconnected, this will be set to a timer that will clean up the session after the grace period, if user does not reconnect.
  public cleanupTimerId?: NodeJS.Timeout;

  // Managers
  public displayManager: DisplayManager;
  public dashboardManager: DashboardManager;
  public microphoneManager: MicrophoneManager;
  public appManager: AppManager;
  public audioManager: AudioManager;
  public transcriptionManager: TranscriptionManager;
  public translationManager: TranslationManager;
  public subscriptionManager: SubscriptionManager;
  public liveKitManager: LiveKitManager;

  public videoManager: VideoManager;
  public photoManager: PhotoManager;
  public managedStreamingExtension: ManagedStreamingExtension;

  // Reconnection
  public _reconnectionTimers: Map<string, NodeJS.Timeout>;

  // Heartbeat for glasses connection
  private glassesHeartbeatInterval?: NodeJS.Timeout;

  // Audio play request tracking - maps requestId to packageName
  public audioPlayRequestMapping: Map<string, string> = new Map();

  // Other state
  public userDatetime?: string;
  
  // LiveKit transport preference
  public livekitRequested?: boolean;

  // Capability Discovery
  public capabilities: Capabilities | null = null;

  // Current connected glasses model
  public currentGlassesModel: string | null = null;

  constructor(userId: string, websocket: WebSocket) {
    this.userId = userId;
    this.websocket = websocket;
    this.logger = rootLogger.child({ userId, service: "UserSession" });
    this.startTime = new Date();

    // Initialize managers
    this.appManager = new AppManager(this);
    this.audioManager = new AudioManager(this);
    this.dashboardManager = new DashboardManager(this);
    this.displayManager = new DisplayManager(this);
    // Initialize subscription manager BEFORE any manager that uses it
    this.subscriptionManager = new SubscriptionManager(this);
    this.microphoneManager = new MicrophoneManager(this);
    this.transcriptionManager = new TranscriptionManager(this);
    this.translationManager = new TranslationManager(this);
    this.photoManager = new PhotoManager(this);
    this.videoManager = new VideoManager(this);
    this.managedStreamingExtension = new ManagedStreamingExtension(this.logger);
    this.liveKitManager = new LiveKitManager(this);

    this._reconnectionTimers = new Map();

    // Set up heartbeat for glasses connection
    this.setupGlassesHeartbeat();

    // Register in session storage
    SessionStorage.getInstance().set(userId, this);
    this.logger.info(`✅ User session created and registered for ${userId}`);

    // Register for leak detection
    memoryLeakDetector.register(this, `UserSession:${userId}`);
  }

  /**
   * Set up heartbeat for glasses WebSocket connection
   */
  private setupGlassesHeartbeat(): void {
    const HEARTBEAT_INTERVAL = 10000; // 10 seconds

    // Clear any existing heartbeat
    this.clearGlassesHeartbeat();

    // Set up new heartbeat
    this.glassesHeartbeatInterval = setInterval(() => {
      if (this.websocket && this.websocket.readyState === WebSocket.OPEN) {
        this.websocket.ping();
        if (LOG_PING_PONG) {
          this.logger.debug(
            { ping: true },
            `[UserSession:heartbeat:ping] Sent ping to glasses for user ${this.userId}`,
          );
        }
      } else {
        // WebSocket is not open, clear the interval
        this.clearGlassesHeartbeat();
      }
    }, HEARTBEAT_INTERVAL);

    // Set up pong handler
    this.websocket.on("pong", () => {
      if (LOG_PING_PONG) {
        this.logger.debug(
          { pong: true },
          `[UserSession:heartbeat:pong] Received pong from glasses for user ${this.userId}`,
        );
      }
    });

    this.logger.debug(
      `[UserSession:setupGlassesHeartbeat] Heartbeat established for glasses connection`,
    );
  }

  /**
   * Clear heartbeat for glasses connection
   */
  private clearGlassesHeartbeat(): void {
    if (this.glassesHeartbeatInterval) {
      clearInterval(this.glassesHeartbeatInterval);
      this.glassesHeartbeatInterval = undefined;
      this.logger.debug(
        `[UserSession:clearGlassesHeartbeat] Heartbeat cleared for glasses connection`,
      );
    }
  }

  /**
   * Update WebSocket connection and restart heartbeat
   * Called when glasses reconnect with a new WebSocket
   */
  updateWebSocket(newWebSocket: WebSocket): void {
    this.logger.info(
      `[UserSession:updateWebSocket] Updating WebSocket connection for user ${this.userId}`,
    );

    // Clear old heartbeat
    this.clearGlassesHeartbeat();

    // Update WebSocket reference
    this.websocket = newWebSocket;

    // Set up new heartbeat with the new WebSocket
    this.setupGlassesHeartbeat();

    this.logger.debug(
      `[UserSession:updateWebSocket] WebSocket and heartbeat updated for user ${this.userId}`,
    );
  }

  /**
   * Update the current glasses model and refresh capabilities
   * Called when model information is received from the manager
   */
  async updateGlassesModel(modelName: string): Promise<void> {
    if (this.currentGlassesModel === modelName) {
      this.logger.debug(
        `[UserSession:updateGlassesModel] Model unchanged: ${modelName}`,
      );
      return;
    }

    this.logger.info(
      `[UserSession:updateGlassesModel] Updating glasses model from "${this.currentGlassesModel}" to "${modelName}"`,
    );

    this.currentGlassesModel = modelName;

    // Update capabilities based on the new model
    const capabilities = getCapabilitiesForModel(modelName);
    if (capabilities) {
      this.capabilities = capabilities;
      this.logger.info(
        `[UserSession:updateGlassesModel] Updated capabilities for ${modelName}`,
      );
    } else {
      this.logger.warn(
        `[UserSession:updateGlassesModel] No capabilities found for model: ${modelName}`,
      );

      // Fallback to Even Realities G1 capabilities if no capabilities found and we don't have any yet
      if (!this.capabilities) {
        const fallbackCapabilities =
          getCapabilitiesForModel("Even Realities G1");
        if (fallbackCapabilities) {
          this.capabilities = fallbackCapabilities;
          this.logger.info(
            `[UserSession:updateGlassesModel] Applied fallback capabilities (Even Realities G1) for unknown model: ${modelName}`,
          );
        }
      }
    }

    // Send capabilities update to all connected apps
    this.sendCapabilitiesUpdateToApps();

    // Stop any running apps that are now incompatible with the new capabilities
    await this.stopIncompatibleApps();
  }

  /**
   * Send capabilities update message to all connected apps
   * @private
   */
  private sendCapabilitiesUpdateToApps(): void {
    try {
      const capabilitiesUpdateMessage = {
        type: CloudToAppMessageType.CAPABILITIES_UPDATE,
        capabilities: this.capabilities,
        modelName: this.currentGlassesModel,
        timestamp: new Date(),
        sessionId: this.userId,
      };

      // Send to all connected apps
      this.appWebsockets.forEach((ws, packageName) => {
        if (ws && ws.readyState === WebSocket.OPEN) {
          try {
            ws.send(JSON.stringify(capabilitiesUpdateMessage));
            this.logger.debug(
              `[UserSession:sendCapabilitiesUpdateToApps] Sent capabilities update to app ${packageName}`,
            );
          } catch (error) {
            this.logger.error(
              { error, packageName },
              `[UserSession:sendCapabilitiesUpdateToApps] Failed to send capabilities update to app ${packageName}`,
            );
          }
        }
      });

      this.logger.info(
        `[UserSession:sendCapabilitiesUpdateToApps] Sent capabilities update to ${this.appWebsockets.size} connected apps`,
      );
    } catch (error) {
      this.logger.error(
        { error },
        `[UserSession:sendCapabilitiesUpdateToApps] Error sending capabilities update to apps`,
      );
    }
  }

  /**
   * Stop any running apps that are incompatible with the current capabilities
   * Called after capabilities are updated due to device model changes
   * @private
   */
  private async stopIncompatibleApps(): Promise<void> {
    try {
      if (!this.capabilities) {
        this.logger.debug(
          "[UserSession:stopIncompatibleApps] No capabilities available, skipping compatibility check",
        );
        return;
      }

      const runningAppPackages = Array.from(this.runningApps);

      if (runningAppPackages.length === 0) {
        this.logger.debug(
          "[UserSession:stopIncompatibleApps] No running apps to check for compatibility",
        );
        return;
      }

      this.logger.info(
        `[UserSession:stopIncompatibleApps] Checking compatibility for ${runningAppPackages.length} running apps with new capabilities`,
      );

      const incompatibleApps: string[] = [];

      // Check each running app for compatibility
      for (const packageName of runningAppPackages) {
        try {
          // Get app details to check hardware requirements
          const app = await appService.getApp(packageName);
          if (!app) {
            this.logger.warn(
              `[UserSession:stopIncompatibleApps] Could not find app details for ${packageName}, keeping it running`,
            );
            continue;
          }

          // Check compatibility with new capabilities
          const compatibilityResult =
            HardwareCompatibilityService.checkCompatibility(
              app,
              this.capabilities,
            );

          if (!compatibilityResult.isCompatible) {
            incompatibleApps.push(packageName);

            this.logger.warn(
              {
                packageName,
                missingHardware: compatibilityResult.missingRequired,
                capabilities: this.capabilities,
                modelName: this.currentGlassesModel,
              },
              `[UserSession:stopIncompatibleApps] App ${packageName} is now incompatible with ${this.currentGlassesModel} - missing required hardware: ${compatibilityResult.missingRequired.map((req) => req.type).join(", ")}`,
            );
          }
        } catch (error) {
          this.logger.error(
            { error, packageName },
            `[UserSession:stopIncompatibleApps] Error checking compatibility for app ${packageName}`,
          );
        }
      }

      // Stop all incompatible apps
      if (incompatibleApps.length > 0) {
        this.logger.info(
          {
            incompatibleApps,
            modelName: this.currentGlassesModel,
          },
          `[UserSession:stopIncompatibleApps] Stopping ${incompatibleApps.length} incompatible apps due to device change to ${this.currentGlassesModel}`,
        );

        const stopPromises = incompatibleApps.map(async (packageName) => {
          try {
            await this.appManager.stopApp(packageName);
            this.logger.info(
              `[UserSession:stopIncompatibleApps] Successfully stopped incompatible app ${packageName}`,
            );
          } catch (error) {
            this.logger.error(
              { error, packageName },
              `[UserSession:stopIncompatibleApps] Failed to stop incompatible app ${packageName}`,
            );
          }
        });

        // Wait for all apps to be stopped
        await Promise.allSettled(stopPromises);

        this.logger.info(
          `[UserSession:stopIncompatibleApps] Completed stopping incompatible apps. Device change to ${this.currentGlassesModel} processed.`,
        );
      } else {
        this.logger.info(
          `[UserSession:stopIncompatibleApps] All running apps are compatible with ${this.currentGlassesModel}`,
        );
      }
    } catch (error) {
      this.logger.error(
        { error },
        "[UserSession:stopIncompatibleApps] Error during incompatible app cleanup",
      );
    }
  }

  /**
   * Get capabilities with fallback to default model if none available
   */
  getCapabilities(): Capabilities | null {
    if (this.capabilities) {
      return this.capabilities;
    }

    // If no capabilities set yet, try to use Even Realities G1 as fallback
    const fallbackCapabilities = getCapabilitiesForModel("Even Realities G1");
    if (fallbackCapabilities) {
      this.logger.debug(
        `[UserSession:getCapabilities] Using fallback capabilities (Even Realities G1)`,
      );
      return fallbackCapabilities;
    }

    this.logger.warn(
      `[UserSession:getCapabilities] No capabilities available, including fallback`,
    );
    return null;
  }

  /**
   * Check if a specific capability is available
   */
  hasCapability(capability: keyof Capabilities): boolean {
    const caps = this.getCapabilities();
    return caps ? Boolean(caps[capability]) : false;
  }

  /**
   * Get a user session by ID
   */
  static getById(userId: string): UserSession | undefined {
    return SessionStorage.getInstance().get(userId);
  }

  /**
   * Get all active user sessions
   */
  static getAllSessions(): UserSession[] {
    return SessionStorage.getInstance().getAllSessions();
  }

  /**
   * Transform session data for client consumption
   */
  async toClientFormat(): Promise<any> {
    // Return only what the client needs
    return {
      userId: this.userId,
      startTime: this.startTime,
      activeAppSessions: Array.from(this.runningApps),
      loadingApps: Array.from(this.loadingApps),
      isTranscribing: this.isTranscribing,
      // Other client-relevant data
    };
  }

  /**
   * Send error message to glasses
   *
   * @param message Error message
   * @param code Error code
   */
  public sendError(message: string, code: GlassesErrorCode): void {
    try {
      const errorMessage: ConnectionError = {
        type: CloudToGlassesMessageType.CONNECTION_ERROR,
        code: code,
        message,
        timestamp: new Date(),
      };

      this.websocket.send(JSON.stringify(errorMessage));
      // this.websocket.close(1008, message);
    } catch (error) {
      this.logger.error("Error sending error message to glasses:", error);

      // try {
      //   this.websocket.close(1011, 'Internal server error');
      // } catch (closeError) {
      //   this.logger.error('Error closing WebSocket connection:', closeError);
      // }
    }
  }

  /**
   * Dispose of all resources and remove from sessions map
   */
  async dispose(): Promise<void> {
    this.logger.warn(
      `[UserSession:dispose]: Disposing UserSession: ${this.userId}`,
    );

    // Log to posthog disconnected duration.
    const now = new Date();
    const duration = now.getTime() - this.startTime.getTime();
    this.logger.info(
      { duration },
      `User session ${this.userId} disconnected. Connected for ${duration}ms`,
    );
    try {
      await PosthogService.trackEvent("disconnected", this.userId, {
        duration: duration,
        userId: this.userId,
        sessionId: this.userId,
        disconnectedAt: now.toISOString(),
        startTime: this.startTime.toISOString(),
      });
    } catch (error) {
      this.logger.error("Error tracking disconnected event:", error);
    }

    // Clean up all resources
    if (this.appManager) this.appManager.dispose();
    if (this.audioManager) this.audioManager.dispose();
    if (this.liveKitManager) this.liveKitManager.dispose();
    if (this.microphoneManager) this.microphoneManager.dispose();
    if (this.displayManager) this.displayManager.dispose();
    if (this.dashboardManager) this.dashboardManager.dispose();
    if (this.transcriptionManager) this.transcriptionManager.dispose();
    if (this.translationManager) this.translationManager.dispose();
    if (this.subscriptionManager) this.subscriptionManager.dispose();
    // if (this.heartbeatManager) this.heartbeatManager.dispose();
    if (this.videoManager) this.videoManager.dispose();
    if (this.photoManager) this.photoManager.dispose();
    if (this.managedStreamingExtension)
      this.managedStreamingExtension.dispose();

    // Clear glasses heartbeat
    this.clearGlassesHeartbeat();

    // Clear any timers
    if (this.cleanupTimerId) {
      clearTimeout(this.cleanupTimerId);
      this.cleanupTimerId = undefined;
    }

    if (this._reconnectionTimers) {
      for (const timer of this._reconnectionTimers.values()) {
        clearTimeout(timer);
      }
      this._reconnectionTimers.clear();
    }

    // Clear collections
    this.appWebsockets.clear();
    this.runningApps.clear();
    this.loadingApps.clear();
    this.bufferedAudio = [];
    this.recentAudioBuffer = [];

    // Clear audio play request mappings
    this.audioPlayRequestMapping.clear();

    // Remove from session storage
    SessionStorage.getInstance().delete(this.userId);

    this.logger.info(
      {
        disposalReason: this.disconnectedAt
          ? "grace_period_timeout"
          : "explicit_disposal",
      },
      `🗑️ Session disposed and removed from storage for ${this.userId}`,
    );

    // Mark disposed for leak detection
    memoryLeakDetector.markDisposed(`UserSession:${this.userId}`);
  }

  /**
   * Get the session ID (for backward compatibility)
   */
  get sessionId(): string {
    return this.userId;
  }
}

export default UserSession;<|MERGE_RESOLUTION|>--- conflicted
+++ resolved
@@ -59,11 +59,7 @@
   public appWebsockets: Map<string, WebSocket> = new Map();
 
   // Transcription
-<<<<<<< HEAD
   public isTranscribing = false; // TODO(isaiah): Sync with frontend to see if we can remove this property.
-=======
-  public isTranscribing = false;
->>>>>>> 51efd2f9
   public lastAudioTimestamp?: number;
 
   // Audio

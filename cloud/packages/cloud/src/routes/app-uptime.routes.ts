// Express Routes for App Uptime API Endpoints
// This file defines web endpoints that external systems can call to manage app uptime tracking

// Import Express framework components for handling HTTP requests
import { Router, Request, Response } from "express";
import { logger } from "../services/logging/pino-logger";
import * as AppUptimeService from "../services/core/app-uptime.service";
import axios from "axios";
import { fetchSubmittedAppHealthStatus } from "../services/core/app-uptime.service";
<<<<<<< HEAD

=======
>>>>>>> 436c1cb2
const router = Router();

// Start the uptime scheduler when the routes are loaded
// AppUptimeService.startUptimeScheduler();
logger.info("🔄 App uptime monitoring scheduler started automatically");

// Endpoint to ping an app's health status
<<<<<<< HEAD
=======
export async function appPkgHealthCheck(req: Request, res: Response) {
  const { packageName } = req.body;
  if (!packageName) return res.status(400).send("Missing packageName");

  try {
    const isHealthy = await AppUptimeService.pkgHealthCheck(packageName);
    res.json({
      packageName,
      success: isHealthy,
      status: isHealthy ? 200 : 500,
      timestamp: new Date(),
    });
  } catch (err) {
    logger.error(`Error in appPkgHealthCheck for ${packageName}:`, err);
    res.json({
      packageName,
      success: false,
      status: 500,
      error: "Health check failed",
      timestamp: new Date(),
    });
  }
}

// Endpoint to ping an app's health status
>>>>>>> 436c1cb2
async function pingAppHealth(req: Request, res: Response) {
  const url = req.query.url as string;
  if (!url) return res.status(400).send("Missing URL");

  try {
    const response = await axios.get(url, {
      timeout: 10000,
      headers: { "Content-Type": "application/json" },
    });

    // If it's a health endpoint, return the actual health data
    if (url.includes("/health")) {
      res.json({
        status: response.status,
        success: response.status === 200,
        data: response.data,
      });
    } else {
      res.json({
        status: response.status,
        success: response.status === 200,
      });
    }
  } catch (err) {
    if (axios.isAxiosError(err)) {
      res.json({
        status: err.response?.status || 500,
        success: false,
        error: err.code === "ECONNABORTED" ? "Timeout" : "Failed to reach URL",
      });
    } else {
      res.json({
        status: 500,
        success: false,
        error: "Unknown error",
      });
    }
  }
}

// Endpoint to get the status of all apps
async function appsStatus(req: Request, res: Response) {
  try {
    const healthStatus = await fetchSubmittedAppHealthStatus();
    res.json({
      timestamp: new Date(),
      status: "active",
      ...healthStatus,
    });
  } catch (error) {
    logger.error("Error fetching app status:", error);
    res.status(500).json({
      error: true,
      message:
        error instanceof Error ? error.message : "Unknown error occurred",
      timestamp: new Date(),
    });
  }
}

// Endpoint to get app uptime days for a specific month and year
async function getAppUptimeDays(req: Request, res: Response) {
  const month = req.query.month as string;
  const year = parseInt(req.query.year as string);

  try {
    const result = await AppUptimeService.collectAllAppBatchStatus(month, year);
    res.json(result);
  } catch (error) {
    logger.error("Error fetching app uptime days:", error);
    res.status(500).json({
      error: true,
      message:
        error instanceof Error ? error.message : "Unknown error occurred",
<<<<<<< HEAD
=======
    });
  }
}

// Health check endpoint for the service itself
async function healthCheck(req: Request, res: Response) {
  try {
    res.json({
      status: "healthy",
      service: "app-uptime-service",
      timestamp: new Date(),
      uptime: process.uptime(),
    });
  } catch (error) {
    logger.error("Health check failed:", error);
    res.status(500).json({
      status: "unhealthy",
      service: "app-uptime-service",
      error: "Health check failed",
      timestamp: new Date(),
>>>>>>> 436c1cb2
    });
  }
}

// Api Endpoints

// Endpoint to ping an app's health status
router.get("/ping", pingAppHealth);

<<<<<<< HEAD
// Endpoint to get the status of all apps
router.get("/status", appsStatus);

=======
// Health check for the service
router.get("/health-check", healthCheck);

// Endpoint to check health of a specific app package
router.post("/app-pkg-health-check", appPkgHealthCheck);

// Endpoint to get the status of all apps
router.get("/status", appsStatus);

>>>>>>> 436c1cb2
// Endpoint to get app uptime days for a specific month and year
router.get("/get-app-uptime-days", getAppUptimeDays);

export default router;<|MERGE_RESOLUTION|>--- conflicted
+++ resolved
@@ -7,10 +7,7 @@
 import * as AppUptimeService from "../services/core/app-uptime.service";
 import axios from "axios";
 import { fetchSubmittedAppHealthStatus } from "../services/core/app-uptime.service";
-<<<<<<< HEAD
 
-=======
->>>>>>> 436c1cb2
 const router = Router();
 
 // Start the uptime scheduler when the routes are loaded
@@ -18,8 +15,6 @@
 logger.info("🔄 App uptime monitoring scheduler started automatically");
 
 // Endpoint to ping an app's health status
-<<<<<<< HEAD
-=======
 export async function appPkgHealthCheck(req: Request, res: Response) {
   const { packageName } = req.body;
   if (!packageName) return res.status(400).send("Missing packageName");
@@ -45,7 +40,6 @@
 }
 
 // Endpoint to ping an app's health status
->>>>>>> 436c1cb2
 async function pingAppHealth(req: Request, res: Response) {
   const url = req.query.url as string;
   if (!url) return res.status(400).send("Missing URL");
@@ -120,8 +114,6 @@
       error: true,
       message:
         error instanceof Error ? error.message : "Unknown error occurred",
-<<<<<<< HEAD
-=======
     });
   }
 }
@@ -142,7 +134,6 @@
       service: "app-uptime-service",
       error: "Health check failed",
       timestamp: new Date(),
->>>>>>> 436c1cb2
     });
   }
 }
@@ -152,11 +143,6 @@
 // Endpoint to ping an app's health status
 router.get("/ping", pingAppHealth);
 
-<<<<<<< HEAD
-// Endpoint to get the status of all apps
-router.get("/status", appsStatus);
-
-=======
 // Health check for the service
 router.get("/health-check", healthCheck);
 
@@ -166,7 +152,6 @@
 // Endpoint to get the status of all apps
 router.get("/status", appsStatus);
 
->>>>>>> 436c1cb2
 // Endpoint to get app uptime days for a specific month and year
 router.get("/get-app-uptime-days", getAppUptimeDays);
 

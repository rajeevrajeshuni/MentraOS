--- conflicted
+++ resolved
@@ -56,6 +56,7 @@
         self.agent_explicit_queries_collection = self.get_collection(self.results_db, 'agent_explicit_queries')
         self.agent_explicit_insights_results_collection = self.get_collection(self.results_db, 'agent_explicit_insights_results')
         self.agent_insights_results_collection = self.get_collection(self.results_db, 'agent_insights_results')
+        self.agent_proactive_definer_collection = self.get_collection(self.results_db, 'agent_proactive_definer_results')
 
     def init_ratings_collection(self):
         self.ratings_db = self.client['ratings']
@@ -104,18 +105,12 @@
                  "cse_consumed_transcript_idx": 0, 
                  "transcripts": [], 
                  "ui_list": [],
-<<<<<<< HEAD
                  "rating_ids": [],
                  "cse_result_ids": [],
                  "agent_explicit_query_ids": [],
                  "agent_explicit_insights_result_ids": [],
+                 "agent_proactive_definer_result_ids": [],
                  "agent_insights_result_ids" : []})
-=======
-                 "agent_explicit_queries": [],
-                 "agent_explicit_insights_results": [],
-                 "agent_proactive_definer_results": [],
-                 "agent_insights_results" : []})
->>>>>>> b77bd1d1
 
     ### CACHE ###
 
@@ -133,14 +128,11 @@
         item = {"description": description_hash, "summary": summary}
         self.cache_collection.insert_one(item)
 
-<<<<<<< HEAD
-=======
     def check_for_wake_words_in_transcript_text(self, user_id, text):
         if agents.wake_words.does_text_contain_wake_word(text):
             return self.update_wake_word_time_for_user(user_id, time.time())
         return False
 
->>>>>>> b77bd1d1
     ### TRANSCRIPTS ###
 
     def get_latest_transcript_from_user_obj(self, user_obj):
@@ -187,15 +179,6 @@
             update = {"$set": {"latest_intermediate_transcript": transcript}}
             self.user_collection.update_one(filter=filter, update=update)
 
-<<<<<<< HEAD
-            # Check for wake words in this intermediate + final word of latest final transcript
-            # TODO: Eval if we should detect wake words in intermediates
-            latest_final_text = user['final_transcripts'][-1]['text'].strip().split()[-1] if user['final_transcripts'] else ""
-            text_to_search = latest_final_text + " " + text
-            self.check_for_wake_words_in_transcript_text(user_id, text_to_search)
-
-=======
->>>>>>> b77bd1d1
     def get_user(self, user_id):
         user = self.user_collection.find_one({"user_id": user_id})
         if not user:
@@ -493,8 +476,6 @@
         update = {"$set": {"cse_result_ids": []}}
         self.user_collection.update_one(filter=filter, update=update)
 
-    ### CSE RESULTS FOR SPECIFIC DEVICE (USE THIS) ###
-
     def get_cse_results_for_user_device(self, user_id, device_id, should_consume=True, include_consumed=False):
         return self.get_results_for_user_device("cse_result_ids", user_id, device_id, should_consume, include_consumed)
 
@@ -511,8 +492,8 @@
             {
                 "$project": {
                     "_id": 0,
-                    "insight": "$agent_insight",
-                    "agent_name": "$agent_name"
+                    "insight": "1",
+                    "agent_name": "1"
                 }
             }
         ]
@@ -521,11 +502,7 @@
         print("Insights history RESULTS:", results)
 
         return results
-<<<<<<< HEAD
-
-=======
-        
->>>>>>> b77bd1d1
+
     def get_proactive_agents_insights_results_for_user_device(self, user_id, device_id, should_consume=True, include_consumed=False):
         return self.get_results_for_user_device("agent_insights_result_ids", user_id, device_id, should_consume, include_consumed)
 
@@ -540,7 +517,6 @@
                 previously_defined_terms.append(result)
         return previously_defined_terms
 
-<<<<<<< HEAD
     def add_agent_insight_result_for_user(self, user_id, agent_name, agent_insight, agent_references=None, agent_motive=None):
         insight_time = math.trunc(time.time())
         insight_uuid = str(uuid.uuid4())
@@ -551,24 +527,24 @@
         update = {"$push": {"agent_insights_result_ids": insight_uuid}}
         self.user_collection.update_one(filter=filter, update=update)
     
-=======
     ### INTELLIGENT ENTITY DEFINITIONS ###
 
     def get_definer_history_for_user(self, user_id, top=5):
+        uuid_list = self.get_user(user_id)['agent_proactive_definer_result_ids']
         pipeline = [
-            { "$match": { "user_id": user_id } },
-            { "$unwind": "$agent_proactive_definer_results" },
-            { "$sort": { "agent_proactive_definer_results.timestamp": -1 } },
+            {"$match": {"uuid": {"$in": uuid_list}}},
+            # { "$match": { "user_id": user_id } },
+            { "$sort": { "timestamp": -1 } },
             { "$limit": top },
             {
                 "$project": {
                     "_id": 0,
-                    "entity": "$agent_proactive_definer_results.name",
-                    "definition": "$agent_proactive_definer_results.summary"
+                    "entity": "1",
+                    "definition": "1"
                 }
             }
         ]
-        results = list(self.user_collection.aggregate(pipeline))
+        results = list(self.agent_proactive_definer_collection.aggregate(pipeline))
 
         # print("Definer history RESULTS:", results)
 
@@ -584,42 +560,18 @@
             entity['timestamp'] = int(time.time())
             entity['uuid'] = str(uuid.uuid4())
 
-        filter = {"user_id": user_id}
-        update = {"$push": {"agent_proactive_definer_results": {'$each': entities}}}
-        self.user_collection.update_one(filter=filter, update=update)
-
-    def get_consumed_agent_proactive_definition_ids_for_user_device(self, user_id, device_id):
-        filter = {"user_id": user_id, "ui_list.device_id": device_id}
-        user = self.user_collection.find_one(filter=filter)
-        if user == None or user['ui_list'] == None or user['ui_list'][0] == None:
-            return []
-        to_return = user['ui_list'][0]['consumed_agent_proactive_definer_result_ids']
-        return to_return if to_return != None else []
-    
-    def add_consumed_agent_proactive_definition_id_for_user_device(self, user_id, device_id, consumed_result_uuid):
-        filter = {"user_id": user_id, "ui_list.device_id": device_id}
-        update = {"$addToSet": {
-            "ui_list.$.consumed_agent_proactive_definer_result_ids": consumed_result_uuid}}
-        # "$add_to_set": {"ui_list": device_id}}
-        self.user_collection.update_many(filter=filter, update=update)
+        self.agent_proactive_definer_collection.insert_many(entities)
+
+        result_ids = []
+        for e in entities: result_ids.append(e['uuid'])
+
+        filter = {"user_id": user_id}
+        update = {"$push": {"agent_proactive_definer_result_ids": {'$each': result_ids}}}
+        self.user_collection.update_one(filter=filter, update=update)
 
     def get_agent_proactive_definer_results_for_user_device(self, user_id, device_id, should_consume=True, include_consumed=False):
-        self.add_ui_device_to_user_if_not_exists(user_id, device_id)
-
-        user = self.user_collection.find_one({"user_id": user_id})
-        results = user['agent_proactive_definer_results'] if user != None else []
-        already_consumed_ids = [
-        ] if include_consumed else self.get_consumed_agent_proactive_definition_ids_for_user_device(user_id, device_id)
-        new_results = []
-        for res in results:
-            if ('uuid' in res) and (res['uuid'] not in already_consumed_ids):
-                if should_consume:
-                    self.add_consumed_agent_proactive_definition_id_for_user_device(
-                        user_id, device_id, res['uuid'])
-                new_results.append(res)
-        return new_results
-
->>>>>>> b77bd1d1
+         return self.get_results_for_user_device("agent_proactive_definer_result_ids", user_id, device_id, should_consume, include_consumed)
+
     ### UI DEVICE ###
 
     def get_all_ui_devices_for_user(self, user_id):
@@ -642,12 +594,8 @@
 
         if need_add:
             print("Creating device for user '{}': {}".format(user_id, device_id))
-<<<<<<< HEAD
-            ui_object = {"device_id": device_id, "consumed_result_ids": [], "consumed_agent_insights_result_ids": []}
-=======
-            ui_object = {"device_id": device_id, "consumed_cse_result_ids": [
-            ], "consumed_agent_insights_result_ids": [], "consumed_explicit_ids": [], "consumed_agent_proactive_definer_result_ids": []}
->>>>>>> b77bd1d1
+            ui_object = {"device_id": device_id, "consumed_result_ids": [
+            ]}
             filter = {"user_id": user_id}
             update = {"$addToSet": {"ui_list": ui_object}}
             self.user_collection.update_one(filter=filter, update=update)
@@ -668,12 +616,12 @@
         update = {"$push": {"rating_ids":  rating_uuid}}
         self.user_collection.update_one(filter=filter, update=update)
 
-    def get_insight_ratings_for_user(self, user_id):
+    def get_result_ratings_for_user(self, user_id):
         return self.get_results_for_user_device("rating_ids", user_id, device_id=None, should_consume=False, include_consumed=True)
 
-    def get_insight_rating_from_insight_uuid(self, insight_uuid):
-        filter = {"insight_uuid": insight_uuid}
-        return self.ratings_collection.find_one(filter=filter)
+    def get_result_rating_from_result_uuid(self, insight_uuid):
+        filter = {"result_uuid": insight_uuid}
+        return self.ratings_collection.find_many(filter=filter)
 
     ### GENERIC ###
 

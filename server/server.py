import warnings
warnings.simplefilter(action='ignore', category=FutureWarning)

from aiohttp import web
import asyncio
import math
import uuid
from aiohttp.web_response import Response
from pathlib import Path
import json
import time
import traceback
import pandas as pd

# multiprocessing
import multiprocessing
import logging
import logging.handlers
from concurrent.futures import ThreadPoolExecutor

# CORS
import aiohttp_cors
from aiohttp import web, web_exceptions

#Convoscope
from server_config import server_port
from constants import USE_GPU_FOR_INFERENCING, IMAGE_PATH
from ContextualSearchEngine import ContextualSearchEngine
from DatabaseHandler import DatabaseHandler
from agents.proactive_agents_process import proactive_agents_processing_loop
from agents.expert_agents import run_single_expert_agent, arun_single_expert_agent
from agents.explicit_agent_process import explicit_agent_processing_loop, call_explicit_agent
from agents.proactive_definer_agent_process import proactive_definer_processing_loop
import agents.wake_words
from Modules.RelevanceFilter import RelevanceFilter

global agent_executor
global db_handler
global relevance_filter
global app

#handle new transcripts coming in
async def chat_handler(request):
    body = await request.json()
    is_final = body.get('isFinal')
    text = body.get('text')
    user_id = body.get('userId')

    # 400 if missing params
    if text is None or text == '':
        print("Text none in chat_handler, exiting with error response 400.")
        return web.Response(text='no text in request', status=400)
    if user_id is None or user_id == '':
        print("user_id none in chat_handler, exiting with error response 400.")
        return web.Response(text='no userId in request', status=400)

    success = db_handler.save_transcript_for_user(user_id=user_id, text=text, is_final=is_final)
    message = "Sending messages too fast" if not success else ""

    return web.Response(text=json.dumps({'success': True, 'message': message}), status=200)

async def start_recording_handler(request):
    body = await request.json()
    user_id = body.get('userId')
    
    if user_id is None or user_id == '':
        print("user_id none in chat_handler, exiting with error response 400.")
        return web.Response(text='no userId in request', status=400)
    
    result = db_handler.update_recording_time_for_user(user_id)
    
    return web.Response(text=json.dumps({'success': result}), status=200)

async def save_recording_handler(request):
    body = await request.json()
    user_id = body.get('userId')
    recording_name = body.get('recordingName')
    
    if user_id is None or user_id == '':
        print("user_id none in chat_handler, exiting with error response 400.")
        return web.Response(text='no userId in request', status=400)
    
    recording = db_handler.save_recording(user_id, recording_name)
    
    file_path = 'recordings/{}.json'.format(recording_name)
    with open(file_path, 'w') as file:
        json.dump(recording, file)

    return web.FileResponse(file_path, headers={
        'Content-Disposition': 'Attachment;filename={}.json'.format(recording_name)
    })
    # return web.Response(text=json.dumps({'success': True, 'message': recording}), status=200)


async def load_recording_handler(request):
    body = await request.json()
    recording_name = body.get('recordingName')
    
    if recording_name is None or recording_name == '':
        print("recording_name none in chat_handler, exiting with error response 400.")
        return web.Response(text='no recordingName in request', status=400)
    
    file_path = 'recordings/{}.json'.format(recording_name)
    return web.FileResponse(file_path, headers={
        'Content-Disposition': 'Attachment;filename={}.json'.format(recording_name)
    })
    # return web.Response(text=json.dumps({'success': True, 'mess

# runs when button is pressed on frontend - right now button ring on wearable or button in TPA
async def button_handler(request):
    body = await request.json()
    button_num = body.get('buttonNum')
    button_activity = body.get('buttonActivity')
    timestamp = body.get('timestamp')
    user_id = body.get('userId')
    print('\n=== New Request ===\n', button_num,
          button_activity, timestamp, user_id)

    # 400 if missing params
    if button_num is None or button_num == '':
        return web.Response(text='no buttonNum in request', status=400)
    if button_activity is None or button_activity == '':
        return web.Response(text='no buttonActivity in request', status=400)
    if timestamp is None or timestamp == '':
        return web.Response(text='no timestamp in request', status=400)
    if user_id is None or user_id == '':
        return web.Response(text='no userId in request', status=400)

    if button_activity:  # True if push down, false if button release
        print("button True")
        return web.Response(text=json.dumps({'message': "button up activity detected"}), status=200)
    else:
        return web.Response(text=json.dumps({'message': "button up activity detected"}), status=200)


# run cse/definer tools for subscribed users in background every n ms if there is fresh data to run on
"""
def cse_loop():
    print("START CSE PROCESSING LOOP")

    # setup things we need for processing
    db_handler = DatabaseHandler(parent_handler=False)
    relevance_filter = RelevanceFilter(db_handler=db_handler)
    cse = ContextualSearchEngine(db_handler=db_handler)

    #then run the main loop
    while True:
        if not db_handler.ready:
            print("db_handler not ready")
            time.sleep(0.1)
            continue

        loop_start_time = time.time()
        p_loop_start_time = time.time()

        try:
            p_loop_start_time = time.time()
            # Check for new transcripts
            new_transcripts = db_handler.get_new_cse_transcripts_for_all_users(
                combine_transcripts=True, delete_after=False)

            if new_transcripts is None or new_transcripts == []:
                print("---------- No transcripts to run on for this cse_loop run...")

            for transcript in new_transcripts:   
                print("Run CSE with... user_id: '{}' ... text: '{}'".format(
                    transcript['user_id'], transcript['text']))
                cse_start_time = time.time()

                cse_responses = cse.custom_data_proactive_search(
                    transcript['user_id'], transcript['text'])

                cse_end_time = time.time()
                # print("=== CSE completed in {} seconds ===".format(
                #     round(cse_end_time - cse_start_time, 2)))

                #filter responses with relevance filter, then save CSE results to the database
                cse_responses_filtered = list()
                if cse_responses:
                    cse_responses_filtered = relevance_filter.should_display_result_based_on_context(
                        transcript["user_id"], cse_responses, transcript["text"]
                    )

                    final_cse_responses = [cse_response for cse_response in cse_responses if cse_response["name"] in cse_responses_filtered]
                    # print("=== CSE RESPONSES FILTERED: {} ===".format(final_cse_responses))

                    db_handler.add_cse_results_for_user(
                        transcript["user_id"], final_cse_responses
                    )
        except Exception as e:
            cse_responses = None
            print("Exception in CSE...:")
            print(e)
            traceback.print_exc()
        finally:
            p_loop_end_time = time.time()
            # print("=== processing_loop completed in {} seconds overall ===".format(
            #     round(p_loop_end_time - p_loop_start_time, 2)))

        loop_run_period = 1.5 #run the loop this often
        while (time.time() - loop_start_time) < loop_run_period: #wait until loop_run_period has passed before running this again
            time.sleep(0.2)
"""

#frontends poll this to get the results from our processing of their transcripts
async def ui_poll_handler(request, minutes=0.5):
    # parse request
    body = await request.json()
    user_id = body.get('userId')
    device_id = body.get('deviceId')
    features = body.get('features')

    # 400 if missing params
    if user_id is None or user_id == '':
        return web.Response(text='no userId in request', status=400)
    if device_id is None or device_id == '':
        return web.Response(text='no device_id in request', status=400)
    if features is None or features == '':
        return web.Response(text='no features in request', status=400)
    if "contextual_search_engine" not in features:
        return web.Response(text='contextual_search_engine not in features', status=400)

    resp = dict()
    resp["success"] = True

    # get CSE results
    if "contextual_search_engine" in features:
        cse_results = db_handler.get_cse_results_for_user_device(
            user_id=user_id, device_id=device_id)

        if cse_results:
            print("server.py ================================= CSERESULT")
            print(cse_results)

        # add CSE response
        resp["result"] = cse_results

    # get agent results
    if "proactive_agent_insights" in features:
        agent_insight_results = db_handler.get_proactive_agents_insights_results_for_user_device(user_id=user_id, device_id=device_id)
        #add agents insight to response
        resp["results_proactive_agent_insights"] = agent_insight_results

    # get user queries and agent responses
    if "explicit_agent_insights" in features:
        explicit_insight_queries = db_handler.get_explicit_query_history_for_user(user_id=user_id, device_id=device_id)
        explicit_insight_results = db_handler.get_explicit_insights_history_for_user(user_id=user_id, device_id=device_id)
        wake_word_time = db_handler.get_wake_word_time_for_user(user_id=user_id)
        resp["explicit_insight_queries"] = explicit_insight_queries
        resp["explicit_insight_results"] = explicit_insight_results
        resp["wake_word_time"] = wake_word_time

    # get entity definitions
    if "intelligent_entity_definitions" in features:
        entity_definitions = db_handler.get_agent_proactive_definer_results_for_user_device(user_id=user_id, device_id=device_id)
        resp["entity_definitions"] = entity_definitions

    return web.Response(text=json.dumps(resp), status=200)


#return images that we generated and gave frontends a URL for
async def return_image_handler(request):
    requested_img = request.rel_url.query['img']
    img_path = Path(IMAGE_PATH).joinpath(requested_img)
    try:
        data = img_path.read_bytes()
    except:
        print("Error reading requested image: " + requested_img)
        data = Path('images/404-2.jpg').read_bytes()
    return Response(body=data, content_type="image/jpg")


# frontend can upload CSVs to run custom data search on
# DEV: we don't use this and it's not exposed on the frontend as it's currently broken and low priority
async def upload_user_data_handler(request):
    # Check file size before doing anything else
    try:
        post_data = await request.post()
    except web_exceptions.HTTPRequestEntityTooLarge:
        return web.Response(text="File too large. Max file size: {}MB".format(MAX_FILE_SIZE_MB), status=413)

    user_file = post_data.get('custom-file')
    user_id = post_data.get('user_id')

    if user_file and user_id:
        # Check if the file is a CSV file by looking at its content type
        if user_file.content_type != 'text/csv':
            return web.Response(text="Uploaded file is not a CSV", status=400)

        # Validate data
        try:
            df = pd.read_csv(user_file.file)
        except Exception:
            return web.Response(text="Could not read CSV", status=400)

        #if not cse.is_custom_data_valid(df):
            #return web.Response(text="Bad data format", status=400)
#
        #cse.upload_custom_user_data(user_id, df)

        return web.Response(text="Custom data uploaded successfully", status=200)
    else:
        return web.Response(text="Missing user file or user ID in the received data", status=400)

async def expert_agent_runner(expert_agent_name, user_id):
    print("Starting agent run task of agent {} for user {}".format(expert_agent_name, user_id))
    #get the context for the last n minutes
    n_seconds = 5*60
    convo_context = db_handler.get_transcripts_from_last_nseconds_for_user_as_string(user_id, n_seconds)

    #get the most recent insights for this user
    # insights_history = db_handler.get_agent_insights_history_for_user(user_id)
    insights_history = db_handler.get_recent_nminutes_agent_insights_history_for_user(user_id)
    insights_history = [insight["insight"] for insight in insights_history]

    #spin up the agent
    agent_insight = await arun_single_expert_agent(expert_agent_name, convo_context, insights_history)

    #save this insight to the DB for the user
    if agent_insight != None and agent_insight["agent_insight"] != None:
        db_handler.add_agent_insight_result_for_user(user_id, agent_insight["agent_name"], agent_insight["agent_insight"], agent_insight["reference_url"])

    #agent run complete
    print("--- Done agent run task of agent {} from user {}".format(expert_agent_name, user_id))

#run a single agent with no extra context
async def run_single_expert_agent_handler(request):
    body = await request.json()
    timestamp = time.time() # Never use client's timestamp ### body.get('timestamp')
    user_id = body.get('userId')
    agent_name = body.get('agentName')

    # 400 if missing params
    if timestamp is None or timestamp == '':
        print("Timestamp none in send_agent_chat, exiting with error response 400.")
        return web.Response(text='no timestamp in request', status=400)
    if user_id is None or user_id == '':
        print("user_id none in send_agent_chat, exiting with error response 400.")
        return web.Response(text='no userId in request', status=400)

    print("Got single agent request for agent: {}".format(agent_name))

    #spin up agent
    asyncio.ensure_future(expert_agent_runner(agent_name, user_id))
    #loop = asyncio.get_event_loop()
    #loop.create_task(expert_agent_runner(agent_name, user_id))  # Non-blocking
    #loop.run_in_executor(executor, run_single_agent)

    print("Spun up agent, now returning.")

    return web.Response(text=json.dumps({'success': True, 'message': "Running agent: {}".format(agent_name)}), status=200)


#receive a chat message manually typed in the agent chat box
async def send_agent_chat_handler(request):
    body = await request.json()
    timestamp = time.time() # Never use client's timestamp ### body.get('timestamp')
    user_id = body.get('userId')
    chat_message = body.get('chatMessage')

    # 400 if missing params
    if timestamp is None or timestamp == '':
        print("Timestamp none in send_agent_chat, exiting with error response 400.")
        return web.Response(text='no timestamp in request', status=400)
    if user_id is None or user_id == '':
        print("user_id none in send_agent_chat, exiting with error response 400.")
        return web.Response(text='no userId in request', status=400)
    if chat_message is None or chat_message == '':
        print("chatMessage none in send_agent_chat, exiting with error response 400.")
        return web.Response(text='no chatMessage in request', status=400)

    # skip into proc loop
    print("SEND AGENT CHAT FOR USER_ID: " + user_id)
    user = db_handler.get_user(user_id)
    await call_explicit_agent(user, chat_message)

    return web.Response(text=json.dumps({'success': True, 'message': "Got your message: {}".format(chat_message)}), status=200)

async def rate_result_handler(request):
    body = await request.json()
    user_id = body.get('userId')
    result_uuid = body.get('resultUuid')
    rating = body.get('rating')

     # 400 if missing params
    if user_id is None or user_id == '':
        print("user_id none in rate_result, exiting with error response 400.")
        return web.Response(text='no userId in request', status=400)
    if uuid is None or uuid == '':
        print("uuid none in rate_result, exiting with error response 400.")
        return web.Response(text='no uuid in request', status=400)
    if rating is None or rating == '':
        print("rating none in rate_result, exiting with error response 400.")
        return web.Response(text='no rating in request', status=400)

    res = db_handler.rate_result_by_uuid(user_id=user_id, result_uuid=result_uuid, rating=rating)
    return web.Response(text=json.dumps({'success': True, 'message': str(res)}), status=200)

if __name__ == '__main__':
    print("Starting server...")
    agent_executor = ThreadPoolExecutor()
    db_handler = DatabaseHandler()

    # start proccessing loop subprocess to process data as it comes in
    if USE_GPU_FOR_INFERENCING:
        multiprocessing.set_start_method('spawn')

    # log_queue = multiprocessing.Queue()
    #print("Starting CSE process...")
    #cse_process = multiprocessing.Process(target=cse_loop)
    #cse_process.start()

    # start intelligent definer agent process
    print("Starting Intelligent Definer Agent process...")
    intelligent_definer_agent_process = multiprocessing.Process(target=proactive_definer_processing_loop)
    intelligent_definer_agent_process.start()

    # start the proactive agents process
    print("Starting Proactive Agents process...")
    proactive_agents_background_process = multiprocessing.Process(target=proactive_agents_processing_loop)
    # proactive_agents_background_process.start()

    # start the explicit agent process
    explicit_background_process = multiprocessing.Process(target=explicit_agent_processing_loop)
    explicit_background_process.start()

    # setup and run web app
    # CORS allow from all sources
    print("Starting aiohttp server...")
    MAX_FILE_SIZE_MB = 88
    app = web.Application(client_max_size=(1024*1024*MAX_FILE_SIZE_MB))
    app.add_routes(
        [
            web.post('/chat', chat_handler),
            web.post('/button_event', button_handler),
            web.post('/ui_poll', ui_poll_handler),
            web.post('/upload_userdata', upload_user_data_handler),
            web.get('/image', return_image_handler),
            web.post('/run_single_agent', run_single_expert_agent_handler),
            web.post('/send_agent_chat', send_agent_chat_handler),
            web.post('/rate_result', rate_result_handler),
            web.post('/start_recording', start_recording_handler),
            web.post('/save_recording', save_recording_handler),
            web.post('/load_recording', load_recording_handler)
        ]
    )
    cors = aiohttp_cors.setup(app, defaults={
        "*": aiohttp_cors.ResourceOptions(
            allow_credentials=True,
            expose_headers="*",
            allow_headers="*"
        )
    })
    for route in list(app.router.routes()):
        cors.add(route)
    print("Running web server...")
    web.run_app(app, port=server_port)

    #let processes finish and join
    proactive_agents_background_process.join()
<<<<<<< HEAD
    intelligent_definer_agent_process.join()
=======
    #intelligent_definer_agent_process.join()
>>>>>>> 064a30cf
    #cse_process.join()
    explicit_background_process.join()<|MERGE_RESOLUTION|>--- conflicted
+++ resolved
@@ -406,9 +406,9 @@
         multiprocessing.set_start_method('spawn')
 
     # log_queue = multiprocessing.Queue()
-    #print("Starting CSE process...")
-    #cse_process = multiprocessing.Process(target=cse_loop)
-    #cse_process.start()
+    ##print("Starting CSE process...")
+    ##cse_process = multiprocessing.Process(target=cse_loop)
+    ##cse_process.start()
 
     # start intelligent definer agent process
     print("Starting Intelligent Definer Agent process...")
@@ -458,10 +458,6 @@
 
     #let processes finish and join
     proactive_agents_background_process.join()
-<<<<<<< HEAD
     intelligent_definer_agent_process.join()
-=======
-    #intelligent_definer_agent_process.join()
->>>>>>> 064a30cf
     #cse_process.join()
     explicit_background_process.join()
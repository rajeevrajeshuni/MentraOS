from aiohttp import web
import asyncio
import math
import uuid
from aiohttp.web_response import Response
from pathlib import Path
import json
import time
import traceback
import pandas as pd

# multiprocessing
import multiprocessing
import logging
import logging.handlers
from concurrent.futures import ThreadPoolExecutor

# CORS
import aiohttp_cors
from aiohttp import web, web_exceptions

#Convoscope
from server_config import server_port
from constants import USE_GPU_FOR_INFERENCING, IMAGE_PATH
from ContextualSearchEngine import ContextualSearchEngine
from DatabaseHandler import DatabaseHandler
from agents.proactive_agents_process import proactive_agents_processing_loop
<<<<<<< HEAD
from agents.expert_agents import run_single_expert_agent
from agents.explicit_query_process import explicit_query_processing_loop, call_explicit_agent
import agents.wake_words
=======
from agents.expert_agents import run_single_expert_agent, arun_single_expert_agent
>>>>>>> e40e3f73
from Modules.RelevanceFilter import RelevanceFilter

global agent_executor
global db_handler
global relevance_filter
global app

#handle new transcripts coming in
async def chat_handler(request):
    start_time = time.time()

    body = await request.json()
    is_final = body.get('isFinal')
    text = body.get('text')
    timestamp = time.time() # Never use client's timestamp ### body.get('timestamp')
    user_id = body.get('userId')

    # 400 if missing params
    if text is None or text == '':
        print("Text none in chat_handler, exiting with error response 400.")
        return web.Response(text='no text in request', status=400)
    if timestamp is None or timestamp == '':
        print("Timestamp none in chat_handler, exiting with error response 400.")
        return web.Response(text='no timestamp in request', status=400)
    if user_id is None or user_id == '':
        print("user_id none in chat_handler, exiting with error response 400.")
        return web.Response(text='no user_id in request', status=400)

    # print('\n=== CHAT_HANDLER ===\n{}: {}, {}, {}'.format(
    #     "FINAL" if is_final else "INTERMEDIATE", text, timestamp, user_id))
    if is_final and False:
        print('\n=== CHAT_HANDLER ===\n{}: {}, {}, {}'.format("FINAL", text, timestamp, user_id))
    start_save_db_time = time.time()
    db_handler.save_transcript_for_user(user_id=user_id, text=text, timestamp=timestamp, is_final=is_final)
    end_save_db_time = time.time()
    # print("=== CHAT_HANDLER's save DB done in {} SECONDS ===".format(
    #    round(end_save_db_time - start_save_db_time, 2)))

    end_time = time.time()
    # print("=== CHAT_HANDLER COMPLETED IN {} SECONDS ===".format(
    #    round(end_time - start_time, 2)))
    return web.Response(text=json.dumps({'success': True, 'message': ""}), status=200)


# runs when button is pressed on frontend - right now button ring on wearable or button in TPA
async def button_handler(request):
    body = await request.json()
    button_num = body.get('buttonNum')
    button_activity = body.get('buttonActivity')
    timestamp = body.get('timestamp')
    user_id = body.get('userId')
    print('\n=== New Request ===\n', button_num,
          button_activity, timestamp, user_id)

    # 400 if missing params
    if button_num is None or button_num == '':
        return web.Response(text='no button_num in request', status=400)
    if button_activity is None or button_activity == '':
        return web.Response(text='no button_activity in request', status=400)
    if timestamp is None or timestamp == '':
        return web.Response(text='no timestamp in request', status=400)
    if user_id is None or user_id == '':
        return web.Response(text='no user_id in request', status=400)

    if button_activity:  # True if push down, false if button release
        print("button True")
        return web.Response(text=json.dumps({'message': "button up activity detected"}), status=200)
    else:
        return web.Response(text=json.dumps({'message': "button up activity detected"}), status=200)


# run cse/definer tools for subscribed users in background every n ms if there is fresh data to run on
def cse_loop():
    print("START CSE PROCESSING LOOP")

    # setup things we need for processing
    db_handler = DatabaseHandler(parent_handler=False)
    relevance_filter = RelevanceFilter(db_handler=db_handler)
    cse = ContextualSearchEngine(db_handler=db_handler)

    #then run the main loop
    while True:
        if not db_handler.ready:
            print("db_handler not ready")
            time.sleep(0.1)
            continue

        loop_start_time = time.time()
        p_loop_start_time = time.time()

        try:
            p_loop_start_time = time.time()

            # Check for new transcripts
            new_transcripts = db_handler.get_new_cse_transcripts_for_all_users(
                combine_transcripts=True, delete_after=False)

            if new_transcripts is None or new_transcripts == []:
<<<<<<< HEAD
                print("---------- No transcripts to run on for this cse_loop run...")

            for transcript in new_transcripts:   
                print("Run CSE with... user_id: '{}' ... text: '{}'".format(
                    transcript['user_id'], transcript['text']))
=======
                pass
                # print("---------- No transcripts to run on for this cse_loop run...")
            for transcript in new_transcripts:
                # print("Run CSE with... user_id: '{}' ... text: '{}'".format(
                #     transcript['user_id'], transcript['text']))
>>>>>>> e40e3f73
                cse_start_time = time.time()

                cse_responses = cse.contextual_search_engine(
                    transcript['user_id'], transcript['text'])

                cse_end_time = time.time()
                # print("=== CSE completed in {} seconds ===".format(
                #     round(cse_end_time - cse_start_time, 2)))

                #filter responses with relevance filter, then save CSE results to the database
                cse_responses_filtered = list()
                if cse_responses:
                    cse_responses_filtered = relevance_filter.should_display_result_based_on_context(
                        transcript["user_id"], cse_responses, transcript["text"]
                    )

                    final_cse_responses = [cse_response for cse_response in cse_responses if cse_response["name"] in cse_responses_filtered]
                    # print("=== CSE RESPONSES FILTERED: {} ===".format(final_cse_responses))

                    db_handler.add_cse_results_for_user(
                        transcript["user_id"], final_cse_responses
                    )
        except Exception as e:
            cse_responses = None
            print("Exception in CSE...:")
            print(e)
            traceback.print_exc()
        finally:
            p_loop_end_time = time.time()
            # print("=== processing_loop completed in {} seconds overall ===".format(
            #     round(p_loop_end_time - p_loop_start_time, 2)))

        loop_run_period = 1.5 #run the loop this often
        while (time.time() - loop_start_time) < loop_run_period: #wait until loop_run_period has passed before running this again
            time.sleep(0.2)


#frontends poll this to get the results from our processing of their transcripts
async def ui_poll_handler(request, minutes=0.5):
    # parse request
    body = await request.json()
    user_id = body.get('userId')
    device_id = body.get('deviceId')
    features = body.get('features')

    # 400 if missing params
    if user_id is None or user_id == '':
        return web.Response(text='no user_id in request', status=400)
    if device_id is None or device_id == '':
        return web.Response(text='no device_id in request', status=400)
    if features is None or features == '':
        return web.Response(text='no features in request', status=400)
    if "contextual_search_engine" not in features:
        return web.Response(text='contextual_search_engine not in features', status=400)

    resp = dict()
    resp["success"] = True

    # get CSE results
    if "contextual_search_engine" in features:
        cse_results = db_handler.get_cse_results_for_user_device(
            user_id=user_id, device_id=device_id)

        if cse_results:
            print("server.py ================================= CSERESULT")
            print(cse_results)

        # add CSE response
        resp["result"] = cse_results

    # get agent results
    if "proactive_agent_insights" in features:
        agent_insight_results = db_handler.get_proactive_agents_insights_results_for_user_device(user_id=user_id, device_id=device_id)

        #add agents insight to response
        resp["results_proactive_agent_insights"] = agent_insight_results

    # get user queries and agent responses
    if "explicit_agent_insights" in features:
        explicit_insight_queries = db_handler.get_explicit_query_history_for_user(user_id=user_id, device_id=device_id)
        explicit_insight_results = db_handler.get_explicit_insights_history_for_user(user_id=user_id, device_id=device_id)
        wake_word_time = db_handler.get_wake_word_time_for_user(user_id=user_id)
        resp["explicit_insight_queries"] = explicit_insight_queries
        resp["explicit_insight_results"] = explicit_insight_results
        resp["wake_word_time"] = wake_word_time

    return web.Response(text=json.dumps(resp), status=200)


#return images that we generated and gave frontends a URL for
async def return_image_handler(request):
    requested_img = request.rel_url.query['img']
    img_path = Path(IMAGE_PATH).joinpath(requested_img)
    try:
        data = img_path.read_bytes()
    except:
        print("Error reading requested image: " + requested_img)
        data = Path('images/404-2.jpg').read_bytes()
    return Response(body=data, content_type="image/jpg")


# frontend can upload CSVs to run custom data search on
# DEV: we don't use this and it's not exposed on the frontend as it's currently broken and low priority
async def upload_user_data_handler(request):
    # Check file size before doing anything else
    try:
        post_data = await request.post()
    except web_exceptions.HTTPRequestEntityTooLarge:
        return web.Response(text="File too large. Max file size: {}MB".format(MAX_FILE_SIZE_MB), status=413)

    user_file = post_data.get('custom-file')
    user_id = post_data.get('user_id')

    if user_file and user_id:
        # Check if the file is a CSV file by looking at its content type
        if user_file.content_type != 'text/csv':
            return web.Response(text="Uploaded file is not a CSV", status=400)

        # Validate data
        try:
            df = pd.read_csv(user_file.file)
        except Exception:
            return web.Response(text="Could not read CSV", status=400)

        #if not cse.is_custom_data_valid(df):
            #return web.Response(text="Bad data format", status=400)
#
        #cse.upload_custom_user_data(user_id, df)

        return web.Response(text="Custom data uploaded successfully", status=200)
    else:
        return web.Response(text="Missing user file or user ID in the received data", status=400)

async def expert_agent_runner(expert_agent_name, user_id):
    print("Starting agent run task of agent {} for user {}".format(expert_agent_name, user_id))
    #get the context for the last n minutes
    n_seconds = 5*60
    convo_context = db_handler.get_transcripts_from_last_nseconds_for_user_as_string(user_id, n_seconds)

    #get the most recent insights for this user
    insights_history = db_handler.get_agent_insights_history_for_user(user_id)
    insights_history = [insight["agent_insight"] for insight in insights_history if insight["agent_name"] == expert_agent_name]

    #spin up the agent
<<<<<<< HEAD
    agent_insight = run_single_expert_agent(expert_agent_name, convo_context, insights_history)

    #save this insight to the DB for the user
    db_handler.add_agent_insights_results_for_user(user_id, agent_insight["agent_name"], agent_insight["agent_insight"])
=======
    agent_insight = await arun_single_expert_agent(expert_agent_name, convo_context)

    #save this insight to the DB for the user
    if agent_insight["agent_insight"] != None:
        insight_obj = {}
        insight_obj['timestamp'] = math.trunc(time.time())
        insight_obj['uuid'] = str(uuid.uuid4())
        insight_obj['agent_name'] = agent_insight["agent_name"]
        insight_obj['agent_insight'] = agent_insight["agent_insight"]
        db_handler.add_agent_insights_results_for_user(user_id, [insight_obj])
>>>>>>> e40e3f73

    #agent run complete
    print("--- Done agent run task of agent {} from user {}".format(expert_agent_name, user_id))

#run a single agent with no extra context
async def run_single_expert_agent_handler(request):
    body = await request.json()
    timestamp = time.time() # Never use client's timestamp ### body.get('timestamp')
    user_id = body.get('userId')
    agent_name = body.get('agentName')

    # 400 if missing params
    if timestamp is None or timestamp == '':
        print("Timestamp none in send_agent_chat, exiting with error response 400.")
        return web.Response(text='no timestamp in request', status=400)
    if user_id is None or user_id == '':
        print("user_id none in send_agent_chat, exiting with error response 400.")
        return web.Response(text='no user_id in request', status=400)

    print("Got single agent request for agent: {}".format(agent_name))

    #spin up agent
    asyncio.ensure_future(expert_agent_runner(agent_name, user_id))
    #loop = asyncio.get_event_loop()
    #loop.create_task(expert_agent_runner(agent_name, user_id))  # Non-blocking
    #loop.run_in_executor(executor, run_single_agent)

    print("Spun up agent, now returning.")

    return web.Response(text=json.dumps({'success': True, 'message': "Running agent: {}".format(agent_name)}), status=200)


#receive a chat message manually typed in the agent chat box
async def send_agent_chat_handler(request):
    body = await request.json()
    timestamp = time.time() # Never use client's timestamp ### body.get('timestamp')
    user_id = body.get('userId')
    chat_message = body.get('chatMessage')

    # 400 if missing params
    if timestamp is None or timestamp == '':
        print("Timestamp none in send_agent_chat, exiting with error response 400.")
        return web.Response(text='no timestamp in request', status=400)
    if user_id is None or user_id == '':
        print("user_id none in send_agent_chat, exiting with error response 400.")
        return web.Response(text='no user_id in request', status=400)
    if chat_message is None or chat_message == '':
        print("chatMessage none in send_agent_chat, exiting with error response 400.")
        return web.Response(text='no chatMessage in request', status=400)

    # skip into proc loop
    print("SEND AGENT CHAT FOR USER_ID: " + user_id)
    user = db_handler.get_user(user_id)
    await call_explicit_agent(user, chat_message)

    return web.Response(text=json.dumps({'success': True, 'message': "Got your message: {}".format(chat_message)}), status=200)


if __name__ == '__main__':
    print("Starting server...")
    agent_executor = ThreadPoolExecutor()
    db_handler = DatabaseHandler()
    # start proccessing loop subprocess to process data as it comes in
    if USE_GPU_FOR_INFERENCING:
        multiprocessing.set_start_method('spawn')

    # log_queue = multiprocessing.Queue()
    print("Starting CSE process...")
    cse_process = multiprocessing.Process(target=cse_loop)
    cse_process.start()

    # start the proactive agents process
    print("Starting Proactive Agents process...")
    proactive_agents_background_process = multiprocessing.Process(target=proactive_agents_processing_loop)
    proactive_agents_background_process.start()

    explicit_background_process = multiprocessing.Process(target=explicit_query_processing_loop)
    explicit_background_process.start()

    # setup and run web app
    # CORS allow from all sources
    print("Starting aiohttp server...")
    MAX_FILE_SIZE_MB = 88
    app = web.Application(client_max_size=(1024*1024*MAX_FILE_SIZE_MB))
    app.add_routes(
        [
            web.post('/chat', chat_handler),
            web.post('/button_event', button_handler),
            web.post('/ui_poll', ui_poll_handler),
            web.post('/upload_userdata', upload_user_data_handler),
            web.get('/image', return_image_handler),
            web.post('/run_single_agent', run_single_expert_agent_handler),
            web.post('/send_agent_chat', send_agent_chat_handler),
        ]
    )
    cors = aiohttp_cors.setup(app, defaults={
        "*": aiohttp_cors.ResourceOptions(
            allow_credentials=True,
            expose_headers="*",
            allow_headers="*"
        )
    })
    for route in list(app.router.routes()):
        cors.add(route)
    print("Running web server...")
    web.run_app(app, port=server_port)

    #let processes finish and join
    proactive_agents_background_process.join()
    cse_process.join()
    explicit_background_process.join()<|MERGE_RESOLUTION|>--- conflicted
+++ resolved
@@ -25,13 +25,9 @@
 from ContextualSearchEngine import ContextualSearchEngine
 from DatabaseHandler import DatabaseHandler
 from agents.proactive_agents_process import proactive_agents_processing_loop
-<<<<<<< HEAD
-from agents.expert_agents import run_single_expert_agent
+from agents.expert_agents import run_single_expert_agent, arun_single_expert_agent
 from agents.explicit_query_process import explicit_query_processing_loop, call_explicit_agent
 import agents.wake_words
-=======
-from agents.expert_agents import run_single_expert_agent, arun_single_expert_agent
->>>>>>> e40e3f73
 from Modules.RelevanceFilter import RelevanceFilter
 
 global agent_executor
@@ -130,19 +126,11 @@
                 combine_transcripts=True, delete_after=False)
 
             if new_transcripts is None or new_transcripts == []:
-<<<<<<< HEAD
                 print("---------- No transcripts to run on for this cse_loop run...")
 
             for transcript in new_transcripts:   
                 print("Run CSE with... user_id: '{}' ... text: '{}'".format(
                     transcript['user_id'], transcript['text']))
-=======
-                pass
-                # print("---------- No transcripts to run on for this cse_loop run...")
-            for transcript in new_transcripts:
-                # print("Run CSE with... user_id: '{}' ... text: '{}'".format(
-                #     transcript['user_id'], transcript['text']))
->>>>>>> e40e3f73
                 cse_start_time = time.time()
 
                 cse_responses = cse.contextual_search_engine(
@@ -287,23 +275,11 @@
     insights_history = [insight["agent_insight"] for insight in insights_history if insight["agent_name"] == expert_agent_name]
 
     #spin up the agent
-<<<<<<< HEAD
-    agent_insight = run_single_expert_agent(expert_agent_name, convo_context, insights_history)
-
-    #save this insight to the DB for the user
-    db_handler.add_agent_insights_results_for_user(user_id, agent_insight["agent_name"], agent_insight["agent_insight"])
-=======
     agent_insight = await arun_single_expert_agent(expert_agent_name, convo_context)
 
     #save this insight to the DB for the user
     if agent_insight["agent_insight"] != None:
-        insight_obj = {}
-        insight_obj['timestamp'] = math.trunc(time.time())
-        insight_obj['uuid'] = str(uuid.uuid4())
-        insight_obj['agent_name'] = agent_insight["agent_name"]
-        insight_obj['agent_insight'] = agent_insight["agent_insight"]
-        db_handler.add_agent_insights_results_for_user(user_id, [insight_obj])
->>>>>>> e40e3f73
+        db_handler.add_agent_insight_result_for_user(user_id, agent_insight["agent_name"], agent_insight["agent_insight"], agent_insight["reference_url"], agent_insight["agent_motive"])
 
     #agent run complete
     print("--- Done agent run task of agent {} from user {}".format(expert_agent_name, user_id))

import time
import traceback
import asyncio
from math import radians, cos, sin, sqrt, atan2

# custom
from DatabaseHandler import DatabaseHandler
from agents.ll_context_convo_agent import run_ll_context_convo_agent
from agents.helpers.get_nearby_places import get_user_location, get_nearby_places
from constants import TESTING_LL_CONTEXT_CONVO_AGENT

import warnings


if TESTING_LL_CONTEXT_CONVO_AGENT:
    run_period = 10
else:
    run_period = 30

transcript_period = 60


def lat_lng_to_meters(lat1, lng1, lat2, lng2):
    # Radius of the Earth in km
    R = 6371.0

    # Convert latitude and longitude from degrees to radians
    lat1_rad = radians(lat1)
    lng1_rad = radians(lng1)
    lat2_rad = radians(lat2)
    lng2_rad = radians(lng2)

    # Difference in coordinates
    dlat = lat2_rad - lat1_rad
    dlng = lng2_rad - lng1_rad

    # Haversine formula
    a = sin(dlat / 2)**2 + cos(lat1_rad) * cos(lat2_rad) * sin(dlng / 2)**2
    c = 2 * atan2(sqrt(a), sqrt(1 - a))

    # Distance in kilometers
    distance_km = R * c

    # Convert km to meters
    distance_meters = distance_km * 1000

    return distance_meters


async def handle_user_conversation(user_id, device_id, db_handler, ongoing_conversations):
    print("RUNNING CONTEXTUAL CONVO FOR USER: ", user_id)
    target_language = db_handler.get_user_option_value(user_id, "target_language")
    locations = db_handler.get_gps_location_results_for_user_device(user_id, device_id)
    transcripts = db_handler.get_transcripts_from_last_nseconds_for_user_as_string(user_id, n=transcript_period)
    ongoing_conversations.add(user_id)


    # this block checks if the user is moving or talking, if so, it skips the conversation
    if len(locations) > 1:
        user_location = locations[-1]
        past_location = locations[-2]

        displacement = lat_lng_to_meters(lat1=past_location['lat'], lng1=past_location['lng'], lat2=user_location['lat'], lng2=user_location['lng'])
        delta_time = user_location['timestamp'] - past_location['timestamp']
        
        speed = displacement / delta_time
        print(speed)

        wpm_threshold = 30
        print(transcripts)

        if TESTING_LL_CONTEXT_CONVO_AGENT:
            warnings.warn("Currently in testing mode, skipping speed and trascription checks, please remove TESTING flag to run normally.")
        elif speed < 0.5:
            print("User is not moving, skipping")
            ongoing_conversations.remove(user_id)
            return
        elif (len(transcripts[0].split(" ")) / (transcript_period / 60)) > wpm_threshold: # compute words per minute
            print("User is talking, skipping", transcripts)
            ongoing_conversations.remove(user_id)
            return
    else:
        print("Not enough locations, please wait")
        ongoing_conversations.remove(user_id)
        return


    # if not places:
    #     print("NO PLACES FOUND")
    #     ongoing_conversations.remove(user_id)
    #     return

    conversation_history = []

    # this block runs the contextual conversation agent until the conversation ends
    while True:
        places = get_nearby_places(user_location)
        print("START ll contextual conversation")
        response = run_ll_context_convo_agent(places=places, target_language=target_language, fluency_level=35, conversation_history=conversation_history)

        if response:
            db_handler.add_ll_context_convo_results_for_user(
                user_id, response)
        else:
            ongoing_conversations.remove(user_id)
            return

        conversation_history.append({"role": "agent", "content": response['ll_context_convo_response']})

        await asyncio.sleep(5)
        user_reponse = []
        new_response = db_handler.get_transcripts_from_last_nseconds_for_user_as_string(user_id, n=5)

        # This block waits for the user to respond
        while new_response[0] or not user_reponse:
            
            if new_response[0]:
                print("NEW RESPONSE")
                user_reponse.append(new_response[0])
            
            await asyncio.sleep(5)
            new_response = db_handler.get_transcripts_from_last_nseconds_for_user_as_string(user_id, n=5)
            # print("NEW RESPONSE 2")
            # print(new_response)
            # print("USER RESPONSE 2")
            # print(user_reponse)

        user_reponse = " ".join(user_reponse)

        print("USER RESPONSE")
        print(user_reponse)

        conversation_history.append({"role": "user", "content": user_reponse})

        locations = db_handler.get_gps_location_results_for_user_device(user_id, device_id)

        if len(locations) > 1:
            places = get_nearby_places(locations[-1])

            if places:
                continue

        places = None

    ongoing_conversations.remove(user_id)
    return


async def ll_context_convo_agent_processing_loop_async():
    print("START CONTEXTUAL CONVO PROCESSING LOOP ASYNC")
    db_handler = DatabaseHandler(parent_handler=False)
    
    # Ensure we are using an async event loop
    asyncio.set_event_loop(asyncio.new_event_loop())
    loop = asyncio.get_event_loop()

    # wait for some transcripts to load in
    await asyncio.sleep(20)
    ongoing_conversations = set()

    # This block initiates the contextual conversation agent for each active user
    while True:
        if not db_handler.ready:
            print("db_handler not ready")
            await asyncio.sleep(0.1)
            continue

        try:
            pLoopStartTime = time.time()
            print("RUNNING CONTEXTUAL CONVO LOOP ASYNC")
            
            active_users = db_handler.get_active_users()
            tasks = []

            # start a conversation for each active user
            for user in active_users:
                user_id = user['user_id']
                device_id = user['device_id']

<<<<<<< HEAD
                if user_id in ongoing_conversations:
=======
                if user_ids.__contains__(user_id):
                    continue
                print("here")
                user_ids.add(user_id)
                ctime = time.time()
                target_language = db_handler.get_user_option_value(user_id, "target_language")
                locations = db_handler.get_gps_location_results_for_user_device(user_id, device_id)
                transcripts = db_handler.get_transcripts_from_last_nseconds_for_user_as_string(user_id, n=60*transcript_period)

                if len(locations) > 1:
                    user_location = locations[-1]
                    past_location = locations[-2]
                    
                    displacement = lat_lng_to_meters(lat1=past_location['lat'], lng1=past_location['lng'], lat2=user_location['lat'], lng2=user_location['lng'])
                    delta_time = user_location['timestamp'] - past_location['timestamp']
                    
                    speed = displacement / delta_time
                    print(speed)

                    wpm_threshold = 30
                    print(transcripts)
                    print("Speed is: " + str(speed))
                    if speed < 0.00001:
                        print("User is not moving, skipping")
                        continue
                    elif ((len(transcripts[0].split(" ")) / transcript_period)) > wpm_threshold: # compute words per minute
                        print("User is talking, skipping", transcripts)
                        continue
                else:
                    print("Not enough locations, please wait")
                    continue

                places = get_nearby_places(user_location)

                if not places:
                    print("NO PLACES FOUND")
>>>>>>> 6f395b15
                    continue

                tasks.append(handle_user_conversation(user_id, device_id, db_handler, ongoing_conversations))

            if tasks:
                await asyncio.gather(*tasks)

        except Exception as e:
            print("Exception in CONTEXTUAL CONVO loop...:")
            print(e)
            traceback.print_exc()

        finally:
            pLoopEndTime = time.time()
            print(f"=== CONTEXTUAL CONVO loop completed in {round(pLoopEndTime - pLoopStartTime, 2)} seconds overall ===")

        await asyncio.sleep(run_period)


def ll_context_convo_agent_processing_loop():
    asyncio.run(ll_context_convo_agent_processing_loop_async())<|MERGE_RESOLUTION|>--- conflicted
+++ resolved
@@ -71,7 +71,7 @@
 
         if TESTING_LL_CONTEXT_CONVO_AGENT:
             warnings.warn("Currently in testing mode, skipping speed and trascription checks, please remove TESTING flag to run normally.")
-        elif speed < 0.5:
+        elif speed < 0.00001:
             print("User is not moving, skipping")
             ongoing_conversations.remove(user_id)
             return
@@ -177,46 +177,7 @@
                 user_id = user['user_id']
                 device_id = user['device_id']
 
-<<<<<<< HEAD
                 if user_id in ongoing_conversations:
-=======
-                if user_ids.__contains__(user_id):
-                    continue
-                print("here")
-                user_ids.add(user_id)
-                ctime = time.time()
-                target_language = db_handler.get_user_option_value(user_id, "target_language")
-                locations = db_handler.get_gps_location_results_for_user_device(user_id, device_id)
-                transcripts = db_handler.get_transcripts_from_last_nseconds_for_user_as_string(user_id, n=60*transcript_period)
-
-                if len(locations) > 1:
-                    user_location = locations[-1]
-                    past_location = locations[-2]
-                    
-                    displacement = lat_lng_to_meters(lat1=past_location['lat'], lng1=past_location['lng'], lat2=user_location['lat'], lng2=user_location['lng'])
-                    delta_time = user_location['timestamp'] - past_location['timestamp']
-                    
-                    speed = displacement / delta_time
-                    print(speed)
-
-                    wpm_threshold = 30
-                    print(transcripts)
-                    print("Speed is: " + str(speed))
-                    if speed < 0.00001:
-                        print("User is not moving, skipping")
-                        continue
-                    elif ((len(transcripts[0].split(" ")) / transcript_period)) > wpm_threshold: # compute words per minute
-                        print("User is talking, skipping", transcripts)
-                        continue
-                else:
-                    print("Not enough locations, please wait")
-                    continue
-
-                places = get_nearby_places(user_location)
-
-                if not places:
-                    print("NO PLACES FOUND")
->>>>>>> 6f395b15
                     continue
 
                 tasks.append(handle_user_conversation(user_id, device_id, db_handler, ongoing_conversations))

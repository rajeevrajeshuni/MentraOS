--- conflicted
+++ resolved
@@ -130,10 +130,7 @@
     conversation_context = conversation_context
     fluency_level = 15  # Example fluency level
     #target_language = "Chinese (Pinyin)"
-<<<<<<< HEAD
     #source_language = "English"
-=======
-    source_language = "English"
     remove_pinyin = " (Pinyin)"
     output_language = source_language.replace(remove_pinyin, "")
     if transcribe_language == source_language:
@@ -143,7 +140,6 @@
     print(transcribe_language)
     print("output language")
     print(output_language)
->>>>>>> 8281c8fb
 
     class LanguageLearningAgentQuery(BaseModel):
         """

--- conflicted
+++ resolved
@@ -75,7 +75,6 @@
 
     def summarize_entity_with_openai(self, entity_description: str, context: str = ""):
             prompt = summarizer_prompt.format(entity_description, context)
-<<<<<<< HEAD
             
             if use_azure_openai and False:
                 #messages = [{"role": "user", "content": prompt}]
@@ -84,16 +83,6 @@
                 #    print("Microsoft content filter says hello")
                 #response = chat_completion['choices'][0]['message']['content']
                 print()
-=======
-            # print(prompt)
-        
-            if use_azure_openai:
-                messages = [{"role": "user", "content": prompt}]
-                chat_completion = openai.ChatCompletion.create(engine=deployment_name, messages=messages, temperature=0.5, max_tokens=20)
-                if chat_completion['choices'][0]['finish_reason'] == "content_filter":
-                    print("Microsoft content filter says hello")
-                response = chat_completion['choices'][0]['message']['content']
->>>>>>> 11ee2cb9
             else:
                 #chat_completion = openai.Completion.create(model="text-davinci-002", prompt=prompt, temperature=0.5, max_tokens=20)
                 chat_completion = openai.Completion.create(model="gpt-3.5-turbo-instruct", prompt=prompt, temperature=0.5, max_tokens=20)

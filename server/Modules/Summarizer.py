--- conflicted
+++ resolved
@@ -20,66 +20,9 @@
     openai.api_type = 'azure'
     openai.api_version = '2023-08-01-preview' # this may change in the future
     deployment_name = azure_openai_api_deployment # This will correspond to the custom name you chose for your deployment when you deployed a model. 
-<<<<<<< HEAD
 """
-    
-og_prompt_no_context = """Please summarize the following "entity description" text to 8 words or less, extracting the most important information about the entity. The summary should be easy to parse very quickly. Leave out filler words. Don't write the name of the entity. Use less than 8 words for the entire summary. Be concise, brief, and succinct.
 
-            Example:
-            [INPUT]
-            "George Washington (February 22, 1732 – December 14, 1799) was an American military officer, statesman, and Founding Father who served as the first president of the United States from 1789 to 1797."
-
-            [OUTPUT]
-            First American president, military officer, Founding Father.
-
-            Example:
-            [INPUT]
-            "ChatGPT is an artificial intelligence chatbot developed by OpenAI and released in November 2022. It is built on top of OpenAI's GPT-3.5 and GPT-4 families of large language models and has been fine-tuned using both supervised and reinforcement learning techniques."
-            [OUTPUT]
-            AI chatbot using GPT models.
-
-            \n Text to summarize: \n{} \n_summary (8 words or less): """
-
-og_prompt_with_context = """
-    Summarize the following "entity description" text in relation to the given "context" which is a transcript from a conversation. 
-* Extract only the most important information about the entitiy, as summaries must be 8 words or less. 
-* The summary should be easy to parse very quickly. 
-* Leave out filler words. 
-* Don't write the name of the entity. 
-* Don't include the "Text to summarize" in your response.
-* Use less than 8 words for the entire summary. Be concise, brief, and succinct.
-
-Example:
-[INPUT]
-Text to summarize:
-"LinkedIn is a business and employment-focused social media platform that works through websites and mobile apps. It was launched on May 5, 2003."
-
-Context:
-"LinkedIn was bought by Microsoft."
-
-[OUTPUT]
-Social media platform, bought by Microsoft in 2016.
-
-Example:
-[INPUT]
-Text to summarize:
-"Barack Hussein Obama II is an American politician who served as the 44th president of the United States from 2009 to 2017. A member of the Democratic Party, he was the first African-American president."
-
-Context:
-"Where did Obama come from?"
-
-[OUTPUT]
-44th US President, elected 2009, from Chicago Illinois.
-
-\n_text to summarize:\n\n
-{}\n
-Context:\n\n
-{}\n
-\n_summary (8 words or less): 
-=======
-
-summarizer_prompt = """
-You are an expert at summarizing text in a way that is contextually relevant to the current conversation. You are an intelligent agent that is a sybsytem of the intelligent agent called. "Convoscope". You are the summarization worker agent of "Definer" agent. "Convoscope" is a tool that listens to a user's live conversation and enhances their conversation by providing them with real time "Insights". The "Definer" agent defines rare words, concepts, places, concepts, etc. live in conversation. You are the summarizer part of the "Definer" agent. You will be given text to summarize and a context of the transcripts of the current conversation. You will also be given a description of an entity. You should generaet a contextually relevant description of that entity. The description should aim to lead the user to deeper understanding, broader perspectives, new ideas, more accurate information, better replies, and enhanced conversations. Make sure the definition doesn't tell the user things they already know - exact pertinent and relevant information from the definition in your super short summary.
+summarizer_prompt = """You are an expert at summarizing text in a way that is contextually relevant to the current conversation. You are an intelligent agent that is a sybsytem of the intelligent agent called. "Convoscope". You are the summarization worker agent of "Definer" agent. "Convoscope" is a tool that listens to a user's live conversation and enhances their conversation by providing them with real time "Insights". The "Definer" agent defines rare words, concepts, places, concepts, etc. live in conversation. You are the summarizer part of the "Definer" agent. You will be given text to summarize and a context of the transcripts of the current conversation. You will also be given a description of an entity. You should generaet a contextually relevant description of that entity. The description should aim to lead the user to deeper understanding, broader perspectives, new ideas, more accurate information, better replies, and enhanced conversations. Make sure the definition doesn't tell the user things they already know - exact pertinent and relevant information from the definition in your super short summary.
 
 Please summarize the following "entity description" text to 8 words or less, extracting the most important information about the entity.
 
@@ -104,7 +47,6 @@
 ```
 
 Summary in 8 words or less:\n
->>>>>>> 605c668e
 """
 
 class Summarizer:
@@ -132,11 +74,7 @@
         return summary
 
     def summarize_entity_with_openai(self, entity_description: str, context: str = ""):
-<<<<<<< HEAD
-            if context and context != "" and False: # Disable contextual summaries for now
-                prompt = og_prompt_with_context.format(entity_description, context)
-            else:
-                prompt = og_prompt_no_context.format(entity_description)
+            prompt = summarizer_prompt.format(entity_description, context)
             
             if use_azure_openai and False:
                 #messages = [{"role": "user", "content": prompt}]
@@ -145,17 +83,6 @@
                 #    print("Microsoft content filter says hello")
                 #response = chat_completion['choices'][0]['message']['content']
                 print()
-=======
-            prompt = summarizer_prompt.format(entity_description, context)
-            print(prompt)
-        
-            if use_azure_openai:
-                messages = [{"role": "user", "content": prompt}]
-                chat_completion = openai.ChatCompletion.create(engine=deployment_name, messages=messages, temperature=0.5, max_tokens=20)
-                if chat_completion['choices'][0]['finish_reason'] == "content_filter":
-                    print("Microsoft content filter says hello")
-                response = chat_completion['choices'][0]['message']['content']
->>>>>>> 605c668e
             else:
                 #chat_completion = openai.Completion.create(model="text-davinci-002", prompt=prompt, temperature=0.5, max_tokens=20)
                 chat_completion = openai.Completion.create(model="gpt-3.5-turbo-instruct", prompt=prompt, temperature=0.5, max_tokens=20)
